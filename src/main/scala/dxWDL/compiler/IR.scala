--- conflicted
+++ resolved
@@ -22,7 +22,6 @@
   val REORG = "reorg"
   val CUSTOM_REORG_CONFIG = "reorg_config"
 
-<<<<<<< HEAD
   // Keywords for string pattern matching
   val PARAM_META_HELP = "help"
   val PARAM_META_PATTERNS = "patterns"
@@ -33,8 +32,6 @@
   final case class IOAttrHelp(text: String) extends IOAttr
   final case class IOAttrPatterns(patterns: Vector[String]) extends IOAttr
 
-=======
->>>>>>> 1458df46
   // Compile time representation of a variable. Used also as
   // an applet argument.
   //
@@ -46,16 +43,12 @@
   // The attributes are used to encode DNAx applet input/output
   // specification fields, such as {help, suggestions, patterns}.
   //
-<<<<<<< HEAD
   case class CVar(
       name: String,
       womType: WomType,
       default: Option[WomValue],
       attrs: Option[Vector[IOAttr]] = None
   ) {
-=======
-  case class CVar(name: String, womType: WomType, default: Option[WomValue]) {
->>>>>>> 1458df46
     // dx does not allow dots in variable names, so we
     // convert them to underscores.
     //
@@ -120,18 +113,10 @@
   sealed trait AppletKind
   case class AppletKindNative(id: String) extends AppletKind
   case class AppletKindTask(task: CallableTaskDefinition) extends AppletKind
-<<<<<<< HEAD
-  case class AppletKindWfFragment(
-      calls: Vector[String],
-      blockPath: Vector[Int],
-      fqnDictTypes: Map[String, WomType]
-  ) extends AppletKind
-=======
   case class AppletKindWfFragment(calls: Vector[String],
                                   blockPath: Vector[Int],
                                   fqnDictTypes: Map[String, WomType])
       extends AppletKind
->>>>>>> 1458df46
   case object AppletKindWfInputs extends AppletKind
 
   // Output - default and custom reorg
@@ -151,17 +136,6 @@
     * @param task          Task definition
     * @param womSourceCode WDL/CWL source code for task.
     */
-<<<<<<< HEAD
-  case class Applet(
-      name: String,
-      inputs: Vector[CVar],
-      outputs: Vector[CVar],
-      instanceType: InstanceType,
-      docker: DockerImage,
-      kind: AppletKind,
-      womSourceCode: String
-  ) extends Callable {
-=======
   case class Applet(name: String,
                     inputs: Vector[CVar],
                     outputs: Vector[CVar],
@@ -170,7 +144,6 @@
                     kind: AppletKind,
                     womSourceCode: String)
       extends Callable {
->>>>>>> 1458df46
     def inputVars = inputs
     def outputVars = outputs
   }
@@ -190,21 +163,11 @@
   // Note: the description may contain dots, parentheses, and other special
   // symbols. It is shown to the user on the UI. The [id] is unique
   // across the workflow.
-<<<<<<< HEAD
-  case class Stage(
-      description: String,
-      id: DxWorkflowStage,
-      calleeName: String,
-      inputs: Vector[SArg],
-      outputs: Vector[CVar]
-  )
-=======
   case class Stage(description: String,
                    id: DxWorkflowStage,
                    calleeName: String,
                    inputs: Vector[SArg],
                    outputs: Vector[CVar])
->>>>>>> 1458df46
 
   /** A workflow output is linked to the stage that
     * generated it.
@@ -217,17 +180,6 @@
     val Top, Sub = Value
   }
 
-<<<<<<< HEAD
-  case class Workflow(
-      name: String,
-      inputs: Vector[(CVar, SArg)],
-      outputs: Vector[(CVar, SArg)],
-      stages: Vector[Stage],
-      womSourceCode: String,
-      locked: Boolean,
-      level: Level.Value
-  ) extends Callable {
-=======
   case class Workflow(name: String,
                       inputs: Vector[(CVar, SArg)],
                       outputs: Vector[(CVar, SArg)],
@@ -236,7 +188,6 @@
                       locked: Boolean,
                       level: Level.Value)
       extends Callable {
->>>>>>> 1458df46
     def inputVars = inputs.map { case (cVar, _)   => cVar }.toVector
     def outputVars = outputs.map { case (cVar, _) => cVar }.toVector
   }
@@ -244,17 +195,8 @@
   // dependencies: the order in which to compile the workflows and tasks.
   // The first element in the vector depends on nothing else. Each other
   // element (may) depend on all previous elements.
-<<<<<<< HEAD
-  case class Bundle(
-      primaryCallable: Option[Callable],
-      allCallables: Map[String, Callable],
-      dependencies: Vector[String],
-      typeAliases: Map[String, WomType]
-  )
-=======
   case class Bundle(primaryCallable: Option[Callable],
                     allCallables: Map[String, Callable],
                     dependencies: Vector[String],
                     typeAliases: Map[String, WomType])
->>>>>>> 1458df46
 }