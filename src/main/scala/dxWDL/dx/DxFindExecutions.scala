--- conflicted
+++ resolved
@@ -8,22 +8,6 @@
 
   private def parseOneResult(value: JsValue): DxExecution = {
     value.asJsObject.fields.get("id") match {
-<<<<<<< HEAD
-      case None =>
-        throw new Exception(s"field id not found in ${value.prettyPrint}")
-      case Some(JsString(id)) if id.startsWith("job-") => DxJob.getInstance(id)
-      case Some(JsString(id)) if id.startsWith("analysis-") =>
-        DxAnalysis.getInstance(id)
-      case Some(other) =>
-        throw new Exception(s"malformed id field ${other.prettyPrint}")
-    }
-  }
-
-  private def submitRequest(
-      parentJob: Option[DxJob],
-      cursor: Option[JsValue]
-  ): (Vector[DxExecution], Option[JsValue]) = {
-=======
       case None                                             => throw new Exception(s"field id not found in ${value.prettyPrint}")
       case Some(JsString(id)) if id.startsWith("job-")      => DxJob.getInstance(id)
       case Some(JsString(id)) if id.startsWith("analysis-") => DxAnalysis.getInstance(id)
@@ -33,7 +17,6 @@
 
   private def submitRequest(parentJob: Option[DxJob],
                             cursor: Option[JsValue]): (Vector[DxExecution], Option[JsValue]) = {
->>>>>>> 1458df46
     val parentField = parentJob match {
       case None      => Map.empty
       case Some(job) => Map("parentJob" -> JsString(job.getId))
@@ -43,17 +26,9 @@
       case Some(cursorValue) => Map("starting" -> cursorValue)
     }
     val request = JsObject(parentField ++ cursorField)
-<<<<<<< HEAD
-    val response = DXAPI.systemFindExecutions(
-        DxUtils.jsonNodeOfJsValue(request),
-        classOf[JsonNode],
-        DxUtils.dxEnv
-    )
-=======
     val response = DXAPI.systemFindExecutions(DxUtils.jsonNodeOfJsValue(request),
                                               classOf[JsonNode],
                                               DxUtils.dxEnv)
->>>>>>> 1458df46
     val repJs: JsValue = DxUtils.jsValueOfJsonNode(response)
 
     val next: Option[JsValue] = repJs.asJsObject.fields.get("next") match {
@@ -66,12 +41,7 @@
       repJs.asJsObject.fields.get("results") match {
         case None                   => throw new Exception(s"missing results field ${repJs}")
         case Some(JsArray(results)) => results.map(parseOneResult)
-<<<<<<< HEAD
-        case Some(other) =>
-          throw new Exception(s"malformed results field ${other.prettyPrint}")
-=======
         case Some(other)            => throw new Exception(s"malformed results field ${other.prettyPrint}")
->>>>>>> 1458df46
       }
 
     (results, next)
