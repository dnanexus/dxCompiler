--- conflicted
+++ resolved
@@ -6,18 +6,6 @@
 
 import dxWDL.base.Utils
 
-<<<<<<< HEAD
-case class DxAnalysisDescribe(
-    project: String,
-    id: String,
-    name: String,
-    folder: String,
-    created: Long,
-    modified: Long,
-    properties: Option[Map[String, String]],
-    details: Option[JsValue]
-) extends DxObjectDescribe
-=======
 case class DxAnalysisDescribe(project: String,
                               id: String,
                               name: String,
@@ -27,65 +15,17 @@
                               properties: Option[Map[String, String]],
                               details: Option[JsValue])
     extends DxObjectDescribe
->>>>>>> 1458df46
 
 case class DxAnalysis(id: String, project: Option[DxProject]) extends DxObject with DxExecution {
   def describe(fields: Set[Field.Value] = Set.empty): DxAnalysisDescribe = {
     val projSpec = DxObject.maybeSpecifyProject(project)
     val defaultFields =
-<<<<<<< HEAD
-      Set(
-          Field.Project,
-          Field.Id,
-          Field.Name,
-          Field.Folder,
-          Field.Created,
-          Field.Modified
-      )
-=======
       Set(Field.Project, Field.Id, Field.Name, Field.Folder, Field.Created, Field.Modified)
->>>>>>> 1458df46
     val allFields = fields ++ defaultFields
     val request = JsObject(
         projSpec +
           ("fields" -> DxObject.requestFields(allFields))
     )
-<<<<<<< HEAD
-    val response = DXAPI.analysisDescribe(
-        id,
-        DxUtils.jsonNodeOfJsValue(request),
-        classOf[JsonNode],
-        DxUtils.dxEnv
-    )
-    val descJs: JsValue = DxUtils.jsValueOfJsonNode(response)
-    val desc =
-      descJs.asJsObject.getFields(
-          "project",
-          "id",
-          "name",
-          "folder",
-          "created",
-          "modified"
-      ) match {
-        case Seq(
-            JsString(project),
-            JsString(id),
-            JsString(name),
-            JsString(folder),
-            JsNumber(created),
-            JsNumber(modified)
-            ) =>
-          DxAnalysisDescribe(
-              project,
-              id,
-              name,
-              folder,
-              created.toLong,
-              modified.toLong,
-              None,
-              None
-          )
-=======
     val response = DXAPI.analysisDescribe(id,
                                           DxUtils.jsonNodeOfJsValue(request),
                                           classOf[JsonNode],
@@ -100,19 +40,12 @@
                  JsNumber(created),
                  JsNumber(modified)) =>
           DxAnalysisDescribe(project, id, name, folder, created.toLong, modified.toLong, None, None)
->>>>>>> 1458df46
         case _ =>
           throw new Exception(s"Malformed JSON ${descJs}")
       }
 
     val details = descJs.asJsObject.fields.get("details")
-<<<<<<< HEAD
-    val props = descJs.asJsObject.fields
-      .get("properties")
-      .map(DxObject.parseJsonProperties)
-=======
     val props = descJs.asJsObject.fields.get("properties").map(DxObject.parseJsonProperties)
->>>>>>> 1458df46
     desc.copy(details = details, properties = props)
   }
 
@@ -123,19 +56,10 @@
             k -> JsString(v)
         })
     )
-<<<<<<< HEAD
-    val response = DXAPI.analysisSetProperties(
-        id,
-        DxUtils.jsonNodeOfJsValue(request),
-        classOf[JsonNode],
-        DxUtils.dxEnv
-    )
-=======
     val response = DXAPI.analysisSetProperties(id,
                                                DxUtils.jsonNodeOfJsValue(request),
                                                classOf[JsonNode],
                                                DxUtils.dxEnv)
->>>>>>> 1458df46
     val repJs: JsValue = DxUtils.jsValueOfJsonNode(response)
     Utils.ignore(repJs)
   }
