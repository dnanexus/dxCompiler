--- conflicted
+++ resolved
@@ -10,20 +10,6 @@
 
 case class DxFilePart(state: String, size: Long, md5: String)
 
-<<<<<<< HEAD
-case class DxFileDescribe(
-    project: String,
-    id: String,
-    name: String,
-    folder: String,
-    created: Long,
-    modified: Long,
-    size: Long,
-    properties: Option[Map[String, String]],
-    details: Option[JsValue],
-    parts: Option[Map[Int, DxFilePart]]
-) extends DxObjectDescribe
-=======
 case class DxFileDescribe(project: String,
                           id: String,
                           name: String,
@@ -35,64 +21,11 @@
                           details: Option[JsValue],
                           parts: Option[Map[Int, DxFilePart]])
     extends DxObjectDescribe
->>>>>>> 1458df46
 
 case class DxFile(id: String, project: Option[DxProject]) extends DxDataObject {
 
   def describe(fields: Set[Field.Value] = Set.empty): DxFileDescribe = {
     val projSpec = DxObject.maybeSpecifyProject(project)
-<<<<<<< HEAD
-    val defaultFields = Set(
-        Field.Project,
-        Field.Id,
-        Field.Name,
-        Field.Folder,
-        Field.Created,
-        Field.Modified,
-        Field.Size
-    )
-    val allFields = fields ++ defaultFields
-    val request = JsObject(
-        projSpec + ("fields" -> DxObject.requestFields(allFields))
-    )
-    val response =
-      DXAPI.fileDescribe(
-          id,
-          DxUtils.jsonNodeOfJsValue(request),
-          classOf[JsonNode],
-          DxUtils.dxEnv
-      )
-    val descJs: JsValue = DxUtils.jsValueOfJsonNode(response)
-    val desc =
-      descJs.asJsObject.getFields(
-          "project",
-          "id",
-          "name",
-          "folder",
-          "created",
-          "modified"
-      ) match {
-        case Seq(
-            JsString(project),
-            JsString(id),
-            JsString(name),
-            JsString(folder),
-            JsNumber(created),
-            JsNumber(modified)
-            ) =>
-          DxFileDescribe(
-              project,
-              id,
-              name,
-              folder,
-              created.toLong,
-              modified.toLong,
-              0,
-              None,
-              None,
-              None
-          )
-=======
     val defaultFields = Set(Field.Project,
                             Field.Id,
                             Field.Name,
@@ -123,7 +56,6 @@
                          None,
                          None,
                          None)
->>>>>>> 1458df46
         case _ =>
           throw new Exception(s"Malformed JSON ${descJs}")
       }
@@ -134,13 +66,7 @@
       case other       => throw new Exception(s"size ${other} is not a number")
     }
     val details = descJs.asJsObject.fields.get("details")
-<<<<<<< HEAD
-    val props = descJs.asJsObject.fields
-      .get("properties")
-      .map(DxObject.parseJsonProperties)
-=======
     val props = descJs.asJsObject.fields.get("properties").map(DxObject.parseJsonProperties)
->>>>>>> 1458df46
     val parts = descJs.asJsObject.fields.get("parts").map(DxFile.parseFileParts)
     desc.copy(size = size, details = details, properties = props, parts = parts)
   }
@@ -166,7 +92,6 @@
       case f: DxFile => f
       case _ =>
         throw new IllegalArgumentException(s"${id} isn't a file")
-<<<<<<< HEAD
     }
   }
 
@@ -178,19 +103,6 @@
     }
   }
 
-=======
-    }
-  }
-
-  def getInstance(id: String, project: DxProject): DxFile = {
-    DxObject.getInstance(id, Some(project)) match {
-      case f: DxFile => f
-      case _ =>
-        throw new IllegalArgumentException(s"${id} isn't a file")
-    }
-  }
-
->>>>>>> 1458df46
   // Parse the parts from a description of a file
   // The format is something like this:
   // {
@@ -205,37 +117,18 @@
     //System.out.println(jsv.prettyPrint)
     jsv.asJsObject.fields.map {
       case (partNumber, partDesc) =>
-<<<<<<< HEAD
-        val dxPart =
-          partDesc.asJsObject.getFields("md5", "size", "state") match {
-            case Seq(JsString(md5), JsNumber(size), JsString(state)) =>
-              DxFilePart(state, size.toLong, md5)
-            case _ =>
-              throw new Exception(
-                  s"malformed part description ${partDesc.prettyPrint}"
-              )
-          }
-=======
         val dxPart = partDesc.asJsObject.getFields("md5", "size", "state") match {
           case Seq(JsString(md5), JsNumber(size), JsString(state)) =>
             DxFilePart(state, size.toLong, md5)
           case _ => throw new Exception(s"malformed part description ${partDesc.prettyPrint}")
         }
->>>>>>> 1458df46
         partNumber.toInt -> dxPart
     }.toMap
   }
 
   // Describe a large number of platform objects in bulk.
-<<<<<<< HEAD
-  private def submitRequest(
-      objs: Vector[DxFile],
-      extraFields: Vector[String]
-  ): Map[DxFile, DxFileDescribe] = {
-=======
   private def submitRequest(objs: Vector[DxFile],
                             extraFields: Vector[String]): Map[DxFile, DxFileDescribe] = {
->>>>>>> 1458df46
     val requestFields = Map(
         "objects" ->
           JsArray(objs.map { x: DxObject =>
@@ -259,20 +152,6 @@
       }
     val request = JsObject(requestFields ++ extraDescribeFields)
 
-<<<<<<< HEAD
-    val response = DXAPI.systemDescribeDataObjects(
-        DxUtils.jsonNodeOfJsValue(request),
-        classOf[JsonNode],
-        DxUtils.dxEnv
-    )
-    val repJs: JsValue = DxUtils.jsValueOfJsonNode(response)
-    val resultsPerObj: Vector[JsValue] =
-      repJs.asJsObject.fields.get("results") match {
-        case Some(JsArray(x)) => x
-        case other =>
-          throw new Exception(s"API call returned invalid data ${other}")
-      }
-=======
     val response = DXAPI.systemDescribeDataObjects(DxUtils.jsonNodeOfJsValue(request),
                                                    classOf[JsonNode],
                                                    DxUtils.dxEnv)
@@ -281,52 +160,10 @@
       case Some(JsArray(x)) => x
       case other            => throw new Exception(s"API call returned invalid data ${other}")
     }
->>>>>>> 1458df46
     resultsPerObj.zipWithIndex.map {
       case (jsv, i) =>
         val (dxFile, dxFullDesc) = jsv.asJsObject.fields.get("describe") match {
           case None =>
-<<<<<<< HEAD
-            throw new ResourceNotFoundException(
-                s""""${objs(i).id}" is not a recognized ID""",
-                404
-            )
-          case Some(descJs) =>
-            val (dxFile, dxDesc) =
-              descJs.asJsObject.getFields(
-                  "name",
-                  "folder",
-                  "size",
-                  "id",
-                  "project",
-                  "created",
-                  "modified"
-              ) match {
-                case Seq(
-                    JsString(name),
-                    JsString(folder),
-                    JsNumber(size),
-                    JsString(oid),
-                    JsString(projectId),
-                    JsNumber(created),
-                    JsNumber(modified)
-                    ) =>
-                  // This could be a container, not a project.
-                  val dxContainer = DxProject.getInstance(projectId)
-                  val dxFile = DxFile.getInstance(oid, dxContainer)
-                  val desc = DxFileDescribe(
-                      projectId,
-                      oid,
-                      name,
-                      folder,
-                      created.toLong,
-                      modified.toLong,
-                      size.toLong,
-                      None,
-                      None,
-                      None
-                  )
-=======
             throw new ResourceNotFoundException(s""""${objs(i).id}" is not a recognized ID""", 404)
           case Some(descJs) =>
             val (dxFile, dxDesc) =
@@ -357,19 +194,13 @@
                                             None,
                                             None,
                                             None)
->>>>>>> 1458df46
                   (dxFile, desc)
                 case _ =>
                   throw new Exception(s"bad describe object ${descJs}")
               }
 
             // The parts may be empty, only files have it, and we don't always ask for it.
-<<<<<<< HEAD
-            val parts =
-              descJs.asJsObject.fields.get("parts").map(parseFileParts)
-=======
             val parts = descJs.asJsObject.fields.get("parts").map(parseFileParts)
->>>>>>> 1458df46
             val details = descJs.asJsObject.fields.get("details")
             val dxDescFull = dxDesc.copy(parts = parts, details = details)
             (dxFile, dxDescFull)
@@ -380,15 +211,8 @@
 
   // Describe the names of all the files in one batch. This is much more efficient
   // than submitting file describes one-by-one.
-<<<<<<< HEAD
-  def bulkDescribe(
-      objs: Vector[DxFile],
-      extraFields: Set[Field.Value] = Set.empty
-  ): Map[DxFile, DxFileDescribe] = {
-=======
   def bulkDescribe(objs: Vector[DxFile],
                    extraFields: Set[Field.Value] = Set.empty): Map[DxFile, DxFileDescribe] = {
->>>>>>> 1458df46
     if (objs.isEmpty) {
       // avoid an unnessary API call; this is important for unit tests
       // that do not have a network connection.
