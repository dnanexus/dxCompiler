--- conflicted
+++ resolved
@@ -19,21 +19,11 @@
 
 object DxPath {
 
-<<<<<<< HEAD
-  private case class DxPathComponents(
-      name: String,
-      folder: Option[String],
-      projName: Option[String],
-      objFullName: String,
-      sourcePath: String
-  )
-=======
   private case class DxPathComponents(name: String,
                                       folder: Option[String],
                                       projName: Option[String],
                                       objFullName: String,
                                       sourcePath: String)
->>>>>>> 1458df46
 
   private def parse(dxPath: String): DxPathComponents = {
     // strip the prefix
@@ -86,21 +76,8 @@
 
     // A project name, resolve it
     val req =
-<<<<<<< HEAD
-      JsObject(
-          "name" -> JsString(projName),
-          "level" -> JsString("VIEW"),
-          "limit" -> JsNumber(2)
-      )
-    val rep = DXAPI.systemFindProjects(
-        jsonNodeOfJsValue(req),
-        classOf[JsonNode],
-        DxUtils.dxEnv
-    )
-=======
       JsObject("name" -> JsString(projName), "level" -> JsString("VIEW"), "limit" -> JsNumber(2))
     val rep = DXAPI.systemFindProjects(jsonNodeOfJsValue(req), classOf[JsonNode], DxUtils.dxEnv)
->>>>>>> 1458df46
     val repJs: JsValue = jsValueOfJsonNode(rep)
 
     val results = repJs.asJsObject.fields.get("results") match {
@@ -117,13 +94,7 @@
     val dxProject = results(0).asJsObject.fields.get("id") match {
       case Some(JsString(id)) => DxProject.getInstance(id)
       case _ =>
-<<<<<<< HEAD
-        throw new Exception(
-            s"Bad response from SystemFindProject API call ${repJs.prettyPrint}"
-        )
-=======
         throw new Exception(s"Bad response from SystemFindProject API call ${repJs.prettyPrint}")
->>>>>>> 1458df46
     }
     projectDict(projName) = dxProject
     return dxProject
@@ -132,13 +103,7 @@
   // Create a request from a path like:
   //   "dx://dxWDL_playground:/test_data/fileB",
   private def makeResolutionReq(components: DxPathComponents): JsValue = {
-<<<<<<< HEAD
-    val reqFields: Map[String, JsValue] = Map(
-        "name" -> JsString(components.name)
-    )
-=======
     val reqFields: Map[String, JsValue] = Map("name" -> JsString(components.name))
->>>>>>> 1458df46
     val folderField: Map[String, JsValue] = components.folder match {
       case None    => Map.empty
       case Some(x) => Map("folder" -> JsString(x))
@@ -152,30 +117,6 @@
     JsObject(reqFields ++ folderField ++ projectField)
   }
 
-<<<<<<< HEAD
-  private def submitRequest(
-      dxPaths: Vector[DxPathComponents],
-      dxProject: DxProject
-  ): Map[String, DxDataObject] = {
-    val objectReqs: Vector[JsValue] = dxPaths.map { makeResolutionReq(_) }
-    val request = JsObject(
-        "objects" -> JsArray(objectReqs),
-        "project" -> JsString(dxProject.getId)
-    )
-
-    val response = DXAPI.systemResolveDataObjects(
-        DxUtils.jsonNodeOfJsValue(request),
-        classOf[JsonNode],
-        DxUtils.dxEnv
-    )
-    val repJs: JsValue = DxUtils.jsValueOfJsonNode(response)
-    val resultsPerObj: Vector[JsValue] =
-      repJs.asJsObject.fields.get("results") match {
-        case Some(JsArray(x)) => x
-        case other =>
-          throw new Exception(s"API call returned invalid data ${other}")
-      }
-=======
   private def submitRequest(dxPaths: Vector[DxPathComponents],
                             dxProject: DxProject): Map[String, DxDataObject] = {
     val objectReqs: Vector[JsValue] = dxPaths.map { makeResolutionReq(_) }
@@ -189,7 +130,6 @@
       case Some(JsArray(x)) => x
       case other            => throw new Exception(s"API call returned invalid data ${other}")
     }
->>>>>>> 1458df46
     resultsPerObj.zipWithIndex.map {
       case (descJs: JsValue, i) =>
         val path = dxPaths(i).sourcePath
@@ -200,13 +140,7 @@
             )
           case JsArray(x) if x.length == 1 => x(0)
           case JsArray(x) =>
-<<<<<<< HEAD
-            throw new Exception(
-                s"Found more than one dx object in path ${path}"
-            )
-=======
             throw new Exception(s"Found more than one dx object in path ${path}")
->>>>>>> 1458df46
           case obj: JsObject => obj
           case other         => throw new Exception(s"malformed json ${other}")
         }
@@ -245,13 +179,7 @@
           case None => dxDataObj
           case Some(pid) =>
             val dxProj = resolveProject(pid)
-<<<<<<< HEAD
-            DxObject
-              .getInstance(dxDataObj.getId, dxProj)
-              .asInstanceOf[DxDataObject]
-=======
             DxObject.getInstance(dxDataObj.getId, dxProj).asInstanceOf[DxDataObject]
->>>>>>> 1458df46
         }
         alreadyResolved = alreadyResolved + (p -> dxobjWithProj)
       } else {
@@ -263,14 +191,7 @@
 
   // Describe the names of all the data objects in one batch. This is much more efficient
   // than submitting object describes one-by-one.
-<<<<<<< HEAD
-  def resolveBulk(
-      dxPaths: Seq[String],
-      dxProject: DxProject
-  ): Map[String, DxDataObject] = {
-=======
   def resolveBulk(dxPaths: Seq[String], dxProject: DxProject): Map[String, DxDataObject] = {
->>>>>>> 1458df46
     if (dxPaths.isEmpty) {
       // avoid an unnessary API call; this is important for unit tests
       // that do not have a network connection.
@@ -299,13 +220,7 @@
       resolveBulk(Vector(dxPath), dxProject)
 
     if (found.size == 0)
-<<<<<<< HEAD
-      throw new Exception(
-          s"Could not find ${dxPath} in project ${dxProject.getId}"
-      )
-=======
       throw new Exception(s"Could not find ${dxPath} in project ${dxProject.getId}")
->>>>>>> 1458df46
     if (found.size > 1)
       throw new Exception(
           s"Found more than one dx:object in path ${dxPath}, project=${dxProject.getId}"
