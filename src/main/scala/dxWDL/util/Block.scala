/*

 Split a graph into sub-blocks, each of which contains a bunch of toplevel
expressions and one:
   1) call to workflow or task
or 2) conditional with one or more calls inside it
or 3) scatter with one or more calls inside it.

     For example:

     call x
     Int a
     Int b
     call y
     call z
     String buf
     Float x
     scatter {
       call V
     }

     =>

     block
     1        [call x, Int a, Int b]
     2        [call y]
     3        [call z]
     4        [String buf, Float x, scatter]


A block has one toplevel statement, it can
be executed in one job.

Examples for simple blocks

  -- Just expressions
     String s = "hello world"
     Int i = 13
     Float x = z + 4

  -- One top level if
     Int x = k + 1
     if (x > 1) {
       call Add { input: a=1, b=2 }
     }

   -- one top level If, we'll need a subworkflow for the inner
        section
     if (x > 1) {
       call Multiple { ... }
       call Add { ... }
     }

   -- one top level scatter
     scatter (n in names) {
       String full_name = n + " Horowitz"
       call Filter { input: prefix = fullName }
     }

These are not blocks, because we need a subworkflow to run them:

  -- three calls
     call Add { input: a=4, b=14}
     call Sub { input: a=4, b=14}
     call Inc { input: Sub.result }

  -- two consecutive fragments
     if (x > 1) {
        call Inc {input: a=x }
     }
     if (x > 3) {
        call Dec {input: a=x }
     }
 */

package dxWDL.util

import wom.callable.Callable
import wom.callable.Callable._
import wom.expression.WomExpression
import wom.graph._
import wom.graph.expression._
import wom.types._

// A sorted group of graph nodes, that match some original
// set of WDL statements.
case class Block(nodes: Vector[GraphNode]) {
  def prettyPrint: String = {
    val desc = nodes
      .map { node =>
        "    " + WomPrettyPrint.apply(node) + "\n"
      }
      .mkString("")
    s"""|Block [
            |${desc}
            |]""".stripMargin
  }

  // Check that this block is valid.
  def validate(): Unit = {
    // There can be no calls in the first nodes
    val allButLast: Vector[GraphNode] = this.nodes.dropRight(1)
    val allCalls = Block.deepFindCalls(allButLast)
    assert(allCalls.size == 0)
  }

  // Create a human readable name for a block of statements
  //
  // 1. Ignore all declarations
  // 2. If there is a scatter/if, use that
  // 3. if there is at least one call, use the first one.
  //
  // If the entire block is made up of expressions, return None
  def makeName: Option[String] = {
    val coreStmts = nodes.filter {
      case _: ScatterNode     => true
      case _: ConditionalNode => true
      case _: CallNode        => true
      case _                  => false
    }

    if (coreStmts.isEmpty)
      return None
    val name = coreStmts.head match {
      case ssc: ScatterNode =>
        // WDL allows scatter on one element only
        assert(ssc.scatterVariableNodes.size == 1)
        val svNode: ScatterVariableNode = ssc.scatterVariableNodes.head
        val collection = svNode.scatterExpressionNode.womExpression.sourceString
        val name = svNode.identifier.localName.value
        s"scatter (${name} in ${collection})"
      case cond: ConditionalNode =>
        s"if (${cond.conditionExpression.womExpression.sourceString})"
      case call: CallNode =>
        s"frag ${call.identifier.localName.value}"
      case _ =>
        throw new Exception("sanity")
    }
    return Some(name)
  }

}

object Block {
  // A trivial expression has no operators, it is either a constant WomValue
  // or a single identifier. For example: '5' and 'x' are trivial. 'x + y'
  // is not.
  def isTrivialExpression(womType: WomType, expr: WomExpression): Boolean = {
    val inputs = expr.inputs
    if (inputs.size > 1)
      return false
    if (WomValueAnalysis.isExpressionConst(womType, expr))
      return true
    // The expression may have one input, but could still have an operator.
    // For example: x+1, x + x.
    expr.sourceString == inputs.head
  }

  // The block is a singleton with one statement which is a call. The call
  // has no subexpressions. Note that the call may not provide
  // all the callee's arguments.
  def isCallWithNoSubexpressions(node: GraphNode): Boolean = {
    node match {
      case call: CallNode =>
        call.inputDefinitionMappings.forall {
          case (inputDef, expr: WomExpression) =>
            isTrivialExpression(inputDef.womType, expr)
          case (_, _) => true
        }
      case _ => false
    }
  }

  // Is the call [callName] invoked in one of the nodes, or their
  // inner graphs?
<<<<<<< HEAD
  private def graphContainsCall(
      callName: String,
      nodes: Set[GraphNode]
  ): Boolean = {
=======
  private def graphContainsCall(callName: String, nodes: Set[GraphNode]): Boolean = {
>>>>>>> 1458df46
    nodes.exists {
      case callNode: CallNode =>
        callNode.identifier.localName.value == callName
      case cNode: ConditionalNode =>
        graphContainsCall(callName, cNode.innerGraph.nodes)
      case scNode: ScatterNode =>
        graphContainsCall(callName, scNode.innerGraph.nodes)
      case _ => false
    }
  }

  // Find the toplevel graph node that contains this call
<<<<<<< HEAD
  def findCallByName(
      callName: String,
      nodes: Set[GraphNode]
  ): Option[GraphNode] = {
=======
  def findCallByName(callName: String, nodes: Set[GraphNode]): Option[GraphNode] = {
>>>>>>> 1458df46
    val gnode: Option[GraphNode] = nodes.find {
      case callNode: CallNode =>
        callNode.identifier.localName.value == callName
      case cNode: ConditionalNode =>
        graphContainsCall(callName, cNode.innerGraph.nodes)
      case scNode: ScatterNode =>
        graphContainsCall(callName, scNode.innerGraph.nodes)
      case _ => false
    }
    gnode
  }

  private def pickTopNodes(nodes: Set[GraphNode]) = {
    assert(nodes.size > 0)
    nodes.flatMap { node =>
      val ancestors = node.upstreamAncestry
      val others = nodes - node
      if ((ancestors.intersect(others)).isEmpty) {
        Some(node)
      } else {
        None
      }
    }
  }

  // Sort a group of nodes according to dependencies. Note that this is a partial
  // ordering only.
  def partialSortByDep(nodes: Set[GraphNode]): Vector[GraphNode] = {
    var ordered = Vector.empty[GraphNode]
    var rest: Set[GraphNode] = nodes

    while (!rest.isEmpty) {
      val tops = pickTopNodes(rest)
      assert(!tops.isEmpty)
      ordered = ordered ++ tops
      rest = rest -- tops
    }

    assert(ordered.size == nodes.size)
    ordered
  }

  private def deepAncestors(node: GraphNode): Set[GraphNode] = {
    node match {
      case cndNode: ConditionalNode =>
        cndNode.upstreamAncestry ++
          cndNode.innerGraph.nodes.flatMap(deepAncestors(_))
      case sctNode: ScatterNode =>
        sctNode.upstreamAncestry ++
          sctNode.innerGraph.nodes.flatMap(deepAncestors(_))
      case ogin: OuterGraphInputNode =>
        // follow the indirection, this is not by default
        val sourceNode = ogin.linkToOuterGraphNode
        sourceNode.upstreamAncestry + sourceNode
      case _ =>
        node.upstreamAncestry
    }
  }

  // remove non local inputs, propagated from inner calls.
  // In this workflow:
  //
  // workflow inner_wf {
  //     input {}
  //     call foo
  //     output {}
  // }
  //
  // task foo {
  //     input {
  //         Boolean unpassed_arg_default = true
  //     }
  //     command {}
  //     output {}
  // }
  // unpassed_arg_default becomes a inner_wf argument, called
  // 'inner_wf.foo.unpassed_arg_default'.
  //
  // As a result, we filter out any argument that has a dot it in.
  private def distinguishTopLevelInputs(
      inputs: Seq[GraphInputNode]
  ): (Vector[GraphInputNode], Vector[GraphInputNode]) = {
    val (inner, topLevelInputs) = inputs.partition { inNode =>
      val name = inNode.identifier.localName.value
      name contains '.'
    }

    (topLevelInputs.toVector, inner.toVector)
  }

  // Split an entire workflow.
  //
  // Sort the graph into a linear set of blocks, according to
  // dependencies.  Each block is itself sorted. The dependencies
  // impose a partial ordering on the graph. To make it correspond
  // to the original WDL, we attempt to maintain the original line
  // ordering.
  //
  // For example, in the workflow below:
  // workflow foo {
  //    call A
  //    call B
  //    call C
  // }
  // the block splitting algorithm could generate six permutions.
  // For example:
  //
  //    1           2
  //  [ call C ]  [ call A ]
  //  [ call A ]  [ call B ]
  //  [ call B ]  [ call C ]
  //
  // We choose option #2 because it resembles the original.
<<<<<<< HEAD
  def splitGraph(graph: Graph, callsLoToHi: Vector[String]): (
      Vector[GraphInputNode], // inputs
      Vector[GraphInputNode], // missing inner inputs that propagate
      Vector[Block], // blocks
      Vector[GraphOutputNode]
  ) // outputs
=======
  def splitGraph(
      graph: Graph,
      callsLoToHi: Vector[String]
  ): (Vector[GraphInputNode], // inputs
      Vector[GraphInputNode], // missing inner inputs that propagate
      Vector[Block], // blocks
      Vector[GraphOutputNode]) // outputs
>>>>>>> 1458df46
  = {
    var rest: Set[GraphNode] = graph.nodes
    var blocks = Vector.empty[Block]

    // separate out the inputs
<<<<<<< HEAD
    val (inputBlock, innerInputs) = distinguishTopLevelInputs(
        graph.inputNodes.toSeq
    )
=======
    val (inputBlock, innerInputs) = distinguishTopLevelInputs(graph.inputNodes.toSeq)
>>>>>>> 1458df46
    rest --= graph.inputNodes.toSet

    // separate out the outputs
    val outputBlock = graph.outputNodes.toVector
    rest --= graph.outputNodes.toSet

    if (graph.nodes.isEmpty)
      return (inputBlock, innerInputs, Vector.empty, outputBlock)

    // Create a separate block for each call. This maintains
    // the sort order from the origial code.
    //
    for (callName <- callsLoToHi) {
      findCallByName(callName, rest) match {
        case None =>
          // we already accounted for this call. Several
          // calls can be in the same node. For example, a
          // scatter can have many calls inside its subgraph.
          ()
        case Some(node) =>
          assert(!rest.isEmpty)
          rest = rest - node

          // Build a vector where the callNode comes LAST. Choose
          // the nodes from the ones that have not been picked yet.
          val ancestors = deepAncestors(node).intersect(rest)
          val nodes: Vector[GraphNode] =
            (partialSortByDep(ancestors) :+ node)
              .filter { x =>
                !x.isInstanceOf[GraphInputNode]
              }
          val crnt = Block(nodes)
          blocks :+= crnt
          rest = rest -- nodes.toSet
      }
    }

    val allBlocks =
      if (rest.size > 0) {
        // Add an additional block for anything not belonging to the calls
        val lastBlock = partialSortByDep(rest)
        blocks :+ Block(lastBlock)
      } else {
        blocks
      }
    allBlocks.foreach { b =>
      b.validate()
    }
    (inputBlock, innerInputs, allBlocks, outputBlock)
  }

  // An easy to use method that takes the workflow source
<<<<<<< HEAD
  def split(graph: Graph, wfSource: String): (
      Vector[GraphInputNode], // inputs
      Vector[GraphInputNode], // implicit inputs
      Vector[Block], // blocks
      Vector[GraphOutputNode]
  ) // outputs
  = {
    // sort from low to high according to the source lines.
    val callsLoToHi: Vector[String] =
      ParseWomSourceFile(false).scanForCalls(graph, wfSource)
=======
  def split(graph: Graph, wfSource: String): (Vector[GraphInputNode], // inputs
                                              Vector[GraphInputNode], // implicit inputs
                                              Vector[Block], // blocks
                                              Vector[GraphOutputNode]) // outputs
  = {
    // sort from low to high according to the source lines.
    val callsLoToHi: Vector[String] = ParseWomSourceFile(false).scanForCalls(graph, wfSource)
>>>>>>> 1458df46
    splitGraph(graph, callsLoToHi)
  }

  // A block of nodes that represents a call with no subexpressions. These
  // can be compiled directly into a dx:workflow stage.
  //
  // For example, the WDL code:
  // call add { input: a=x, b=y }
  //
  // Is represented by the graph:
  // Block [
  //   TaskCallInputExpressionNode(a, x, WomIntegerType, GraphNodeOutputPort(a))
  //   TaskCallInputExpressionNode(b, y, WomIntegerType, GraphNodeOutputPort(b))
  //   CommandCall(add, Set(a, b))
  // ]
<<<<<<< HEAD
  private def isSimpleCall(
      nodes: Seq[GraphNode],
      trivialExpressionsOnly: Boolean
  ): Boolean = {
=======
  private def isSimpleCall(nodes: Seq[GraphNode], trivialExpressionsOnly: Boolean): Boolean = {
>>>>>>> 1458df46
    // find the call
    val calls: Seq[CallNode] = nodes.collect {
      case cNode: CallNode => cNode
    }
    if (calls.size != 1)
      return false
    val oneCall = calls.head

    // All the other nodes have to be call inputs
    //
    // Some of the inputs may be missing, which is why we
    // have the -subsetOf- call.
    val rest = nodes.toSet - oneCall
    //val callInputs = oneCall.upstream.toSet
    //if (!rest.subsetOf(callInputs))
    //return false

    // All the call inputs have to be simple expressions, if the call is
    // to be called "simple"
    val retval = rest.forall {
      case expr: AnonymousExpressionNode =>
        if (trivialExpressionsOnly)
          isTrivialExpression(expr.womType, expr.womExpression)
        else
          true

      // These are ignored
      case _: PortBasedGraphOutputNode =>
        true
      case _: GraphInputNode =>
        true

      case other =>
        false
    }
    retval
  }

  private def getOneCall(graph: Graph): CallNode = {
    val calls = graph.nodes.collect {
      case node: CallNode => node
    }
    assert(calls.size == 1)
    calls.head
  }

  // Deep search for all calls in a graph
  def deepFindCalls(nodes: Seq[GraphNode]): Vector[CallNode] = {
    nodes
      .foldLeft(Vector.empty[CallNode]) {
        case (accu: Vector[CallNode], call: CallNode) =>
          accu :+ call
        case (accu, ssc: ScatterNode) =>
          accu ++ deepFindCalls(ssc.innerGraph.nodes.toVector)
        case (accu, ifStmt: ConditionalNode) =>
          accu ++ deepFindCalls(ifStmt.innerGraph.nodes.toVector)
        case (accu, _) =>
          accu
      }
      .toVector
  }

  // These are the kinds of blocks that are run by the workflow-fragment-runner.
  //
  // A block can have expressions, input ports, and output ports in the beginning.
  // The block can be one of these types:
  //
  //   Purely expressions (no asynchronous calls at any nesting level).
  //
  //   Call
  //      - with no subexpressions to evaluate
  //      - with subexpressions requiring evaluation
  //      - Fragment with expressions and one call
  //
  //   Conditional block
  //      - with exactly one call
  //      - a complex subblock
  //
  //   Scatter block
  //      - with exactly one call
  //      - with a complex subblock
  //
  //   Compound
  //      contains multiple calls and/or dependencies
  sealed trait Category {
    val nodes: Vector[GraphNode]
  }
  case class AllExpressions(override val nodes: Vector[GraphNode]) extends Category
  case class CallDirect(override val nodes: Vector[GraphNode], value: CallNode) extends Category
<<<<<<< HEAD
  case class CallWithSubexpressions(
      override val nodes: Vector[GraphNode],
      value: CallNode
  ) extends Category
  case class CallFragment(
      override val nodes: Vector[GraphNode],
      value: CallNode
  ) extends Category
  case class CondOneCall(
      override val nodes: Vector[GraphNode],
      value: ConditionalNode,
      call: CallNode
  ) extends Category
  case class CondFullBlock(
      override val nodes: Vector[GraphNode],
      value: ConditionalNode
  ) extends Category
  case class ScatterOneCall(
      override val nodes: Vector[GraphNode],
      value: ScatterNode,
      call: CallNode
  ) extends Category
  case class ScatterFullBlock(
      override val nodes: Vector[GraphNode],
      value: ScatterNode
  ) extends Category
=======
  case class CallWithSubexpressions(override val nodes: Vector[GraphNode], value: CallNode)
      extends Category
  case class CallFragment(override val nodes: Vector[GraphNode], value: CallNode) extends Category
  case class CondOneCall(override val nodes: Vector[GraphNode],
                         value: ConditionalNode,
                         call: CallNode)
      extends Category
  case class CondFullBlock(override val nodes: Vector[GraphNode], value: ConditionalNode)
      extends Category
  case class ScatterOneCall(override val nodes: Vector[GraphNode],
                            value: ScatterNode,
                            call: CallNode)
      extends Category
  case class ScatterFullBlock(override val nodes: Vector[GraphNode], value: ScatterNode)
      extends Category
>>>>>>> 1458df46

  object Category {
    def getInnerGraph(catg: Category): Graph = {
      catg match {
        case cond: CondFullBlock   => cond.value.innerGraph
        case sct: ScatterFullBlock => sct.value.innerGraph
        case other =>
          throw new UnsupportedOperationException(
              s"${other.getClass.toString} does not have an inner graph"
          )
      }
    }
    def toString(catg: Category): String = {
      // convert Block$Cond to Cond
      val fullClassName = catg.getClass.toString
      val index = fullClassName.lastIndexOf('$')
      if (index == -1)
        fullClassName
      else
        fullClassName.substring(index + 1)
    }
  }

  def categorize(block: Block): Category = {
    assert(!block.nodes.isEmpty)
    val allButLast: Vector[GraphNode] = block.nodes.dropRight(1)
    assert(deepFindCalls(allButLast).isEmpty)
    val lastNode = block.nodes.last
    lastNode match {
      case _ if deepFindCalls(Seq(lastNode)).isEmpty =>
        // The block comprises of expressions only
        AllExpressions(allButLast :+ lastNode)

      case callNode: CallNode =>
        if (isSimpleCall(block.nodes, true))
          CallDirect(allButLast, callNode)
        else if (isSimpleCall(block.nodes.toSeq, false))
          CallWithSubexpressions(allButLast, callNode)
        else
          CallFragment(allButLast, callNode)

      case condNode: ConditionalNode =>
        if (isSimpleCall(condNode.innerGraph.nodes.toSeq, false)) {
          CondOneCall(allButLast, condNode, getOneCall(condNode.innerGraph))
        } else {
          CondFullBlock(allButLast, condNode)
        }

      case sctNode: ScatterNode =>
        if (isSimpleCall(sctNode.innerGraph.nodes.toSeq, false)) {
          ScatterOneCall(allButLast, sctNode, getOneCall(sctNode.innerGraph))
        } else {
          ScatterFullBlock(allButLast, sctNode)
        }
    }
  }

<<<<<<< HEAD
  def getSubBlock(
      path: Vector[Int],
      graph: Graph,
      callsLoToHi: Vector[String]
  ): Block = {
=======
  def getSubBlock(path: Vector[Int], graph: Graph, callsLoToHi: Vector[String]): Block = {
>>>>>>> 1458df46
    assert(path.size >= 1)

    val (_, _, blocks, _) = splitGraph(graph, callsLoToHi)
    var subBlock = blocks(path.head)
    for (i <- path.tail) {
      val catg = categorize(subBlock)
      val innerGraph = Category.getInnerGraph(catg)
      val (_, _, blocks2, _) = splitGraph(innerGraph, callsLoToHi)
      subBlock = blocks2(i)
    }
    return subBlock
  }

  // Find all the inputs required for a block. For example,
  // in the workflow:
  //
  // workflow optionals {
  //   input {
  //     Boolean flag
  //   }
  //   Int? rain = 13
  //   if (flag) {
  //     call opt_MaybeInt as mi3 { input: a=rain }
  //   }
  // }
  //
  // The conditional block:
  //    if (flag) {
  //     call opt_MaybeInt as mi3 { input: a=rain }
  //    }
  // requires "flag" and "rain".
  //
  // For each input also return whether is has a default. This makes it,
  // de facto, optional.
  //
  def closure(block: Block): Map[String, (WomType, Boolean)] = {
    // make a deep list of all the nodes inside the block
    val allBlockNodes: Set[GraphNode] = block.nodes
      .map {
        case sctNode: ScatterNode =>
          sctNode.innerGraph.allNodes + sctNode
        case cndNode: ConditionalNode =>
          cndNode.innerGraph.allNodes + cndNode
        case node: GraphNode =>
          Set(node)
      }
      .flatten
      .toSet

    // Examine an input port, and keep it only if it points outside the block.
<<<<<<< HEAD
    def keepOnlyOutsideRefs(
        inPort: GraphNodePort.InputPort
    ): Option[(String, WomType)] = {
=======
    def keepOnlyOutsideRefs(inPort: GraphNodePort.InputPort): Option[(String, WomType)] = {
>>>>>>> 1458df46
      if (allBlockNodes contains inPort.upstream.graphNode) None
      else Some((inPort.name, inPort.womType))
    }

    // Examine only the outer input nodes, check that they
    // originate in a node outside the block.
    def getInputsToGraph(graph: Graph): Map[String, WomType] = {
      graph.nodes.flatMap {
        case ogin: OuterGraphInputNode =>
          if (allBlockNodes contains ogin.linkToOuterGraphNode)
            None
          else
            Some((ogin.identifier.localName.value, ogin.womType))
        case _ => None
      }.toMap
    }

    val allInputs: Map[String, WomType] = block.nodes.flatMap {
      case scNode: ScatterNode =>
        val scNodeInputs = scNode.inputPorts.flatMap(keepOnlyOutsideRefs(_))
        scNodeInputs ++ getInputsToGraph(scNode.innerGraph)
      case cnNode: ConditionalNode =>
<<<<<<< HEAD
        val cnInputs =
          cnNode.conditionExpression.inputPorts.flatMap(keepOnlyOutsideRefs(_))
=======
        val cnInputs = cnNode.conditionExpression.inputPorts.flatMap(keepOnlyOutsideRefs(_))
>>>>>>> 1458df46
        cnInputs ++ getInputsToGraph(cnNode.innerGraph)
      case node: GraphNode =>
        node.inputPorts.flatMap(keepOnlyOutsideRefs(_))
    }.toMap

    // make list of call arguments that have defaults.
    // In the example below, it is "unpassed_arg_default".
    // It has a default, so it can be omitted.
    //
    // workflow inner_wf {
    //     call foo
    // }
    //
    // task foo {
    //     input {
    //         Boolean unpassed_arg_default = true
    //     }
    //     command {}
    //     output {}
    // }
    //
    val optionalInputs: Set[String] = block.nodes.flatMap {
      case cNode: CallNode =>
        val missingCallArgs = cNode.inputPorts.flatMap(keepOnlyOutsideRefs(_))
        val callee: Callable = cNode.callable
        missingCallArgs.flatMap {
          case (name, womType) =>
            val inputDef: InputDefinition = callee.inputs.find {
              case iDef: InputDefinition => iDef.name == name
            }.get
            if (inputDef.optional) Some(name)
            else None
        }
      case _ => None
    }.toSet

    allInputs.map {
      case (name, womType) =>
        val hasDefault = optionalInputs contains name
        name -> (womType, hasDefault)
    }.toMap
  }

  // Figure out all the outputs from a sequence of WDL statements.
  //
  // Note: The type outside a scatter/conditional block is *different* than the type in
  // the block.  For example, 'Int x' declared inside a scatter, is
  // 'Array[Int] x' outside the scatter.
  //
  def outputs(block: Block): Map[String, WomType] = {
    val xtrnPorts: Vector[GraphNodePort.OutputPort] =
      block.nodes.map {
        case node: ExposedExpressionNode =>
          node.outputPorts
        case _: ExpressionNode =>
          // an anonymous expression node, ignore it
          Set.empty
        case node =>
          node.outputPorts
      }.flatten

    xtrnPorts.map { outputPort =>
      // Is this really the fully qualified name?
      val fqn = outputPort.identifier.localName.value
      val womType = outputPort.womType
      fqn -> womType
    }.toMap
  }

  // Does this output require evaluation? If so, we will need to create
  // another applet for this.
  def isSimpleOutput(outputNode: GraphOutputNode): Boolean = {
    outputNode match {
      case PortBasedGraphOutputNode(id, womType, sourcePort) =>
        true
      case expr: ExpressionBasedGraphOutputNode
          if (Block.isTrivialExpression(expr.womType, expr.womExpression)) =>
        true
      case expr: ExpressionBasedGraphOutputNode =>
        // An expression that requires evaluation
        false
      case other =>
        throw new Exception(s"unhandled output class ${other}")
    }
  }

  // Figure out what variables from the environment we need to pass
  // into the applet. In other words, the closure.
  def outputClosure(outputNodes: Vector[GraphOutputNode]): Set[String] = {
    outputNodes.foldLeft(Set.empty[String]) {
      case (accu, PortBasedGraphOutputNode(id, womType, sourcePort)) =>
        accu + sourcePort.name
      case (accu, expr: ExpressionBasedGraphOutputNode) =>
        accu ++ expr.inputPorts.map(_.name)
      case other =>
        throw new Exception(s"unhandled output ${other}")

    }
  }

  // is an output used directly as an input? For example, in the
  // small workflow below, 'lane' is used in such a manner.
  //
  // This makes a difference, because in locked dx:workflows, it is
  // not possible to access a workflow input directly from a workflow
  // output. It is only allowed to access a stage input/output.
  //
  // workflow inner {
  //   input {
  //      String lane
  //   }
  //   output {
  //      String blah = lane
  //   }
  // }
<<<<<<< HEAD
  def inputsUsedAsOutputs(
      inputNodes: Vector[GraphInputNode],
      outputNodes: Vector[GraphOutputNode]
  ): Set[String] = {
    // Figure out all the variables needed to calculate the outputs
    val outputs: Set[String] = outputClosure(outputNodes)
    val inputs: Set[String] =
      inputNodes.map(iNode => iNode.identifier.localName.value).toSet
=======
  def inputsUsedAsOutputs(inputNodes: Vector[GraphInputNode],
                          outputNodes: Vector[GraphOutputNode]): Set[String] = {
    // Figure out all the variables needed to calculate the outputs
    val outputs: Set[String] = outputClosure(outputNodes)
    val inputs: Set[String] = inputNodes.map(iNode => iNode.identifier.localName.value).toSet
>>>>>>> 1458df46
    //System.out.println(s"inputsUsedAsOutputs: ${outputs} ${inputs}")
    inputs.intersect(outputs)
  }
}<|MERGE_RESOLUTION|>--- conflicted
+++ resolved
@@ -173,14 +173,7 @@
 
   // Is the call [callName] invoked in one of the nodes, or their
   // inner graphs?
-<<<<<<< HEAD
-  private def graphContainsCall(
-      callName: String,
-      nodes: Set[GraphNode]
-  ): Boolean = {
-=======
   private def graphContainsCall(callName: String, nodes: Set[GraphNode]): Boolean = {
->>>>>>> 1458df46
     nodes.exists {
       case callNode: CallNode =>
         callNode.identifier.localName.value == callName
@@ -193,14 +186,7 @@
   }
 
   // Find the toplevel graph node that contains this call
-<<<<<<< HEAD
-  def findCallByName(
-      callName: String,
-      nodes: Set[GraphNode]
-  ): Option[GraphNode] = {
-=======
   def findCallByName(callName: String, nodes: Set[GraphNode]): Option[GraphNode] = {
->>>>>>> 1458df46
     val gnode: Option[GraphNode] = nodes.find {
       case callNode: CallNode =>
         callNode.identifier.localName.value == callName
@@ -314,14 +300,6 @@
   //  [ call B ]  [ call C ]
   //
   // We choose option #2 because it resembles the original.
-<<<<<<< HEAD
-  def splitGraph(graph: Graph, callsLoToHi: Vector[String]): (
-      Vector[GraphInputNode], // inputs
-      Vector[GraphInputNode], // missing inner inputs that propagate
-      Vector[Block], // blocks
-      Vector[GraphOutputNode]
-  ) // outputs
-=======
   def splitGraph(
       graph: Graph,
       callsLoToHi: Vector[String]
@@ -329,19 +307,12 @@
       Vector[GraphInputNode], // missing inner inputs that propagate
       Vector[Block], // blocks
       Vector[GraphOutputNode]) // outputs
->>>>>>> 1458df46
   = {
     var rest: Set[GraphNode] = graph.nodes
     var blocks = Vector.empty[Block]
 
     // separate out the inputs
-<<<<<<< HEAD
-    val (inputBlock, innerInputs) = distinguishTopLevelInputs(
-        graph.inputNodes.toSeq
-    )
-=======
     val (inputBlock, innerInputs) = distinguishTopLevelInputs(graph.inputNodes.toSeq)
->>>>>>> 1458df46
     rest --= graph.inputNodes.toSet
 
     // separate out the outputs
@@ -394,18 +365,6 @@
   }
 
   // An easy to use method that takes the workflow source
-<<<<<<< HEAD
-  def split(graph: Graph, wfSource: String): (
-      Vector[GraphInputNode], // inputs
-      Vector[GraphInputNode], // implicit inputs
-      Vector[Block], // blocks
-      Vector[GraphOutputNode]
-  ) // outputs
-  = {
-    // sort from low to high according to the source lines.
-    val callsLoToHi: Vector[String] =
-      ParseWomSourceFile(false).scanForCalls(graph, wfSource)
-=======
   def split(graph: Graph, wfSource: String): (Vector[GraphInputNode], // inputs
                                               Vector[GraphInputNode], // implicit inputs
                                               Vector[Block], // blocks
@@ -413,7 +372,6 @@
   = {
     // sort from low to high according to the source lines.
     val callsLoToHi: Vector[String] = ParseWomSourceFile(false).scanForCalls(graph, wfSource)
->>>>>>> 1458df46
     splitGraph(graph, callsLoToHi)
   }
 
@@ -429,14 +387,7 @@
   //   TaskCallInputExpressionNode(b, y, WomIntegerType, GraphNodeOutputPort(b))
   //   CommandCall(add, Set(a, b))
   // ]
-<<<<<<< HEAD
-  private def isSimpleCall(
-      nodes: Seq[GraphNode],
-      trivialExpressionsOnly: Boolean
-  ): Boolean = {
-=======
   private def isSimpleCall(nodes: Seq[GraphNode], trivialExpressionsOnly: Boolean): Boolean = {
->>>>>>> 1458df46
     // find the call
     val calls: Seq[CallNode] = nodes.collect {
       case cNode: CallNode => cNode
@@ -526,34 +477,6 @@
   }
   case class AllExpressions(override val nodes: Vector[GraphNode]) extends Category
   case class CallDirect(override val nodes: Vector[GraphNode], value: CallNode) extends Category
-<<<<<<< HEAD
-  case class CallWithSubexpressions(
-      override val nodes: Vector[GraphNode],
-      value: CallNode
-  ) extends Category
-  case class CallFragment(
-      override val nodes: Vector[GraphNode],
-      value: CallNode
-  ) extends Category
-  case class CondOneCall(
-      override val nodes: Vector[GraphNode],
-      value: ConditionalNode,
-      call: CallNode
-  ) extends Category
-  case class CondFullBlock(
-      override val nodes: Vector[GraphNode],
-      value: ConditionalNode
-  ) extends Category
-  case class ScatterOneCall(
-      override val nodes: Vector[GraphNode],
-      value: ScatterNode,
-      call: CallNode
-  ) extends Category
-  case class ScatterFullBlock(
-      override val nodes: Vector[GraphNode],
-      value: ScatterNode
-  ) extends Category
-=======
   case class CallWithSubexpressions(override val nodes: Vector[GraphNode], value: CallNode)
       extends Category
   case class CallFragment(override val nodes: Vector[GraphNode], value: CallNode) extends Category
@@ -569,7 +492,6 @@
       extends Category
   case class ScatterFullBlock(override val nodes: Vector[GraphNode], value: ScatterNode)
       extends Category
->>>>>>> 1458df46
 
   object Category {
     def getInnerGraph(catg: Category): Graph = {
@@ -627,15 +549,7 @@
     }
   }
 
-<<<<<<< HEAD
-  def getSubBlock(
-      path: Vector[Int],
-      graph: Graph,
-      callsLoToHi: Vector[String]
-  ): Block = {
-=======
   def getSubBlock(path: Vector[Int], graph: Graph, callsLoToHi: Vector[String]): Block = {
->>>>>>> 1458df46
     assert(path.size >= 1)
 
     val (_, _, blocks, _) = splitGraph(graph, callsLoToHi)
@@ -686,13 +600,7 @@
       .toSet
 
     // Examine an input port, and keep it only if it points outside the block.
-<<<<<<< HEAD
-    def keepOnlyOutsideRefs(
-        inPort: GraphNodePort.InputPort
-    ): Option[(String, WomType)] = {
-=======
     def keepOnlyOutsideRefs(inPort: GraphNodePort.InputPort): Option[(String, WomType)] = {
->>>>>>> 1458df46
       if (allBlockNodes contains inPort.upstream.graphNode) None
       else Some((inPort.name, inPort.womType))
     }
@@ -715,12 +623,7 @@
         val scNodeInputs = scNode.inputPorts.flatMap(keepOnlyOutsideRefs(_))
         scNodeInputs ++ getInputsToGraph(scNode.innerGraph)
       case cnNode: ConditionalNode =>
-<<<<<<< HEAD
-        val cnInputs =
-          cnNode.conditionExpression.inputPorts.flatMap(keepOnlyOutsideRefs(_))
-=======
         val cnInputs = cnNode.conditionExpression.inputPorts.flatMap(keepOnlyOutsideRefs(_))
->>>>>>> 1458df46
         cnInputs ++ getInputsToGraph(cnNode.innerGraph)
       case node: GraphNode =>
         node.inputPorts.flatMap(keepOnlyOutsideRefs(_))
@@ -836,22 +739,11 @@
   //      String blah = lane
   //   }
   // }
-<<<<<<< HEAD
-  def inputsUsedAsOutputs(
-      inputNodes: Vector[GraphInputNode],
-      outputNodes: Vector[GraphOutputNode]
-  ): Set[String] = {
-    // Figure out all the variables needed to calculate the outputs
-    val outputs: Set[String] = outputClosure(outputNodes)
-    val inputs: Set[String] =
-      inputNodes.map(iNode => iNode.identifier.localName.value).toSet
-=======
   def inputsUsedAsOutputs(inputNodes: Vector[GraphInputNode],
                           outputNodes: Vector[GraphOutputNode]): Set[String] = {
     // Figure out all the variables needed to calculate the outputs
     val outputs: Set[String] = outputClosure(outputNodes)
     val inputs: Set[String] = inputNodes.map(iNode => iNode.identifier.localName.value).toSet
->>>>>>> 1458df46
     //System.out.println(s"inputsUsedAsOutputs: ${outputs} ${inputs}")
     inputs.intersect(outputs)
   }
