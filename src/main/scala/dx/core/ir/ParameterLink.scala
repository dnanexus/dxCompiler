--- conflicted
+++ resolved
@@ -254,11 +254,7 @@
         None
       }
     }
-<<<<<<< HEAD
-    ValueSerde.deserialize(unpack(jsv), Some(translator))
-=======
     ValueSerde.deserialize(unwrapComplex(jsv), Some(handler))
->>>>>>> eed35883
   }
 
   def deserializeInputMap(inputs: Map[String, JsValue]): Map[String, Value] = {
