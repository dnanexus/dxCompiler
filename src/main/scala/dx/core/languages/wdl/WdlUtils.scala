--- conflicted
+++ resolved
@@ -134,16 +134,8 @@
       fileResolver: FileSourceResolver = FileSourceResolver.get,
       regime: TypeCheckingRegime.TypeCheckingRegime = TypeCheckingRegime.Moderate,
       logger: Logger = Logger.get
-<<<<<<< HEAD
   ): (TAT.Document, Bindings[String, T_Struct]) = {
     parseAndCheckSourceNode(StringFileNode(sourceCodeStr), fileResolver, regime, logger)
-=======
-  ): (TAT.Document, Bindings[String, WdlTypes.T_Struct]) = {
-    val sourceCode = StringFileNode(sourceCodeStr, name)
-    val parser = Parsers(followImports = true, fileResolver = fileResolver, logger = logger)
-      .getParser(sourceCode)
-    parseAndCheckSource(sourceCode, parser, fileResolver, regime, logger)
->>>>>>> 6d7e0f34
   }
 
   // create a wdl-value of a specific type.
