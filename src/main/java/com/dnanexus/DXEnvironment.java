--- conflicted
+++ resolved
@@ -632,21 +632,12 @@
         String user = userPass.substring(0, userPass.indexOf(':') - 1);
         String pass = userPass.substring(userPass.indexOf(':') +1);
 
-<<<<<<< HEAD
-        if (proxyMethod.toLowerCase().equals("ntlm")) {
-            doDebug("NTLM authentication method specified", null);
-            return new ProxyDesc(proxyHost, true, user, pass, proxyDfn, "ntlm", proxyDomain);
-        } else {
-            return new ProxyDesc(proxyHost, true, user, pass, proxyDfn, null, null);
-        }
-=======
         if (proxyMethod != null &&
             proxyMethod.toLowerCase().equals("ntlm")) {
             doDebug("NTLM authentication method specified", null);
             return new ProxyDesc(proxyHost, true, user, pass, proxyDfn, "ntlm", proxyDomain);
         }
         return new ProxyDesc(proxyHost, true, user, pass, proxyDfn, null, null);
->>>>>>> 04fcd79a
     }
 
     /**
