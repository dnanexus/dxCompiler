--- conflicted
+++ resolved
@@ -24,8 +24,6 @@
         variant: Optional[int] = None,
         interval: int = 20,
     ):
-<<<<<<< HEAD
-=======
         """
         Class to communicate between RegisteredTest and the respective analysis/job on the platform.
         Args:
@@ -35,7 +33,6 @@
             variant: variant of the input if multiple inputs were used for the same test workflow
             interval: Number of seconds between queries to the job’s state
         """
->>>>>>> b6127235
         self._context = context
         self._test_name = test_name
         self._variant = variant or ""
@@ -65,17 +62,12 @@
         Returns:
             State.FINISHED if the execution ran to completion, State.FAIL if it failed or was terminated.
         """
-<<<<<<< HEAD
-        self._context.logger.info(
-            f"Waiting for completion of the test `{self._test_name}` with input variant {self._variant}"
-=======
         with_variant_add = (
             f"with input variant {self._variant}" if self._variant else ""
         )
         self._context.logger.info(
             f"Waiting for completion of the test `{self._test_name}` "
             + with_variant_add
->>>>>>> b6127235
         )
         test_name_with_variant = f"{self._test_name}.{self._variant}"
         try:
@@ -84,11 +76,7 @@
             self._state = State.FINISHED
         except dxpy.DXJobFailureError:
             self._context.logger.info(
-<<<<<<< HEAD
-                f"Analysis {test_name_with_variant} failed. This failure will verified"
-=======
                 f"Analysis {test_name_with_variant} failed. This failure will be verified"
->>>>>>> b6127235
             )
             self._state = State.FAIL
         return self.state
@@ -101,11 +89,7 @@
         Returns:
             Union[State,str] State enum or a string state from the API.
         """
-<<<<<<< HEAD
-        returned_state = self._execution._get_state()
-=======
         returned_state = self._execution.describe(fields=dict(state=True))["state"]
->>>>>>> b6127235
         if extended:
             self._state = returned_state
         elif returned_state in [
