--- conflicted
+++ resolved
@@ -7,7 +7,7 @@
 import subprocess as sp
 from typing import Optional, Dict, Union
 
-from dxcint.utils import rm_prefix, DEFAULT_INSTANCE_TYPE
+from dxcint.utils import rm_prefix
 from dxcint.Messenger import Messenger
 from dxcint.Context import Context, ContextEmpty
 from dxcint.constants import DEFAULT_INSTANCE_TYPE, DEFAULT_RUN_KWARGS
@@ -44,18 +44,12 @@
         self._git_revision = sp.check_output(
             ["git", "describe", "--always", "--dirty", "--tags"]
         ).strip()
-<<<<<<< HEAD
-        self._inputs_suffix = "_input.json"  # wf inputs supplied as json usually have this suffix. Can be changed in subclasses
-        self._compiled_inputs_suffix = "_input.dx.json"
-        self._test_inputs = {}
-=======
         # wf inputs supplied as json usually have this suffix. Can be changed in subclasses
         self._raw_inputs_path = os.path.join(
             os.path.dirname(src_file), f"{test_name}_input.json"
         )
         self._compiled_inputs_suffix = "_input.dx.json"
         self._test_inputs = None
->>>>>>> b6127235
 
     @property
     def context(self) -> Context:
@@ -104,13 +98,6 @@
         if not self._test_inputs:
             self._test_inputs = self._import_inputs()
         return self._test_inputs
-<<<<<<< HEAD
-
-    @property
-    def test_result(self) -> bool:
-        return self.get_test_result()
-=======
->>>>>>> b6127235
 
     def get_test_result(self) -> bool:
         if not self._test_results:
@@ -141,26 +128,6 @@
 
         Returns: str. Compiled workflow ID
         """
-<<<<<<< HEAD
-        compiler_flags = (
-            [
-                "-instanceTypeSelection",
-                random.choice(["static", "dynamic"]),
-            ]
-            if (
-                not additional_compiler_flags
-                or "-instanceTypeSelection" not in additional_compiler_flags
-            )
-            else []
-        )
-        compiler_flags += additional_compiler_flags or []
-
-        input_basename = f"{self._test_name}{self._inputs_suffix}"
-        input_src = os.path.join(os.path.dirname(self._src_file), input_basename)
-        if os.path.exists(input_src):
-            compiler_flags += ["-inputs", input_src]
-
-=======
         compiler_flags = {
             "-instanceTypeSelection": random.choice(["static", "dynamic"])
         }
@@ -169,7 +136,6 @@
             **compiler_flags,
             **additional_compiler_flags,
         }
->>>>>>> b6127235
         compiler_jar_path = os.path.join(
             self._context.repo_root_dir, f"dxCompiler-{self._context.version}.jar"
         )
@@ -205,11 +171,7 @@
         return execution_desc.get("id")
 
     def _run_executable_inner(
-<<<<<<< HEAD
-        self, *args, **kwargs
-=======
         self, **dx_run_kwargs
->>>>>>> b6127235
     ) -> Union[dxpy.DXAnalysis, dxpy.DXJob]:
         """
         Override this method if the changes to the workflow execution are needed.
@@ -217,33 +179,20 @@
         Returns: Union[DXAnalysis,DXJob]. Execution handler
 
         """
-<<<<<<< HEAD
-        kwargs["instance_type"] = kwargs.get("instance_type", DEFAULT_INSTANCE_TYPE)
-=======
         if "instance_type" not in dx_run_kwargs:
             dx_run_kwargs.update({"instance_type": DEFAULT_INSTANCE_TYPE})
         dx_run_kwargs.update(DEFAULT_RUN_KWARGS)
->>>>>>> b6127235
         exec_type = self.exec_id.split("-")[0]
         exec_handler = self._executable_type_switch.get(exec_type)(
             project=self._context.project_id, dxid=self.exec_id
         )
-        if isinstance(exec_handler, dxpy.DXWorkflow):
-            kwargs["ignore_reuse_stages"] = kwargs.get("ignore_reuse_stages", ["*"])
-        else:
-            kwargs["ignore_reuse"] = kwargs.get("ignore_reuse", True)
         self._context.logger.info(f"Running the process for test {self._test_name}")
         dx_execution = exec_handler.run(
             self.test_inputs,
             project=self._context.project_id,
             folder=os.path.join(self._context.platform_build_dir, "test"),
-<<<<<<< HEAD
-            name=f"{self._test_name} {self._git_revision}",
-            **kwargs,
-=======
             name="{} {}".format(self._test_name, self._git_revision),
             **dx_run_kwargs,
->>>>>>> b6127235
         )
         return dx_execution
 
