# dxCint

## Motivation
`dxCint` (**dxC**ompiler **int**egration) is a new framework for integration tests for dxCompiler. It allows to easily 
add new tests, run tests and extend the framework with new test classes/types. It also includes a set of unit tests for 
self testing.

## Installing
1. Clone this repo
2. `cd dxcint`
3. `poetry install` (recommended, because will be installed from `poetry.lock` with pinned dependency versions). Or 
`pip install .`

## CLI methods
#### Adding tests
See [Adding tests](#adding-tests-1) section
```bash
Usage: dxcint add [OPTIONS] DXC_REPOSITORY_ROOT SUITE CATEGORY

  Add tests to the suite
  Positional Arguments:
      DXC_REPOSITORY_ROOT: A root directory of a dxCompiler repository. Should contain build.sbt.
      SUITE: Test suite name. Usually a team-defined group of tests to be run in each CI/CD step. Check README for the
              CLI command to extract available suites.
      CATEGORY: Test category name. Usually a team-defined category that reflects a type of the test.
              Check dxcint/config/{SUITE_FILE}.json, where the keys are category names.

Options:
  -d, --directory TEXT  Directory containing workflow fixtures to be added.
                        DEFAULT: current WD
  -x, --extension TEXT  Extension of the test workflow script files. Allowed
                        are 'cwl', 'cwl.json', 'wdl'. DEFAULT: wdl
```

#### Running tests
See [Running tests](#running-tests-1) section
```bash
Usage: dxcint integration [OPTIONS] DXC_REPOSITORY_ROOT

  Run integration test or test suite
  Positional Arguments:
      DXC_REPOSITORY_ROOT: A root directory of a dxCompiler repository. Should contain build.sbt.

Options:
  -t, --test_name TEXT  Name of a single test or suite of tests. If not
                        provided - builds just the core compiler library (e.g.
                        dxCompiler-VERSION.jar)

```

#### Available suites
Command to print a hash of available suites
```bash
Usage: dxcint suites [OPTIONS]
```

Returns the structure:
```bash
Available suites are:
{"Suite name": "config file name in the dxcint/config where test names are registered within categories"}
```

## Running tests
To run the tests just call 
```bash
dxcint integration ${ROOT_DIR_OF_DXCOMPILER_REPO} --test_name ${TEST_NAME}
```
where `${TEST_NAME}` is the name of a single test ot a test suite. Available test suites can be checked by `dxcint suites`, 
see [Available suites](#available-suites) for more info.


## Adding tests
1. Create a workflow/task/tool script file intended as a test fixture. **Convention**: file name and the workflow name must be identical. 
Workflow names and task/tool names must be unique and not repeating any existing names throughout the existing tests. 
**Naming hint**: if working on a JIRA ticket, include it in the workflow and task names (e.g. `workflow apps_123_buggy_bug`)
2. Create - if appropriate - input and result fixtures using test name as a prefix and `_input.json` or `_results.json` 
suffixes respectively. Example - `apps_123_buggy_bug_input.json`. Place these files in the same directory as the test 
workflow file (see #1).
3. Run `dxcint add` with appropriate arguments. This will add your test to the test suite config file (one of the files 
in `dxcint/config`) according to specified test suite and category. Respective file fixtures (workflow, inputs and 
results) will be copied to `dxcint/resources`.

Tests can be added manually to the suite by placing them in the appropriate directory in `dxcint/resources` and adding 
the names in appropriate config file. **But this is not recommended.**

## Test categories
All tests are `-locked` by default, except `unlocked_expected_output`

### Basic categories
|   test category    | implementation class name  |                                  description                                   |
|:------------------:|:--------------------------:|:------------------------------------------------------------------------------:|
|  registered_test   |       RegisteredTest       |                       always fails, parent of all tests                        |
| analysis_finished  |      AnalysisFinished      |                 `_validate` checks that the analysis succeeded                 |
|  expected_failure  |      ExpectedFailure       |                  `_validate` checks that the analysis failed                   |
|  expected_output   |       ExpectedOutput       |  `_validate` checks that the expected result fixture matches analysis outputs  |


### Complex categories
Complex categories are obtained by adding [mixins](#mixins) to the [basic categories](#basic-categories)

|             test category              |     implementation class name      |                                                            comments                                                             |
|:--------------------------------------:|:----------------------------------:|:-------------------------------------------------------------------------------------------------------------------------------:|
|        expected_failure_message        |       ExpectedFailureMessage       | ExpectedFailure + ResultsMixin, `_validate` checks that the analysis failed with an error message specified in results['error'] |
|        extras_analysis_finished        |       ExtrasAnalysisFinished       |                                                 AnalysisFinished + ExtrasMixin                                                  |
|         extras_expected_output         |        ExtrasExpectedOutput        |                                                  ExpectedOutput + ExtrasMixin                                                   |
|        unlocked_expected_output        |       UnlockedExpectedOutput       |                                   ExpectedOutput + UnlockedMixin, _extract_outputs overriden                                    |
|       manifest_analysis_finished       |      ManifestAnalysisFinished      |                                                AnalysisFinished + ManifestMixin                                                 |
|         reorg_expected_output          |        ReorgExpectedOutput         |                                                   ExpectedOutput + ReorgMixin                                                   |
| static_pinned_instance_expected_output | StaticPinnedInstanceExpectedOutput |                                     ExpectedOutput + StaticOnlyMixin + PinnedInstanceMixin                                      |
|         extern_expected_output         |        ExternExpectedOutput        |                  before compiling, creates an applet interface from additional applets in dxcint/dependencies                   |
|       app_extern_expected_output       |      AppExternExpectedOutput       |                                      before compiling, creates a task interface from apps                                       |


#### Mixins

Mixins are designed so that many can be used to extend a category class.

|        Name         |                                                     purpose                                                     |
|:-------------------:|:---------------------------------------------------------------------------------------------------------------:|
| PinnedInstanceMixin |                                        `instance_type` is set to `None`                                         |
|     ExtrasMixin     |                            appends to compile flags `--extras testname_extras.json`                             |
|    UnlockedMixin    |                                      removes `-locked` from compiler flags                                      |
|    ManifestMixin    |                                    appends to compile flags `-useManifests`                                     |
|     ReorgMixin      |                                        appends to compile flags `-reorg`                                        |
|  ResultsTestMixin   |              loads result fixture from `testname_results.json` and stores it in `results` property              |
|   StaticOnlyMixin   | appends to compile flags `-instanceTypeSelection static` preventing random selection of dynamic/static instance |


## Test categories

### Basic categories
|test category| implementation class name | description |
| --- | --- | --- | 
| registered_test | RegisteredTest | always fails, parent of all tests
| analysis_finished | AnalysisFinished | _validate checks that the analysis succeeded
| expected_failure | ExpectedFailure | _validate checks that the analysis failed
| expected_output | ExpectedOutput | _validate checks that the expected result fixture matches analysis outputs

There more classes are obtained by combining `mixins` with the above basic classes.

### Mixins
Mixins are designed so that many can be used to extend a category class.
| Name | purpose | 
| --- | --- | 
| DefaultInstanceMixin | `instance_type` is set to `None` |
| ExtrasMixin | appends to compile flags `--extras testname_extras.json` |
| LockedMixin | appends to compile flags `-locked`  |
| ManifestMixin | appends to compile flags `-useManifests`  |
| ReorgMixin | appends to compile flags `-reorg`  |
| ResultsTestMixin | loads result fixture from `testname_results.json` and stores it in `results` property |
| StaticOnlyMixin | appends to compile flags `-instanceTypeSelection static` preventing random selection of dynamic/static instance |

### Complex categories
| test category | implementation class name | comments |
| --- | --- | --- | 
| expected_failure_message | ExpectedFailureMessage | ExpectedFailure + ResultsMixin, _validate checks that the analysis failed with an error message specified in results['error']
| extras_analysis_finished | ExtrasAnalysisFinished | AnalysisFinished + ExtrasMixin |
| extras_expected_output | ExtrasExpectedOutput | ExpectedOutput + ExtrasMixin  |
| locked_expected_output | LockedExpectedOutput |  ExpectedOutput + LockedMixin, _extract_outputs overriden |
| manifest_analysis_finished | ManifestAnalysisFinished | AnalysisFinished + ManifestMixin |
| reorg_locked_expected_output | ReorgLockedExpectedOutput |  LockedExpectedOutput + ReorgMixin |
| static_default_instance_expected_output | StaticDefaultInstanceExpectedOutput | ExpectedOutput + StaticOnlyMixin + DefaultInstanceMixin |
|extern_expected_output | ExternExpectedOutput | before compiling, creates an extern from additional applets in dxcint/dependencies |
|app_extern_expected_output | AppExternExpectedOutput | before compiling, creates an extern from apps |
## Extending the framework

### Adding new test types
New test types can be easily added to the framework. First, one needs to add a new test category (e.g. 'expected_failure'). 
Then, if this category needs a new behavior when compiling, running and/or validating the test, a new subclass of 
`RegisteredTest` needs to be implemented. There might be up to 3 methods that might need implementation.

<<<<<<< HEAD
Use **Mixins** to add common functionality to your new test type.
=======
To do that, use [**mixins**](#mixins) (classes designed for multiple inheritance) to add common functionality to your 
new test type, put them first in the derived class definition. E.g. `class NewTestClass(Mixin1, Mixin2, AnalysisFinished)`. 
>>>>>>> b6127235

1. **Compilation**. If a test workflow in this new test category should be compiled with a specific combination of dxCompiler flags, 
the property `exec_id` should be overridden/implemented with passing those compiler arguments to the 
`_compile_executable()` method. 
2. **Execution**. To change executable run behavior - the methods `_run_executable()` and `_run_executable_inner()` can be overridden.
3. **Validation**. For test validation, each subclass has to have an implementation of `_validate()` method.


## Test suite architecture
The following architecture is implemented to support the integration tests for dxCompiler.
1. **CLI** orchestrates the flow 
2. **Context**: immutable class maintaining the passed arguments and values which dxcint was initiated with. 
3. **TestDiscovery** scans for config files, registers the tests by creating an array of RegisteredTest objects. 
4. **Dependency** provides the necessary dependencies for building dxCompiler assets on the platform.
5. **Terraform** takes the list of **RegisteredTest**s and prepares the DNAnexus platform for running them.
6. **RegisteredTest** has methods to compile test, run test and validate the results.
7. **Messenger** class to communicate between RegisteredTest and the respective analysis/job on the platform.


## Adding a dependency 
Create a new dependency config file to add a new dependency for your tests. Dependencies are packaged in the assets 
specific for each DSL (domain specific language - WDL, CWL, etc.) supported by dxCompiler. Dependency config is a `.json` file with basic information about a 
dependency package. Developers have to create one config file for each dependency they need to be included into the 
language specific assets for dxCompiler.  
**!!! Please consult the IT and compliance teams before adding new dependencies**
#### Structure
**Required fields**:
1. "name": str. Name of a dependency. E.g. "awscli"
2. "languages": Array[str]. Languages that this dependency is built for. E.g. ["wdl", "cwl"]
3. "version": str. Version of the software to be used.

Required fields that define type of the dependency (implemented as separate subclasses of `Dependency`)
* "package_manager": str. Also, all necessary tags should be added as [here](https://documentation.dnanexus.com/developer/apps/execution-environment#external-utilities).
* "source_link": str. Link where to get the binary executable, if it was not downloaded before.  
The "package_manager" attribute has a precedence over "source_link". If "package_manager" is not provided, "source_link" 
will be used to download the binary executable of the dependency. If neither is used dxCint will assume the dependency 
is installed on the workers by default and nothing will happen.

<|MERGE_RESOLUTION|>--- conflicted
+++ resolved
@@ -126,42 +126,6 @@
 |   StaticOnlyMixin   | appends to compile flags `-instanceTypeSelection static` preventing random selection of dynamic/static instance |
 
 
-## Test categories
-
-### Basic categories
-|test category| implementation class name | description |
-| --- | --- | --- | 
-| registered_test | RegisteredTest | always fails, parent of all tests
-| analysis_finished | AnalysisFinished | _validate checks that the analysis succeeded
-| expected_failure | ExpectedFailure | _validate checks that the analysis failed
-| expected_output | ExpectedOutput | _validate checks that the expected result fixture matches analysis outputs
-
-There more classes are obtained by combining `mixins` with the above basic classes.
-
-### Mixins
-Mixins are designed so that many can be used to extend a category class.
-| Name | purpose | 
-| --- | --- | 
-| DefaultInstanceMixin | `instance_type` is set to `None` |
-| ExtrasMixin | appends to compile flags `--extras testname_extras.json` |
-| LockedMixin | appends to compile flags `-locked`  |
-| ManifestMixin | appends to compile flags `-useManifests`  |
-| ReorgMixin | appends to compile flags `-reorg`  |
-| ResultsTestMixin | loads result fixture from `testname_results.json` and stores it in `results` property |
-| StaticOnlyMixin | appends to compile flags `-instanceTypeSelection static` preventing random selection of dynamic/static instance |
-
-### Complex categories
-| test category | implementation class name | comments |
-| --- | --- | --- | 
-| expected_failure_message | ExpectedFailureMessage | ExpectedFailure + ResultsMixin, _validate checks that the analysis failed with an error message specified in results['error']
-| extras_analysis_finished | ExtrasAnalysisFinished | AnalysisFinished + ExtrasMixin |
-| extras_expected_output | ExtrasExpectedOutput | ExpectedOutput + ExtrasMixin  |
-| locked_expected_output | LockedExpectedOutput |  ExpectedOutput + LockedMixin, _extract_outputs overriden |
-| manifest_analysis_finished | ManifestAnalysisFinished | AnalysisFinished + ManifestMixin |
-| reorg_locked_expected_output | ReorgLockedExpectedOutput |  LockedExpectedOutput + ReorgMixin |
-| static_default_instance_expected_output | StaticDefaultInstanceExpectedOutput | ExpectedOutput + StaticOnlyMixin + DefaultInstanceMixin |
-|extern_expected_output | ExternExpectedOutput | before compiling, creates an extern from additional applets in dxcint/dependencies |
-|app_extern_expected_output | AppExternExpectedOutput | before compiling, creates an extern from apps |
 ## Extending the framework
 
 ### Adding new test types
@@ -169,12 +133,8 @@
 Then, if this category needs a new behavior when compiling, running and/or validating the test, a new subclass of 
 `RegisteredTest` needs to be implemented. There might be up to 3 methods that might need implementation.
 
-<<<<<<< HEAD
-Use **Mixins** to add common functionality to your new test type.
-=======
 To do that, use [**mixins**](#mixins) (classes designed for multiple inheritance) to add common functionality to your 
 new test type, put them first in the derived class definition. E.g. `class NewTestClass(Mixin1, Mixin2, AnalysisFinished)`. 
->>>>>>> b6127235
 
 1. **Compilation**. If a test workflow in this new test category should be compiled with a specific combination of dxCompiler flags, 
 the property `exec_id` should be overridden/implemented with passing those compiler arguments to the 
