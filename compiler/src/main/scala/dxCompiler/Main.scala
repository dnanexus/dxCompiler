--- conflicted
+++ resolved
@@ -759,7 +759,6 @@
         |  compile <WDL file>
         |    Compile a WDL file to a DNAnexus workflow or applet.
         |    options
-<<<<<<< HEAD
         |      -archive               Archive older versions of applets.
         |      -compileMode <string>  Compilation mode - a debugging flag for internal use.
         |      -defaults <string>     JSON file with standard-formatted default values.
@@ -783,6 +782,8 @@
         |                             How much debug information to write to the job log at runtime.
         |                             Log the minimum (0), intermediate (1, the default), or all 
         |                             debug information (2, for internal debugging).
+        |      -separateOutputs       Store the output files of each call in a separate folder. The
+        |                             default behavior is to put all outputs in the same folder.                             
         |      -streamFiles [all,none,perfile]
         |                             Whether to mount all files with dxfuse (do not use the 
         |                             download agent), to mount no files with dxfuse (only use 
@@ -790,31 +791,6 @@
         |                             parameter_meta sections (default).
         |      -useManifests          Use manifest files for all workflow and applet inputs and 
         |                             outputs. Implies -locked.
-=======
-        |      -archive                   Archive older versions of applets
-        |      -compileMode <string>      Compilation mode, a debugging flag
-        |      -defaults <string>         File with Cromwell formatted default values (JSON)
-        |      -execTree [json,pretty]    Write out a json representation of the workflow
-        |      -extras <string>           JSON formatted file with extra options, for example
-        |                                 default runtime options for tasks.
-        |      -inputs <string>           File with Cromwell formatted inputs
-        |      -locked                    Create a locked-down workflow
-        |      -leaveWorkflowsOpen        Leave created workflows open (otherwise they are closed)
-        |      -p | -imports <string>     Directory to search for imported WDL files
-        |      -projectWideReuse          Look for existing applets/workflows in the entire project
-        |                                 before generating new ones. The normal search scope is the
-        |                                 target folder only.
-        |      -reorg                     Reorganize workflow output files
-        |      -runtimeDebugLevel [0,1,2] How much debug information to write to the
-        |                                 job log at runtime. Zero means write the minimum,
-        |                                 one is the default, and two is for internal debugging.
-        |      -separateOutputs           Store the output files of each call in a separate folder. The
-        |                                 default behavior is to put all outputs in the same folder.
-        |      -streamFiles               Whether to mount all files with dxfuse (do not use the 
-        |                                 download agent), or to mount no files with dxfuse (only use 
-        |                                 download agent); this setting overrides any per-file settings
-        |                                 in WDL parameter_meta sections.
->>>>>>> 939722cb
         |
         |  dxni
         |    DNAnexus Native call Interface. Creates stubs for calling DNAnexus executables 
