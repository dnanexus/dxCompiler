package dx.translator.wdl

import dx.api.{DxApi, DxUtils, DxWorkflowStage}
import dx.core.Constants
import dx.core.ir.RunSpec.{DefaultInstanceType, DxFileDockerImage, NoImage}
import dx.translator.{CustomReorgSettings, DefaultReorgSettings, DxWorkflowAttrs, ReorgSettings}
import dx.core.ir._
import dx.core.ir.Type._
import dx.core.ir.Value._
import dx.core.Constants.{ReorgStatus, ReorgStatusCompleted}
import dx.core.languages.wdl.{
  CodeGenerator,
  ComputedBlockInput,
  InputKind,
  OptionalBlockInput,
  OverridableBlockInputWithDynamicDefault,
  OverridableBlockInputWithStaticDefault,
  RequiredBlockInput,
  VersionSupport,
  WdlBlock,
  WdlBlockInput,
  WdlBundle,
  WdlDocumentSource,
  WdlUtils,
  WdlWorkflowSource
}
import wdlTools.eval.{DefaultEvalPaths, Eval, EvalException, WdlValueBindings, WdlValues}
import wdlTools.types.{WdlTypes, TypedAbstractSyntax => TAT}
import wdlTools.types.WdlTypes._
import dx.util.{Adjuncts, FileSourceResolver, Logger}

case class CallableTranslator(wdlBundle: WdlBundle,
                              typeAliases: Map[String, T_Struct],
                              locked: Boolean,
                              defaultRuntimeAttrs: Map[String, Value],
                              reorgAttrs: ReorgSettings,
                              perWorkflowAttrs: Map[String, DxWorkflowAttrs],
                              defaultScatterChunkSize: Int,
                              useManifests: Boolean,
                              versionSupport: VersionSupport,
                              dxApi: DxApi = DxApi.get,
                              fileResolver: FileSourceResolver = FileSourceResolver.get,
                              logger: Logger = Logger.get) {

  private lazy val evaluator: Eval =
    Eval(DefaultEvalPaths.empty, Some(wdlBundle.version), Vector.empty, fileResolver, logger)
  private lazy val codegen = CodeGenerator(typeAliases, wdlBundle.version, logger)

  private case class WdlTaskTranslator(task: TAT.Task) {
    private lazy val runtime =
      RuntimeTranslator(wdlBundle.version,
                        task.runtime,
                        task.hints,
                        task.meta,
                        defaultRuntimeAttrs,
                        evaluator,
                        dxApi)
    private lazy val adjunctFiles: Vector[Adjuncts.AdjunctFile] =
      wdlBundle.adjunctFiles.getOrElse(task.name, Vector.empty)
    private lazy val meta = ApplicationMetaTranslator(wdlBundle.version, task.meta, adjunctFiles)
    private lazy val parameterMeta = ParameterMetaTranslator(wdlBundle.version, task.parameterMeta)

    private def translateInput(input: TAT.InputParameter): Parameter = {
      val wdlType = input.wdlType
      val irType = WdlUtils.toIRType(wdlType)
      val attrs = parameterMeta.translate(input.name, wdlType)

      input match {
        case TAT.RequiredInputParameter(name, _, _) => {
          // This is a task "input" parameter of the form:
          //     Int y

          if (isOptional(irType)) {
            throw new Exception(s"Required input ${name} cannot have optional type ${wdlType}")
          }
          Parameter(name, irType, attributes = attrs)
        }
        case TAT.OverridableInputParameterWithDefault(name, _, defaultExpr, _) =>
          try {
            // This is a task "input" parameter definition of the form:
            //    Int y = 3
            val defaultValue = evaluator.applyConstAndCoerce(defaultExpr, wdlType)
            (wdlType, defaultValue) match {
              case (WdlTypes.T_File | WdlTypes.T_Optional(WdlTypes.T_File), file: WdlValues.V_File)
                  if !WdlUtils.isDxFile(file) =>
                // the default value cannot be specified in the input spec, so we leave it to be
                // evaluated at runtime - e.g. a local file
                Parameter(name, irType, None, attrs)
              case _ =>
                Parameter(name, irType, Some(WdlUtils.toIRValue(defaultValue, wdlType)), attrs)
            }
          } catch {
            // This is a task "input" parameter definition of the form:
            //    Int y = x + 3
            // We treat it as an optional input - the runtime system will
            // evaluate the expression if no value is specified.
            case _: EvalException =>
              val optType = Type.ensureOptional(irType)
              Parameter(name, optType, None, attrs)

          }
        case TAT.OptionalInputParameter(name, _, _) =>
          val optType = Type.ensureOptional(irType)
          Parameter(name, optType, None, attrs)
      }
    }

    private def translateOutput(output: TAT.OutputParameter): Parameter = {
      val wdlType = output.wdlType
      val irType = WdlUtils.toIRType(wdlType)
      val defaultValue = {
        try {
          val wdlValue = evaluator.applyConstAndCoerce(output.expr, wdlType)
          Some(WdlUtils.toIRValue(wdlValue, wdlType))
        } catch {
          case _: EvalException => None
        }
      }
      val attr = parameterMeta.translate(output.name, wdlType)
      Parameter(output.name, irType, defaultValue, attr)
    }

    def apply: Application = {
      // If the container is stored as a file on the platform, we need to remove
      // the dxURLs in the runtime section, to avoid a runtime lookup. For example:
      //   dx://dxCompiler_playground:/glnexus_internal -> dx://project-xxxx:record-yyyy
      def replaceContainer(runtime: TAT.RuntimeSection,
                           newContainer: String): TAT.RuntimeSection = {
        Set("docker", "container").foreach { key =>
          if (runtime.kvs.contains(key)) {
            return TAT.RuntimeSection(
                runtime.kvs ++ Map(
                    key -> TAT.ValueString(newContainer, T_String, runtime.kvs(key).loc)
                ),
                runtime.loc
            )
          }
        }
        runtime
      }

      logger.trace(s"Translating task ${task.name}")
      val inputs = task.inputs.map(translateInput)
      val outputs = task.outputs.map(translateOutput)
      val instanceType = runtime.translateInstanceType
      val kind = runtime.translateExecutableKind match {
        case Some(native) => native
        case None         => ExecutableKindApplet
      }
      val requirements = runtime.translateRequirements
      val attributes = meta.translate
      val container = runtime.translateContainer
      val cleanedTask: TAT.Task = container match {
        case DxFileDockerImage(_, dxFile) =>
          val dxURL = DxUtils.dxDataObjectToUri(dxFile)
          task.copy(runtime = task.runtime.map(rt => replaceContainer(rt, dxURL)))
        case _ => task
      }
      val standAloneTask =
        WdlDocumentSource(codegen.createStandAloneTask(cleanedTask), versionSupport)
      Application(
          task.name,
          inputs,
          outputs,
          instanceType,
          container,
          kind,
          standAloneTask,
          attributes,
          requirements
      )
    }
  }

  private case class WdlWorkflowTranslator(wf: TAT.Workflow,
                                           availableDependencies: Map[String, Callable],
                                           workflowAttrs: Option[DxWorkflowAttrs]) {
    private lazy val adjunctFiles: Vector[Adjuncts.AdjunctFile] =
      wdlBundle.adjunctFiles.getOrElse(wf.name, Vector.empty)
    private lazy val meta = WorkflowMetaTranslator(wdlBundle.version, wf.meta, adjunctFiles)
    private lazy val parameterMeta = ParameterMetaTranslator(wdlBundle.version, wf.parameterMeta)
    private lazy val standAloneWorkflow = {
      val dependencyNames = WdlUtils.deepFindCalls(wf.body).map(_.unqualifiedName).toSet
      val dependencies =
        availableDependencies.view.filterKeys(dependencyNames.contains).values.toVector
      WdlDocumentSource(codegen.standAloneWorkflow(wf, dependencies), versionSupport)
    }
    // Only the toplevel workflow may be unlocked. This happens
    // only if the user specifically compiles it as "unlocked".
    private lazy val isLocked: Boolean = {
      wdlBundle.primaryCallable match {
        case Some(wf2: TAT.Workflow) =>
          (wf.name != wf2.name) || locked
        case _ =>
          true
      }
    }

    private type LinkedVar = (Parameter, StageInput)

    case class CallEnv(env: Map[String, LinkedVar]) {
      def add(key: String, lvar: LinkedVar): CallEnv = {
        CallEnv(env + (key -> lvar))
      }

      def contains(key: String): Boolean = env.contains(key)

      def keys: Set[String] = env.keySet

      def get(key: String): Option[LinkedVar] = env.get(key)

      def apply(key: String): LinkedVar = {
        get(key) match {
          case None =>
            log()
            throw new Exception(s"${key} does not exist in the environment.")
          case Some(lvar) => lvar
        }
      }

      def log(): Unit = {
        if (logger.isVerbose) {
          logger.trace("env:")
          val logger2 = logger.withIncTraceIndent()
          stageInputs.map {
            case (name, stageInput) =>
              logger2.trace(s"$name -> ${stageInput}")
          }
        }
      }

      /**
        * Check if the environment has a variable with a binding for
        * a fully-qualified name. For example, if fqn is "A.B.C", then
        * look for "A.B.C", "A.B", or "A", in that order.
        *
        * If the environment has a pair "p", then we want to be able to
        * to return "p" when looking for "p.left" or "p.right".
        *
        * @param fqn fully-qualified name
        * @return
        */
      def lookup(fqn: String): Option[(String, LinkedVar)] = {
        if (env.contains(fqn)) {
          // exact match
          Some(fqn, env(fqn))
        } else {
          // A.B.C --> A.B
          fqn.lastIndexOf(".") match {
            case pos if pos >= 0 => lookup(fqn.substring(0, pos))
            case _               => None
          }
        }
      }

      def stageInputs: Map[String, StageInput] = {
        env.map {
          case (key, (_, stageInput)) => key -> stageInput
        }
      }

      def staticValues: Map[String, (Type, Value)] = {
        env.collect {
          case (key, (Parameter(_, dxType, _, _), StaticInput(value))) =>
            key -> (dxType, value)
          case (key, (_, WorkflowInput(Parameter(_, dxType, Some(value), _)))) =>
            key -> (dxType, value)
        }
      }
    }

    object CallEnv {
      def fromLinkedVars(lvars: Vector[LinkedVar]): CallEnv = {
        CallEnv(lvars.map {
          case (parameter, stageInput) =>
            parameter.name -> (parameter, stageInput)
        }.toMap)
      }
    }

    /**
      * Represents each workflow input with:
      * 1. Parameter, for type declarations
      * 2. StageInput, connecting it to the source of the input
      *
      * It is possible to provide a default value to a workflow input.
      * For example:
      *  workflow w {
      *    Int? x = 3
      *    String s = "glasses"
      *    ...
      *  }
      *
      * @param input the workflow input
      * @return (parameter, isDynamic)
      */
    private def createWorkflowInput(input: WdlBlockInput): (Parameter, Boolean) = {
      val wdlType = input.wdlType
      val irType = WdlUtils.toIRType(wdlType)
      val attr = parameterMeta.translate(input.name, input.wdlType)
      input match {
        case RequiredBlockInput(name, _) =>
          if (Type.isOptional(irType)) {
            throw new Exception(s"Required input ${name} cannot have optional type ${wdlType}")
          }
          (Parameter(name, irType, None, attr), false)
        case ComputedBlockInput(name, _) =>
          throw new Exception(s"computed input ${name} cannot be a workflow input")
        case OverridableBlockInputWithStaticDefault(name, _, defaultValue) =>
          (wdlType, defaultValue) match {
            case (WdlTypes.T_File | WdlTypes.T_Optional(WdlTypes.T_File), file: WdlValues.V_File)
                if !WdlUtils.isDxFile(file) =>
              // the default value cannot be specified in the input spec, so we leave it to be
              // evaluated at runtime - e.g. a local file
              (Parameter(name, irType, None, attr), true)
            case _ =>
              (Parameter(name, irType, Some(WdlUtils.toIRValue(defaultValue, wdlType)), attr),
               false)
          }
        case OverridableBlockInputWithDynamicDefault(name, _, _) =>
          // If the default value is an expression that requires evaluation (i.e. not a constant),
          // treat the input as an optional applet input and leave the default value to be calculated
          // at runtime
          val optType = Type.ensureOptional(irType)
          (Parameter(name, optType, None, attr), true)
        case OptionalBlockInput(name, _) =>
          val optType = Type.ensureOptional(irType)
          (Parameter(name, optType, None, attr), false)
      }
    }

    // generate a stage Id, this is a string of the form: 'stage-xxx'
    private val fragNumIter = Iterator.from(0)

    private def getStageId(stageName: Option[String] = None): String = {
      stageName.map(name => s"stage-${name}").getOrElse(s"stage-${fragNumIter.next()}")
    }

    private def getStage(stageName: Option[String] = None): DxWorkflowStage = {
      DxWorkflowStage(getStageId(stageName))
    }

    /**
      * Create a preliminary applet to handle workflow input/outputs. This is
      * used only in the absence of workflow-level inputs/outputs.
      * @param wfName the workflow name
      * @param appletInputs the common applet inputs
      * @param stageInputs the common stage inputs
      * @param outputs the outputs
      * @return
      */
    private def createCommonApplet(wfName: String,
                                   appletInputs: Vector[Parameter],
                                   stageInputs: Vector[StageInput],
                                   outputs: Vector[Parameter]): (Stage, Application) = {
      val applet = Application(s"${wfName}_${Constants.CommonStage}",
                               appletInputs,
                               outputs,
                               DefaultInstanceType,
                               NoImage,
                               ExecutableKindWfInputs,
                               standAloneWorkflow)
      logger.trace(s"Compiling common applet ${applet.name}")
      val stage = Stage(
          Constants.CommonStage,
          getStage(Some(Constants.CommonStage)),
          applet.name,
          stageInputs,
          outputs
      )
      (stage, applet)
    }

    private def callExprToStageInput(callInputExpr: Option[TAT.Expr],
                                     calleeParam: Parameter,
                                     env: CallEnv,
                                     locked: Boolean,
                                     callFqn: String): StageInput = {

      def lookup(key: String): StageInput = {
        env.get(key) match {
          case Some((_, stageInput)) => stageInput
          case None =>
            throw new Exception(
                s"""|input <${calleeParam.name}, ${calleeParam.dxType}> to call <${callFqn}>
                    |is missing from the environment. We don't have ${key} in the environment.
                    |""".stripMargin.replaceAll("\n", " ")
            )
        }
      }

      callInputExpr match {
        case None if isOptional(calleeParam.dxType) =>
          // optional argument that is not provided
          EmptyInput
        case None if calleeParam.defaultValue.isDefined =>
          // argument that has a default, it can be omitted in the call
          EmptyInput
        case None if locked =>
          env.log()
          throw new Exception(
              s"""|input <${calleeParam.name}, ${calleeParam.dxType}> to call <${callFqn}>
                  |is unspecified. This is illegal in a locked workflow.""".stripMargin
                .replaceAll("\n", " ")
          )
        case None | Some(_: TAT.ValueNone) | Some(_: TAT.ValueNull) =>
          // Perhaps the callee is not going to use the argument, so wait until
          // runtime to determine whether to fail.
          EmptyInput
        case Some(expr) =>
          try {
            // try to evalaute the expression using the constant values from the env
            val paramWdlType = WdlUtils.fromIRType(calleeParam.dxType, typeAliases)
            val bindings = WdlValueBindings(env.staticValues.map {
              case (key, (dxType, value)) =>
                val bindingWdlType = WdlUtils.fromIRType(dxType, typeAliases)
                val bindingValue = WdlUtils.fromIRValue(value, bindingWdlType, key)
                key -> bindingValue
            })
            val value = evaluator.applyExprAndCoerce(expr, paramWdlType, bindings)
            StaticInput(WdlUtils.toIRValue(value, paramWdlType))
          } catch {
            case _: EvalException =>
              // if the expression is an identifier, look it up in the env
              expr match {
                case TAT.ExprIdentifier(id, _, _) =>
                  lookup(id)
                case TAT.ExprGetName(TAT.ExprIdentifier(id, _, _), field, _, _) =>
                  lookup(s"${id}.${field}")
                case _ =>
                  env.log()
                  throw new Exception(
                      s"""|value of input <${calleeParam.name}, ${calleeParam.dxType}> to call <${callFqn}>
                          |cannot be statically evaluated from expression ${expr}.""".stripMargin
                        .replaceAll("\n", " ")
                  )
              }
          }
      }
    }

    /**
      * Compile a call into a stage in an IR Workflow.
      * In a call like:
      *    call lib.native_mk_list as mk_list {
      *      input: a=x, b=5
      *    }
      * it maps callee input `a` to expression `x`. The expressions are
      * trivial because this is a case where we can directly call an applet.
      * @param call the WDL Call object
      * @param env the environment in which the Callee is being called
      * @param locked whether the workflow is locked
      * @return
      */
    private def translateCall(call: TAT.Call, env: CallEnv, locked: Boolean): Stage = {
      // Find the callee
      val calleeName = call.unqualifiedName
      val callee: Callable = availableDependencies.get(calleeName) match {
        case Some(x) => x
        case _ =>
          throw new Exception(
              s"""|Callable ${calleeName} should exist but is missing from the list of known 
                  |tasks/workflows ${availableDependencies.keys}|""".stripMargin
                .replaceAll("\n", " ")
          )
      }
      // Extract the input values/links from the environment
      val inputs: Vector[StageInput] = callee.inputVars.map { param =>
        callExprToStageInput(call.inputs.get(param.name),
                             param,
                             env,
                             locked,
                             call.fullyQualifiedName)
      }
      Stage(call.actualName, getStage(), calleeName, inputs, callee.outputVars)
    }

    /**
      * A block inside a conditional or scatter. If it is simple, we can use a
      * direct call. Otherwise, recursively call into the asssemble-backbone
      * method, and get a locked subworkflow.
      * @param wfName workflow name
      * @param statements statements in the Block
      * @param blockPath block path
      * @param env env
      * @return the generated callable and a Vector of any auxillary callables
      */
    private def translateNestedBlock(wfName: String,
                                     statements: Vector[TAT.WorkflowElement],
                                     blockPath: Vector[Int],
                                     scatterPath: Option[String],
                                     env: CallEnv): (Callable, Vector[Callable]) = {
      val subBlocks = WdlBlock.createBlocks(statements)
      if (subBlocks.size == 1) {
        val block = subBlocks.head
        if (Set(BlockKind.CallDirect, BlockKind.CallWithSubexpressions)
              .contains(block.kind)) {
          throw new RuntimeException("Single call not expected in nested block")
        }
        // At runtime, we will need to execute a workflow fragment. This requires an applet.
        // This is a recursive call, to compile a potentially complex sub-block. It could
        // have many calls generating many applets and subworkflows.
        val (stage, aux) = translateWfFragment(wfName, block, blockPath :+ 0, scatterPath, env)
        val fragName = stage.calleeName
        val main = aux.find(_.name == fragName) match {
          case None    => throw new Exception(s"Could not find $fragName")
          case Some(x) => x
        }
        (main, aux)
      } else {
        // There are several subblocks, we need a subworkflow to string them together.
        // The subworkflow may access variables outside of its scope. For example,
        // stage-0.result, and stage-1.result are inputs to stage-2, that belongs to
        // a subworkflow. Because the subworkflow is locked, we need to make them
        // proper inputs.
        //
        //  |- stage-0.result
        //  |
        //  |- stage-1.result
        //  |
        //  |--- |- stage-2
        //       |
        //       |- stage-3
        //       |
        //       |- stage-4
        //
        val pathStr = blockPath.map(x => x.toString).mkString("_")
        // get the input and output closures of the workflow statements -
        // these are the inputs that come from outside the block, and the
        // outputs that are exposed
        val (statementClosureInputs, statementClosureOutputs) =
          WdlUtils.getClosureInputsAndOutputs(statements, withField = true)
        // create block inputs for the closure inputs
        val inputs = WdlBlockInput.create(statementClosureInputs)
        val outputs = statementClosureOutputs.values.toVector
        // collect the sub-block inputs that are not workflow inputs or outputs -
        // these are additional inputs from outside the block that need to be
        // supplied as workflow inputs
        val externalNames = (inputs.map(_.name) ++ outputs.map(_.name)).toSet
        // TODO: will there ever be block inputs that are not included in
        //  statementClosureInputs?
        val closureInputs = subBlocks.flatMap { block =>
          block.inputs.collect {
            case blockInput if !externalNames.contains(blockInput.name) =>
              blockInput.name -> (blockInput.wdlType, blockInput.kind)
          }
        }.toMap
        logger.trace(
            s"""|compileNestedBlock
                |    inputs = $inputs
                |    outputs = $outputs
                |    closureInputs = $closureInputs
                |""".stripMargin
        )
        val blockName = s"${wfName}_block_${pathStr}"
        val (subwf, auxCallables, _) = translateWorkflowLocked(
            blockName,
            inputs,
            closureInputs,
            outputs,
            blockPath,
            subBlocks,
            scatterPath,
            Level.Sub
        )
        (subwf, auxCallables)
      }
    }

    /**
      * Builds an applet to evaluate a WDL workflow fragment.
      *
      * @param wfName the workflow name
      * @param block the Block to translate into a WfFragment
      * @param blockPath keeps track of which block this fragment represents;
      *                   a top level block is a number. A sub-block of a top-level
      *                   block is a vector of two numbers, etc.
      * @param env the environment
      * @return
      */
    private def translateWfFragment(wfName: String,
                                    block: WdlBlock,
                                    blockPath: Vector[Int],
                                    scatterPath: Option[String],
                                    env: CallEnv): (Stage, Vector[Callable]) = {
      val stageName = block.getName match {
        case None       => Constants.EvalStage
        case Some(name) => name
      }
      logger.trace(s"Compiling fragment <$stageName> as stage")
      logger
        .withTraceIfContainsKey("GenerateIR")
        .trace(
            s"""|block:
                |${block.prettyFormat}
                |""".stripMargin
        )

      // Figure out the closure required for this block, out of the environment
      // Find the closure of a block, all the variables defined earlier
      // that are required for the calculation.
      //
      // Note: some referenced variables may be undefined. This could be because they are:
      // 1) optional
      // 2) defined -inside- the block
      val closure: Map[String, LinkedVar] = block.inputs.flatMap { i: WdlBlockInput =>
        env.lookup(i.name) match {
          case None               => None
          case Some((name, lVar)) => Some((name, lVar))
        }
      }.toMap

      val inputVars: Vector[Parameter] = closure.map {
        case (fqn, (param: Parameter, _)) =>
          param.copy(name = fqn)
      }.toVector

      // A reversible conversion mul.result --> mul___result. This
      // assumes the '___' symbol is not used anywhere in the original WDL script.
      //
      // This is a simplifying assumption, that is hopefully sufficient. It disallows
      // users from using variables with the ___ character sequence.
      val fqnDictTypes: Map[String, Type] = inputVars.map { param: Parameter =>
        param.dxName -> param.dxType
      }.toMap

      // Figure out the block outputs
      val outputs: Map[String, WdlTypes.T] = block.outputs.map {
        case TAT.OutputParameter(name, wdlType, _, _) => name -> wdlType
      }.toMap

      // create a cVar definition from each block output. The dx:stage
      // will output these cVars.
      val outputVars = outputs.map {
        case (fqn, wdlType) =>
          val irType = WdlUtils.toIRType(wdlType)
          Parameter(fqn, irType)
      }.toVector

      // The fragment runner can only handle a single call. If the
      // block already has exactly one call, then we are good. If
      // it contains a scatter/conditional with several calls,
      // then compile the inner block into a sub-workflow. Also
      // Figure out the name of the callable - we need to link with
      // it when we get to the native phase.
      logger
        .withTraceIfContainsKey("GenerateIR")
        .trace(s"category : ${block.kind}")

      val (innerCall, auxCallables, newScatterPath) =
        block.kind match {
          case BlockKind.ExpressionsOnly =>
            (None, Vector.empty, None)
          case BlockKind.CallDirect =>
            throw new Exception(s"a direct call should not reach this stage")
          case BlockKind.CallWithSubexpressions | BlockKind.CallFragment |
              BlockKind.ConditionalOneCall =>
            // a block with no nested sub-blocks, and a single call, or
            // a conditional with exactly one call in the sub-block
            (Some(block.call.unqualifiedName), Vector.empty, None)
          case BlockKind.ScatterOneCall =>
            // a conditional with exactly one call in the sub-block
            val scatter = block.scatter
            val newScatterPath =
              scatterPath.map(p => s"${p}.${scatter.identifier}").getOrElse(scatter.identifier)
            (Some(block.call.unqualifiedName), Vector.empty, Some(newScatterPath))
          case BlockKind.ConditionalComplex =>
            // a conditional/scatter with multiple calls or other nested elements
            // in the sub-block
            val conditional = block.conditional
            val (callable, aux) =
              translateNestedBlock(wfName, conditional.body, blockPath, scatterPath, env)
            (Some(callable.name), aux :+ callable, None)
          case BlockKind.ScatterComplex =>
            val scatter = block.scatter
            // add the iteration variable to the inner environment
            val varType = scatter.expr.wdlType match {
              case WdlTypes.T_Array(t, _) => WdlUtils.toIRType(t)
              case _ =>
                throw new Exception("scatter doesn't have an array expression")
            }
            val param = Parameter(scatter.identifier, varType)
            val innerEnv = env.add(scatter.identifier, (param, EmptyInput))
            val newScatterPath =
              scatterPath.map(p => s"${p}.${scatter.identifier}").getOrElse(scatter.identifier)
            val (callable, aux) =
              translateNestedBlock(wfName, scatter.body, blockPath, Some(newScatterPath), innerEnv)
            (Some(callable.name), aux :+ callable, Some(newScatterPath))
          case _ =>
            throw new Exception(s"unexpected block ${block.prettyFormat}")
        }

      val scatterChunkSize: Option[Int] = newScatterPath.map { sctPath =>
        workflowAttrs
          .flatMap { wfAttrs =>
            wfAttrs.perScatterAttrs
              .get(sctPath)
              .orElse(wfAttrs.scatterDefaults)
              .flatMap(scatterAttrs => scatterAttrs.chunkSize)
          }
          .getOrElse(defaultScatterChunkSize)
      }

      val applet = Application(
          s"${wfName}_frag_${getStageId()}",
          inputVars,
          outputVars,
          DefaultInstanceType,
          NoImage,
          ExecutableKindWfFragment(innerCall.toVector, blockPath, fqnDictTypes, scatterChunkSize),
          standAloneWorkflow
      )

      val stageInputs: Vector[StageInput] = closure.values.map {
        case (_, stageInput) => stageInput
      }.toVector

      (Stage(stageName, getStage(), applet.name, stageInputs, outputVars), auxCallables :+ applet)
    }

    /**
      * Assembles the backbone of a workflow, having compiled the independent tasks.
      * This is shared between locked and unlocked workflows. Some of the inputs may
      * have default values that are complex expressions, necessitating an initial
      * fragment that performs the evaluation - this only applies to locked workflows,
      * since unlocked workflows always have a "common" applet to handle such expressions.
      *
      * @param wfName workflow name
      * @param wfInputs workflow inputs
      * @param blockPath the path to the current (sub)workflow, as a vector of block indices
      * @param subBlocks the sub-blocks of the current block
      * @param locked whether the workflow is locked
      * @return A tuple (Vector[(Stage, Vector[Callable])], CallEnv), whose first element
      *         is a Vector of stages and the callables included in each stage, and the
      *         second element is a Map of all the input and output variables of the
      *         workflow and its stages.
      */
    private def createWorkflowStages(
        wfName: String,
        wfInputs: Vector[LinkedVar],
        blockPath: Vector[Int],
        subBlocks: Vector[WdlBlock],
        scatterPath: Option[String],
        locked: Boolean
    ): (Vector[(Stage, Vector[Callable])], CallEnv) = {
      logger.trace(s"Assembling workflow backbone $wfName")

      val inputEnv: CallEnv = CallEnv.fromLinkedVars(wfInputs)

      val logger2 = logger.withIncTraceIndent()
      logger2.trace(s"inputs: ${inputEnv.keys}")

      // link together all the stages into a linear workflow
      val (allStageInfo, stageEnv): (Vector[(Stage, Vector[Callable])], CallEnv) =
        subBlocks.zipWithIndex.foldLeft((Vector.empty[(Stage, Vector[Callable])], inputEnv)) {
          case ((stages, beforeEnv), (block: WdlBlock, blockNum: Int)) =>
            if (block.kind == BlockKind.CallDirect) {
              block.target match {
                case Some(call: TAT.Call) =>
                  // The block contains exactly one call, with no extra variables.
                  // All the variables are already in the environment, so there is no
                  // need to do any extra work. Compile directly into a workflow stage.
                  logger2.trace(s"Translating call ${call.actualName} as stage")
                  val stage = translateCall(call, beforeEnv, locked)
                  // Add bindings for the output variables. This allows later calls to refer
                  // to these results.
                  val afterEnv = stage.outputs.foldLeft(beforeEnv) {
                    case (env, param: Parameter) =>
                      val fqn = s"${call.actualName}.${param.name}"
                      val paramFqn = param.copy(name = fqn)
                      env.add(fqn, (paramFqn, LinkInput(stage.dxStage, param.dxName)))
                  }
                  (stages :+ (stage, Vector.empty[Callable]), afterEnv)
                case _ =>
                  throw new Exception(s"invalid DirectCall block ${block}")
              }
            } else {
              // A simple block that requires just one applet, OR
              // a complex block that needs a subworkflow
              val (stage, auxCallables) =
                translateWfFragment(wfName, block, blockPath :+ blockNum, scatterPath, beforeEnv)
              val afterEnv = stage.outputs.foldLeft(beforeEnv) {
                case (env, param) =>
                  env.add(param.name, (param, LinkInput(stage.dxStage, param.dxName)))
              }
              (stages :+ (stage, auxCallables), afterEnv)
            }
        }

      if (logger2.containsKey("GenerateIR")) {
        logger2.trace(s"stages for workflow $wfName = [")
        val logger3 = logger2.withTraceIfContainsKey("GenerateIR", indentInc = 1)
        allStageInfo.foreach {
          case (stage, _) =>
            logger3.trace(
                s"${stage.description}, ${stage.dxStage.id} -> callee=${stage.calleeName}"
            )
        }
        logger2.trace("]")
      }

      (allStageInfo, stageEnv)
    }

    private def buildSimpleWorkflowOutput(output: TAT.OutputParameter, env: CallEnv): LinkedVar = {
      val irType = WdlUtils.toIRType(output.wdlType)
      val param = Parameter(output.name, irType)
      val stageInput: StageInput = if (env.contains(output.name)) {
        env(output.name)._2
      } else {
        try {
          // try to evaluate the output as a constant
          val v = evaluator.applyConstAndCoerce(output.expr, output.wdlType)
          StaticInput(WdlUtils.toIRValue(v, output.wdlType))
        } catch {
          case _: EvalException =>
            output.expr match {
              case TAT.ExprIdentifier(id, _, _) =>
                // The output is a reference to a previously defined variable
                env(id)._2
              case TAT.ExprGetName(TAT.ExprIdentifier(id2, _, _), id, _, _) =>
                // The output is a reference to a previously defined variable
                env(s"$id2.$id")._2
              case _ =>
                // An expression that requires evaluation
                throw new Exception(
                    s"""|Internal error: (${output.expr}) requires evaluation,
                        |which requires constructing an output applet and a stage""".stripMargin
                      .replaceAll("\n", " ")
                )
            }
        }
      }
      (param, stageInput)
    }

    /**
      * Build an applet + workflow stage for evaluating outputs. There are two reasons
      * to be build a special output section:
      * 1. Locked workflow: some of the workflow outputs are expressions.
      *    We need an extra applet+stage to evaluate them.
      * 2. Unlocked workflow: there are no workflow outputs, so we create
      *    them artificially with a separate stage that collects the outputs.
      * @param wfName the workflow name
      * @param outputs the outputs
      * @param env the environment
      * @return
      */
    private def createOutputStage(wfName: String,
                                  outputs: Vector[TAT.OutputParameter],
                                  blockPath: Vector[Int],
                                  env: CallEnv): (Stage, Application) = {
      // split outputs into those that are passed through directly from inputs vs
      // those that require evaluation
      val (outputsToPass, outputsToEval) = outputs.partition(o => env.contains(o.name))
      val outputsToPassEnv = outputsToPass.map(o => o.name -> env(o.name)).toMap
      // create inputs from the closure of the output nodes that need to be evaluate,
      // which includes (recursively) all the variables in the output node expressions
      val outputsToEvalClosureEnv: Map[String, LinkedVar] =
        WdlUtils.getOutputClosure(outputsToEval).keySet.map(name => name -> env(name)).toMap

      val (applicationInputs, stageInputs) =
        (outputsToPassEnv ++ outputsToEvalClosureEnv).values.unzip
      logger.trace(s"inputVars: ${applicationInputs}")

      // build definitions of the output variables - if the expression can be evaluated,
      // set the values as the parameter's default
      val outputVars: Vector[Parameter] = outputs.map {
        case TAT.OutputParameter(name, wdlType, expr, _) =>
          val value =
            try {
              val v = evaluator.applyConstAndCoerce(expr, wdlType)
              Some(WdlUtils.toIRValue(v, wdlType))
            } catch {
              case _: EvalException => None
            }
          val irType = WdlUtils.toIRType(wdlType)
          Parameter(name, irType, value)
      }

      // Determine kind of application. If a custom reorg app is used and this is a top-level
      // workflow (custom reorg applet doesn't apply to locked workflows), add an output
      // variable for reorg status.
      val (applicationKind, updatedOutputVars) = reorgAttrs match {
        case CustomReorgSettings(_, _, true) if !isLocked =>
          val updatedOutputVars = outputVars :+ Parameter(
              ReorgStatus,
              TString,
              Some(VString(ReorgStatusCompleted))
          )
          (ExecutableKindWfCustomReorgOutputs, updatedOutputVars)
        case _ =>
          (ExecutableKindWfOutputs(blockPath), outputVars)
      }
      val application = Application(
<<<<<<< HEAD
          s"${wfName}_${Constants.OutputStage}",
          inputVars.map(_._1),
=======
          s"${wfName}_${OutputStage}",
          applicationInputs.toVector,
>>>>>>> ce56fb2b
          updatedOutputVars,
          DefaultInstanceType,
          NoImage,
          applicationKind,
          standAloneWorkflow
      )
      val stage = Stage(
          Constants.OutputStage,
          getStage(Some(Constants.OutputStage)),
          application.name,
          stageInputs.toVector,
          updatedOutputVars
      )
      (stage, application)
    }

    /**
      * Compile a locked workflow. This is called at the top level for locked workflows,
      * and it is always called for nested workflows regarless of whether the top level
      * is locked.
      * @param wfName workflow name
      * @param inputs formal workflow inputs
      * @param closureInputs inputs depended on by `inputs`; mapping of name to (type, optional)
      * @param outputs workflow outputs
      * @param blockPath the path to the current (sub)workflow, as a vector of block indices
      * @param subBlocks the sub-blocks of the current block
      * @param level the workflow level
      * @return
      */
    private def translateWorkflowLocked(
        wfName: String,
        inputs: Vector[WdlBlockInput],
        closureInputs: Map[String, (T, InputKind.InputKind)],
        outputs: Vector[TAT.OutputParameter],
        blockPath: Vector[Int],
        subBlocks: Vector[WdlBlock],
        scatterPath: Option[String],
        level: Level.Level
    ): (Workflow, Vector[Callable], Vector[LinkedVar]) = {
      // translate workflow inputs, and also get a Vector of any non-constant
      // expressions that need to be evaluated in the common stage
      val (wfInputParams, dynamicDefaults): (Vector[Parameter], Vector[Boolean]) =
        inputs.map(createWorkflowInput).unzip
      // inputs that are a result of accessing variables in an encompassing
      // WDL workflow.
      val closureInputParams: Vector[Parameter] = closureInputs.map {
        case (name, (wdlType, InputKind.Required)) =>
          // no default value
          val irType = WdlUtils.toIRType(wdlType)
          if (isOptional(irType)) {
            throw new Exception(s"Required input ${name} cannot have optional type ${wdlType}")
          }
          Parameter(name, irType)
        case (name, (wdlType, InputKind.Optional)) =>
          // there is a default value. This input is de facto optional.
          // We change the type of the Parameter and make sure it is optional.
          // no default value
          val irType = WdlUtils.toIRType(wdlType)
          Parameter(name, Type.ensureOptional(irType))
        case (name, (_, InputKind.Computed)) =>
          throw new Exception(s"computed input parameter ${name} not allowed as workflow input")
      }.toVector
      val allWfInputParameters = wfInputParams ++ closureInputParams
      val wfInputLinks: Vector[LinkedVar] = allWfInputParameters.map(p => (p, WorkflowInput(p)))

      val (backboneInputs, commonStageInfo) = if (useManifests || dynamicDefaults.exists(b => b)) {
        // If we are using manifests, we need an initial applet to merge multiple
        // manifests into a single manifest.
        // If the workflow has inputs that are defined with complex expressions,
        // we need an initial applet to evaluate those.
        val commonAppletInputs = allWfInputParameters
        val commonStageInputs = allWfInputParameters.map(p => WorkflowInput(p))
        val inputOutputs: Vector[Parameter] = inputs.map { i =>
          Parameter(i.name, WdlUtils.toIRType(i.wdlType))
        }
        val closureOutputs: Vector[Parameter] = closureInputParams
        val (commonStage, commonApplet) =
          createCommonApplet(wf.name,
                             commonAppletInputs,
                             commonStageInputs,
                             inputOutputs ++ closureOutputs)
        val fauxWfInputs: Vector[LinkedVar] = commonStage.outputs.map { param =>
          val link = LinkInput(commonStage.dxStage, param.dxName)
          (param, link)
        }
        (fauxWfInputs, Vector((commonStage, Vector(commonApplet))))
      } else {
        (allWfInputParameters.map(p => (p, WorkflowInput(p))), Vector.empty)
      }

      // translate the Block(s) into workflow stages
      val (backboneStageInfo, env) = createWorkflowStages(
          wfName,
          backboneInputs,
          blockPath,
          subBlocks,
          scatterPath,
          locked = true
      )
      val (stages, auxCallables) = (commonStageInfo ++ backboneStageInfo).unzip

      // We need a common output stage for any of three reasons:
      // 1. we need to build an output manifest
      val useOutputStage = useManifests || {
        // 2. any output expressions cannot be resolved without evaluation (i.e. is a constant
        // or a reference to a defined variable)
        outputs.exists {
          case TAT.OutputParameter(name, _, _, _) if env.contains(name) =>
            // the environment has a stage with this output - we can get it by linking
            false
          case TAT.OutputParameter(_, _, expr, _) if WdlUtils.isTrivialExpression(expr) =>
            // A constant or a reference to a variable
            false
          case TAT.OutputParameter(_, _, TAT.ExprIdentifier(id, _, _), _) if env.contains(id) =>
            // An identifier that is in scope
            false
          case TAT.OutputParameter(
              _,
              _,
              TAT.ExprGetName(TAT.ExprIdentifier(id2, _, _), id, _, _),
              _
              ) =>
            // Access to the results of a call. For example,
            // c1 is call, and the output section is:
            //  output {
            //     Int? result1 = c1.result
            //     Int? result2 = c2.result
            //  }
            !env.contains(s"$id2.$id")
          case _ => true
        }
      } || {
        // 3. an output is used directly as an input
        // For example, in the small workflow below, 'lane' is used in such a manner.
        //
        // workflow inner {
        //   input {
        //      String lane
        //   }
        //   output {
        //      String blah = lane
        //   }
        // }
        //
        // In locked workflows, it is illegal to access a workflow input directly from
        // a workflow output. It is only allowed to access a stage input/output.
        inputs
          .map(_.name)
          .toSet
          .intersect(WdlUtils.getOutputClosure(outputs).keySet)
          .nonEmpty
      }
<<<<<<< HEAD
      val (wfOutputs, finalStages, finalCallables) = if (useOutputStage) {
        val (outputStage, outputApplet) = createOutputStage(wfName, outputs, env)
=======
      // Is an input used directly as an output? For example, in the small workflow
      // below, 'lane' is used in such a manner.
      //
      // workflow inner {
      //   input {
      //      String lane
      //   }
      //   output {
      //      String blah = lane
      //   }
      // }
      //
      // In locked workflows, it is illegal to access a workflow input directly from
      // a workflow output. It is only allowed to access a stage input/output.
      val (outputsToPass, outputsToEval) = outputs.partition(o => env.contains(o.name))
      val inputAsOutputNames = outputsToPass.map(_.name).toSet ++
        WdlUtils.getOutputClosure(outputsToEval).keySet
      val noInputsUsedAsOutputs = inputs.map(_.name).toSet.intersect(inputAsOutputNames).isEmpty

      // if all inputs are simple and no inputs are used as outputs, then we do not
      // need a separate workflow stage to evaluate inputs
      if (allSimpleOutputs && noInputsUsedAsOutputs) {
        val simpleWfOutputs = outputs.map(output => buildSimpleWorkflowOutput(output, env))
        val irwf =
          Workflow(wfName,
                   wfInputLinks,
                   simpleWfOutputs,
                   stages,
                   wfSource,
                   locked = true,
                   level,
                   attributes)
        (irwf, auxCallables.flatten, simpleWfOutputs)
      } else {
        // Some of the outputs are expressions. We need an extra applet+stage
        // to evaluate them.
        val (outputStage, outputApplet) = createOutputStage(wfName, outputs, blockPath, env)
>>>>>>> ce56fb2b
        val wfOutputs = outputStage.outputs.map { param =>
          (param, LinkInput(outputStage.dxStage, param.dxName))
        }
        (wfOutputs, stages :+ outputStage, auxCallables.flatten :+ outputApplet)
      } else {
        val wfOutputs = outputs.map(output => buildSimpleWorkflowOutput(output, env))
        (wfOutputs, stages, auxCallables.flatten)
      }

      (Workflow(wfName,
                wfInputLinks,
                wfOutputs,
                finalStages,
                WdlWorkflowSource(wf, versionSupport),
                locked = true,
                level,
                meta.translate),
       finalCallables,
       wfOutputs)
    }

    /**
      * Compile a top-level locked workflow.
      */
    private def translateTopWorkflowLocked(
        inputs: Vector[WdlBlockInput],
        outputs: Vector[TAT.OutputParameter],
        subBlocks: Vector[WdlBlock]
    ): (Workflow, Vector[Callable], Vector[LinkedVar]) = {
      translateWorkflowLocked(wf.name,
                              inputs,
                              Map.empty,
                              outputs,
                              Vector.empty,
                              subBlocks,
                              None,
                              Level.Top)
    }

    /**
      * Compile a "regular" (i.e. unlocked) workflow. This function only gets
      * called at the top-level.
      */
    private def translateTopWorkflowUnlocked(
        inputs: Vector[WdlBlockInput],
        outputs: Vector[TAT.OutputParameter],
        subBlocks: Vector[WdlBlock]
    ): (Workflow, Vector[Callable], Vector[LinkedVar]) = {
      // Create a special applet+stage for the inputs. This is a substitute for
      // workflow inputs. We now call the workflow inputs, "fauxWfInputs" since
      // they are references to the outputs of this first applet.
      val commonAppletInputs: Vector[Parameter] =
        inputs.map(input => createWorkflowInput(input)._1)
      val commonStageInputs: Vector[StageInput] = inputs.map(_ => EmptyInput)
      val (commonStg, commonApplet) =
        createCommonApplet(wf.name, commonAppletInputs, commonStageInputs, commonAppletInputs)
      val fauxWfInputs: Vector[LinkedVar] = commonStg.outputs.map { param =>
        val stageInput = LinkInput(commonStg.dxStage, param.dxName)
        (param, stageInput)
      }

      val (allStageInfo, env) =
        createWorkflowStages(wf.name, fauxWfInputs, Vector.empty, subBlocks, None, locked = false)
      val (stages, auxCallables) = allStageInfo.unzip

      // convert the outputs into an applet+stage
      val (outputStage, outputApplet) = createOutputStage(wf.name, outputs, Vector.empty, env)

      val wfInputs = commonAppletInputs.map(param => (param, EmptyInput))
      val wfOutputs =
        outputStage.outputs.map(param => (param, LinkInput(outputStage.dxStage, param.dxName)))
      val wfAttr = meta.translate
      val wfSource = WdlWorkflowSource(wf, versionSupport)
      val irwf = Workflow(
          wf.name,
          wfInputs,
          wfOutputs,
          commonStg +: stages :+ outputStage,
          wfSource,
          locked = false,
          Level.Top,
          wfAttr
      )
      (irwf, commonApplet +: auxCallables.flatten :+ outputApplet, wfOutputs)
    }

    /**
      * Creates an applet to reorganize the output files. We want to
      * move the intermediate results to a subdirectory.  The applet
      * needs to process all the workflow outputs, to find the files
      * that belong to the final results.
      * @param wfName workflow name
      * @param wfOutputs workflow outputs
      * @return
      */
    private def createReorgStage(wfName: String,
                                 wfOutputs: Vector[LinkedVar]): (Stage, Application) = {
      val applet = Application(
          s"${wfName}_${Constants.ReorgStage}",
          wfOutputs.map(_._1),
          Vector.empty,
          DefaultInstanceType,
          NoImage,
          ExecutableKindWorkflowOutputReorg,
          standAloneWorkflow
      )
      logger.trace(s"Creating output reorganization applet ${applet.name}")
      // Link to the X.y original variables
      val inputs: Vector[StageInput] = wfOutputs.map(_._2)
      val stage =
        Stage(Constants.ReorgStage,
              getStage(Some(Constants.ReorgStage)),
              applet.name,
              inputs,
              Vector.empty[Parameter])
      (stage, applet)
    }

    private def createCustomReorgStage(wfOutputs: Vector[LinkedVar],
                                       appletId: String,
                                       reorgConfigFile: Option[String]): (Stage, Application) = {
      logger.trace(s"Creating custom output reorganization applet ${appletId}")
      val (statusParam, statusStageInput): LinkedVar = wfOutputs.filter {
        case (x, _) => x.name == ReorgStatus
      } match {
        case Vector(lvar) => lvar
        case other =>
          throw new Exception(
              s"Expected exactly one output with name ${ReorgStatus}, found ${other}"
          )
      }
      val configFile: Option[VFile] = reorgConfigFile.map(VFile)
      val appInputs = Vector(
          statusParam,
          Parameter(Constants.ReorgConfig, TFile, configFile)
      )
      val appletKind = ExecutableKindWorkflowCustomReorg(appletId)
      val applet = Application(
          appletId,
          appInputs,
          Vector.empty,
          DefaultInstanceType,
          NoImage,
          appletKind,
          standAloneWorkflow
      )
      // Link to the X.y original variables
      val inputs: Vector[StageInput] = configFile match {
        case Some(x) => Vector(statusStageInput, StaticInput(x))
        case _       => Vector(statusStageInput)
      }
      val stage =
        Stage(Constants.ReorgStage,
              getStage(Some(Constants.ReorgStage)),
              applet.name,
              inputs,
              Vector.empty[Parameter])
      (stage, applet)
    }

    def apply: Vector[Callable] = {
      logger.trace(s"Translating workflow ${wf.name}")
      // Create a stage per workflow body element (variable block, call,
      // scatter block, conditional block)
      val subBlocks = WdlBlock.createBlocks(wf.body)
      // translate workflow inputs/outputs to equivalent classes defined in Block
      val inputs = wf.inputs.map(WdlBlockInput.translate)
      val (irWf, irCallables, irOutputs) =
        if (isLocked) {
          translateTopWorkflowLocked(inputs, wf.outputs, subBlocks)
        } else {
          translateTopWorkflowUnlocked(inputs, wf.outputs, subBlocks)
        }
      // add a reorg applet if necessary
      val (updatedWf, updatedCallables) = reorgAttrs match {
        case DefaultReorgSettings(true) =>
          val (reorgStage, reorgApl) = createReorgStage(wf.name, irOutputs)
          (irWf.copy(stages = irWf.stages :+ reorgStage), irCallables :+ reorgApl)
        case CustomReorgSettings(appUri, reorgConfigFile, true) if !isLocked =>
          val (reorgStage, reorgApl) = createCustomReorgStage(irOutputs, appUri, reorgConfigFile)
          (irWf.copy(stages = irWf.stages :+ reorgStage), irCallables :+ reorgApl)
        case _ =>
          (irWf, irCallables)
      }
      // validate workflow stages
      val allCallableNames = updatedCallables.map(_.name).toSet ++ availableDependencies.keySet
      val invalidStages =
        updatedWf.stages.filterNot(stage => allCallableNames.contains(stage.calleeName))
      if (invalidStages.nonEmpty) {
        val invalidStageDesc = invalidStages
          .map(stage => s"$stage.description, $stage.id.getId -> ${stage.calleeName}")
          .mkString("    ")
        throw new Exception(s"""|One or more stages reference missing tasks:
                                |stages: $invalidStageDesc
                                |callables: $allCallableNames
                                |""".stripMargin)
      }
      updatedCallables :+ updatedWf
    }
  }

  /**
    * Translates a WDL Callable to IR.
    * @param callable the TAT.Callable to translate
    * @param availableDependencies the available Callables upon which `callable` may depend
    * @return ir.Callable
    */
  def translateCallable(callable: TAT.Callable,
                        availableDependencies: Map[String, Callable]): Vector[Callable] = {
    callable match {
      case task: TAT.Task =>
        val taskTranslator = WdlTaskTranslator(task)
        Vector(taskTranslator.apply)
      case wf: TAT.Workflow =>
        val wfAttrs = perWorkflowAttrs.get(wf.name)
        val wfTranslator = WdlWorkflowTranslator(wf, availableDependencies, wfAttrs)
        wfTranslator.apply
    }
  }
}<|MERGE_RESOLUTION|>--- conflicted
+++ resolved
@@ -893,13 +893,8 @@
           (ExecutableKindWfOutputs(blockPath), outputVars)
       }
       val application = Application(
-<<<<<<< HEAD
           s"${wfName}_${Constants.OutputStage}",
-          inputVars.map(_._1),
-=======
-          s"${wfName}_${OutputStage}",
           applicationInputs.toVector,
->>>>>>> ce56fb2b
           updatedOutputVars,
           DefaultInstanceType,
           NoImage,
@@ -1046,54 +1041,16 @@
         //
         // In locked workflows, it is illegal to access a workflow input directly from
         // a workflow output. It is only allowed to access a stage input/output.
-        inputs
-          .map(_.name)
-          .toSet
-          .intersect(WdlUtils.getOutputClosure(outputs).keySet)
-          .nonEmpty
-      }
-<<<<<<< HEAD
+        // In locked workflows, it is illegal to access a workflow input directly from
+        // a workflow output. It is only allowed to access a stage input/output.
+        val (outputsToPass, outputsToEval) = outputs.partition(o => env.contains(o.name))
+        val inputAsOutputNames = outputsToPass.map(_.name).toSet ++
+          WdlUtils.getOutputClosure(outputsToEval).keySet
+        inputs.map(_.name).toSet.intersect(inputAsOutputNames).isEmpty
+      }
+
       val (wfOutputs, finalStages, finalCallables) = if (useOutputStage) {
-        val (outputStage, outputApplet) = createOutputStage(wfName, outputs, env)
-=======
-      // Is an input used directly as an output? For example, in the small workflow
-      // below, 'lane' is used in such a manner.
-      //
-      // workflow inner {
-      //   input {
-      //      String lane
-      //   }
-      //   output {
-      //      String blah = lane
-      //   }
-      // }
-      //
-      // In locked workflows, it is illegal to access a workflow input directly from
-      // a workflow output. It is only allowed to access a stage input/output.
-      val (outputsToPass, outputsToEval) = outputs.partition(o => env.contains(o.name))
-      val inputAsOutputNames = outputsToPass.map(_.name).toSet ++
-        WdlUtils.getOutputClosure(outputsToEval).keySet
-      val noInputsUsedAsOutputs = inputs.map(_.name).toSet.intersect(inputAsOutputNames).isEmpty
-
-      // if all inputs are simple and no inputs are used as outputs, then we do not
-      // need a separate workflow stage to evaluate inputs
-      if (allSimpleOutputs && noInputsUsedAsOutputs) {
-        val simpleWfOutputs = outputs.map(output => buildSimpleWorkflowOutput(output, env))
-        val irwf =
-          Workflow(wfName,
-                   wfInputLinks,
-                   simpleWfOutputs,
-                   stages,
-                   wfSource,
-                   locked = true,
-                   level,
-                   attributes)
-        (irwf, auxCallables.flatten, simpleWfOutputs)
-      } else {
-        // Some of the outputs are expressions. We need an extra applet+stage
-        // to evaluate them.
         val (outputStage, outputApplet) = createOutputStage(wfName, outputs, blockPath, env)
->>>>>>> ce56fb2b
         val wfOutputs = outputStage.outputs.map { param =>
           (param, LinkInput(outputStage.dxStage, param.dxName))
         }
