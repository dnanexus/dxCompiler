--- conflicted
+++ resolved
@@ -449,10 +449,7 @@
           WdlUtils.getClosureInputsAndOutputs(statements, withField = true)
         // create block inputs for the closure inputs
         val allInputs = WdlBlockInput.create(statementClosureInputs)
-<<<<<<< HEAD
         val outputs = WdlBlockOutput.create(statementClosureOutputs)
-=======
->>>>>>> bd6a35e2
         // collect the sub-block inputs that are not workflow inputs or outputs -
         // these are additional inputs from outside the block that need to be
         // supplied as workflow inputs
