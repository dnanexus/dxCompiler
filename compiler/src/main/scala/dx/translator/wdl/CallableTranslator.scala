--- conflicted
+++ resolved
@@ -149,11 +149,7 @@
         }
       }
       val attr = parameterMeta.translateOutput(output.name, wdlType)
-<<<<<<< HEAD
       Parameter(WdlDxName.fromSourceName(output.name), irType, defaultValue, attr)
-=======
-      Parameter(output.name, irType, defaultValue, attr)
->>>>>>> 4b839b0c
     }
 
     def apply: Application = {
@@ -260,11 +256,7 @@
     private def createWorkflowInput(input: WdlBlockInput): (Parameter, Boolean) = {
       val wdlType = input.wdlType
       val irType = WdlUtils.toIRType(wdlType)
-<<<<<<< HEAD
       val attr = parameterMeta.translateInput(input.name.decoded, input.wdlType)
-=======
-      val attr = parameterMeta.translateInput(input.name, input.wdlType)
->>>>>>> 4b839b0c
       input match {
         case RequiredBlockInput(name, _) =>
           if (Type.isOptional(irType)) {
@@ -349,15 +341,9 @@
               // if the expression is an identifier, look it up in the env
               expr match {
                 case TAT.ExprIdentifier(id, _) =>
-<<<<<<< HEAD
                   lookup(WdlDxName.fromSourceName(id))
                 case TAT.ExprGetName(TAT.ExprIdentifier(id, _), field, _) =>
                   lookup(WdlDxName.fromSourceName(field, Some(id)))
-=======
-                  lookup(id)
-                case TAT.ExprGetName(TAT.ExprIdentifier(id, _), field, _) =>
-                  lookup(s"${id}.${field}")
->>>>>>> 4b839b0c
                 case _ =>
                   env.log()
                   throw new Exception(
@@ -463,28 +449,19 @@
           WdlUtils.getClosureInputsAndOutputs(statements, withField = true)
         // create block inputs for the closure inputs
         val allInputs = WdlBlockInput.create(statementClosureInputs)
-<<<<<<< HEAD
         val outputs = WdlBlockOutput.create(statementClosureOutputs)
-=======
->>>>>>> 4b839b0c
         // collect the sub-block inputs that are not workflow inputs or outputs -
         // these are additional inputs from outside the block that need to be
         // supplied as workflow inputs
         val externalNames = (allInputs.map(_.name) ++ outputs.map(_.name)).toSet
 
         @tailrec
-<<<<<<< HEAD
         def containsName(dxName: DxName): Boolean = {
           if (externalNames.contains(dxName)) {
-=======
-        def containsName(fqn: String): Boolean = {
-          if (externalNames.contains(fqn)) {
->>>>>>> 4b839b0c
             // exact match
             true
           } else {
             // A.B.C --> A.B
-<<<<<<< HEAD
             val fqn = dxName.decoded
             fqn.lastIndexOf(".") match {
               case pos if pos >= 0 =>
@@ -495,17 +472,6 @@
         }
 
         // TODO: will there ever be block inputs that are not included in closureInputs?
-=======
-            fqn.lastIndexOf(".") match {
-              case pos if pos >= 0 => containsName(fqn.substring(0, pos))
-              case _               => false
-            }
-          }
-        }
-
-        // TODO: will there ever be block inputs that are not included in
-        //  statementClosureInputs?
->>>>>>> 4b839b0c
         val closureInputs = subBlocks.flatMap { block =>
           block.inputs.collect {
             case blockInput if !containsName(blockInput.name) =>
@@ -565,7 +531,6 @@
                 |""".stripMargin
         )
 
-<<<<<<< HEAD
       // Complex conditional and scatter blocks may have private variables
       // that need to be added to the environment for use in nested blocks.
       lazy val envWithPrivateVars = env.addAll(
@@ -574,69 +539,6 @@
               dxName -> (Parameter(dxName, WdlUtils.toIRType(wdlType)), StageInputEmpty)
           }
       )
-=======
-      // Figure out the closure required for this block, out of the environment
-      // Find the closure of a block, all the variables defined earlier
-      // that are required for the calculation.
-      //
-      // Note: some referenced variables may be undefined. This could be because they are:
-      // 1) optional
-      // 2) defined -inside- the block
-      val closure: Map[String, LinkedVar] = block.inputs.flatMap { i: WdlBlockInput =>
-        env.lookup(i.name) match {
-          case None               => None
-          case Some((name, lVar)) => Some((name, lVar))
-        }
-      }.toMap
-
-      val inputVars: Vector[Parameter] = closure.map {
-        case (fqn, (param: Parameter, _)) =>
-          param.copy(name = fqn)
-      }.toVector
-
-      // A reversible conversion mul.result --> mul___result. This
-      // assumes the '___' symbol is not used anywhere in the original WDL script.
-      //
-      // This is a simplifying assumption, that is hopefully sufficient. It disallows
-      // users from using variables with the ___ character sequence.
-      val fqnDictTypes: Map[String, Type] = inputVars.map { param: Parameter =>
-        param.dxName -> param.dxType
-      }.toMap
-
-      // Figure out the block outputs
-      val outputs: Map[String, WdlTypes.T] = block.outputs.map {
-        case TAT.OutputParameter(name, wdlType, _) => name -> wdlType
-      }.toMap
-
-      // create a Parameter from each block output. The dx:stage
-      // will output these Parameter.
-      val outputVars = outputs.map {
-        case (fqn, wdlType) =>
-          val irType = WdlUtils.toIRType(wdlType)
-          Parameter(fqn, irType)
-      }.toVector
-
-      // The fragment runner can only handle a single call. If the
-      // block already has exactly one call, then we are good. If
-      // it contains a scatter/conditional with several calls,
-      // then compile the inner block into a sub-workflow. Also
-      // Figure out the name of the callable - we need to link with
-      // it when we get to the native phase.
-      logger
-        .withTraceIfContainsKey("GenerateIR")
-        .trace(s"category : ${block.kind}")
-
-      // complex conditional and scatter blocks may have private variables
-      // that need to be added to the environment for use in nested blocks
-      lazy val envWithPrivateVars: CallEnv = {
-        env.addAll(
-            block.prerequisiteVars.map {
-              case (name, wdlType) =>
-                name -> (Parameter(name, WdlUtils.toIRType(wdlType)), EmptyInput)
-            }
-        )
-      }
->>>>>>> 4b839b0c
 
       // The fragment runner can only handle a single call. If the block contains
       // a scatter/conditional with several calls, then we compile the inner
@@ -830,15 +732,9 @@
       (allStageInfo, stageEnv)
     }
 
-<<<<<<< HEAD
     private def createSimpleWorkflowOutput(output: WdlBlockOutput, env: CallEnv): LinkedVar = {
       val irType = WdlUtils.toIRType(output.wdlType)
       val attr = parameterMeta.translateOutput(output.name.decoded, output.wdlType)
-=======
-    private def createSimpleWorkflowOutput(output: TAT.OutputParameter, env: CallEnv): LinkedVar = {
-      val irType = WdlUtils.toIRType(output.wdlType)
-      val attr = parameterMeta.translateOutput(output.name, output.wdlType)
->>>>>>> 4b839b0c
       val param = Parameter(output.name, irType, attributes = attr)
       val stageInput: StageInput = if (env.contains(output.name)) {
         env(output.name)._2
@@ -852,11 +748,7 @@
             output.expr match {
               case TAT.ExprIdentifier(id, _) =>
                 // The output is a reference to a previously defined variable
-<<<<<<< HEAD
                 env(WdlDxName.fromSourceName(id))._2
-=======
-                env(id)._2
->>>>>>> 4b839b0c
               case TAT.ExprGetName(TAT.ExprIdentifier(id2, _), id, _) =>
                 // The output is a reference to a previously defined variable
                 env(WdlDxName.fromSourceName(id, Some(id2)))._2
@@ -913,11 +805,7 @@
       // build definitions of the output variables - if the expression can be evaluated,
       // set the values as the parameter's default
       val outputVars: Vector[Parameter] = outputs.map {
-<<<<<<< HEAD
         case WdlBlockOutput(dxName, wdlType, expr) =>
-=======
-        case TAT.OutputParameter(name, wdlType, expr) =>
->>>>>>> 4b839b0c
           val value =
             try {
               val v = evaluator.applyConstAndCoerce(expr, wdlType)
@@ -926,13 +814,8 @@
               case _: EvalException => None
             }
           val irType = WdlUtils.toIRType(wdlType)
-<<<<<<< HEAD
           val attr = parameterMeta.translateOutput(dxName.decoded, wdlType)
           Parameter(dxName, irType, value, attr)
-=======
-          val attr = parameterMeta.translateOutput(name, wdlType)
-          Parameter(name, irType, value, attr)
->>>>>>> 4b839b0c
       }
 
       // Determine kind of application. If a custom reorg app is used and this is a top-level
@@ -1065,7 +948,6 @@
         // value *does* require evaluation because output spec does not allow
         // a default value.
         outputs.exists {
-<<<<<<< HEAD
           case WdlBlockOutput(dxName, _, _) if env.contains(dxName) =>
             // The environment has a stage with this output
             false
@@ -1074,15 +956,6 @@
             // An identifier that is in scope
             false
           case WdlBlockOutput(_, _, TAT.ExprGetName(TAT.ExprIdentifier(id2, _), id, _)) =>
-=======
-          case TAT.OutputParameter(name, _, _) if env.contains(name) =>
-            // The environment has a stage with this output
-            false
-          case TAT.OutputParameter(_, _, TAT.ExprIdentifier(id, _)) if env.contains(id) =>
-            // An identifier that is in scope
-            false
-          case TAT.OutputParameter(_, _, TAT.ExprGetName(TAT.ExprIdentifier(id2, _), id, _)) =>
->>>>>>> 4b839b0c
             // Access to a field value. For example,
             // c1 is call, and the output section is:
             //  output {
