--- conflicted
+++ resolved
@@ -517,48 +517,7 @@
         .map {
           case (fqn, (param, stageInput)) => (param.copy(name = fqn), stageInput)
         }
-<<<<<<< HEAD
         .unzip
-=======
-      }.toMap
-
-      val inputVars: Vector[Parameter] = closure.map {
-        case (fqn, (param: Parameter, _)) =>
-          param.copy(name = fqn)
-      }.toVector
-
-      // A reversible conversion mul.result --> mul___result. This
-      // assumes the '___' symbol is not used anywhere in the original WDL script.
-      //
-      // This is a simplifying assumption, that is hopefully sufficient. It disallows
-      // users from using variables with the ___ character sequence.
-      val fqnDictTypes: Map[String, Type] = inputVars.map { param: Parameter =>
-        param.dxName -> param.dxType
-      }.toMap
-
-      // Figure out the block outputs
-      val outputs: Map[String, WdlTypes.T] = block.outputs.map {
-        case TAT.OutputParameter(name, wdlType, _) => name -> wdlType
-      }.toMap
-
-      // create a Parameter from each block output. The dx:stage
-      // will output these Parameter.
-      val outputVars = outputs.map {
-        case (fqn, wdlType) =>
-          val irType = WdlUtils.toIRType(wdlType)
-          Parameter(fqn, irType)
-      }.toVector
-
-      // The fragment runner can only handle a single call. If the
-      // block already has exactly one call, then we are good. If
-      // it contains a scatter/conditional with several calls,
-      // then compile the inner block into a sub-workflow. Also
-      // Figure out the name of the callable - we need to link with
-      // it when we get to the native phase.
-      logger
-        .withTraceIfContainsKey("GenerateIR")
-        .trace(s"category : ${block.kind}")
->>>>>>> 459cf8cf
 
       // complex conditional and scatter blocks may have private variables
       // that need to be added to the environment for use in nested blocks
@@ -646,7 +605,7 @@
       }
 
       val outputParams: Vector[Parameter] = block.outputs.map {
-        case TAT.OutputParameter(name, wdlType, _, _) =>
+        case TAT.OutputParameter(name, wdlType, _) =>
           val irType = WdlUtils.toIRType(wdlType)
           Parameter(name, irType)
       }
