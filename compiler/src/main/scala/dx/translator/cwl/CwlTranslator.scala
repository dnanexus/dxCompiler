package dx.translator.cwl

import dx.api.{DxApi, DxFile, DxPath, DxProject}
import dx.core.ir.{Bundle, Callable, Type, Value}
import dx.core.languages.Language
import dx.core.languages.Language.Language
<<<<<<< HEAD
import dx.core.languages.cwl.{CwlBundle, CwlUtils, DxHintSchema}
import dx.cwl.{CommandLineTool, CwlRecord, Parser, Process, Workflow}
=======
import dx.core.languages.cwl.{CwlUtils, DxHintSchema}
import dx.cwl.{CommandLineTool, CwlRecord, HintUtils, Parser}
>>>>>>> 8afa1242
import dx.translator.{
  DxWorkflowAttrs,
  InputTranslator,
  ReorgSettings,
  Translator,
  TranslatorFactory
}
import dx.util.{FileSourceResolver, Logger}
import org.w3id.cwl.cwl1_2.CWLVersion
import spray.json._

import java.nio.file.Path

case class CwlInputTranslator(bundle: Bundle,
                              inputs: Vector[Path],
                              defaults: Option[Path],
                              project: DxProject,
                              useManifests: Boolean,
                              baseFileResolver: FileSourceResolver = FileSourceResolver.get,
                              dxApi: DxApi = DxApi.get,
                              logger: Logger = Logger.get)
    extends InputTranslator(bundle,
                            inputs,
                            defaults,
                            project,
                            useManifests,
                            baseFileResolver,
                            dxApi,
                            logger) {

  override protected def translateJsInput(jsv: JsValue, t: Type): JsValue = {
    (t, jsv) match {
      case (Type.TFile, JsObject(fields)) if fields.get("class").contains(JsString("File")) =>
        fields.get("location") match {
          case Some(uri: JsString) if uri.value.startsWith(DxPath.DxUriPrefix) => uri
          case Some(obj: JsObject) if DxFile.isLinkJson(obj)                   => obj
          case other =>
            throw new Exception(
                s"""dxCompiler can only translate files with 'location' 
                   |set to a dx:// URIs or as link objects, not ${other}""".stripMargin
                  .replaceAll("\n", " ")
            )
        }
      case _ => jsv
    }
  }
}

case class CwlTranslator(process: Process,
                         sourceFile: Path,
                         locked: Boolean,
                         defaultRuntimeAttrs: Map[String, Value],
                         reorgAttrs: ReorgSettings,
                         perWorkflowAttrs: Map[String, DxWorkflowAttrs],
                         defaultScatterChunkSize: Int,
                         useManifests: Boolean,
                         fileResolver: FileSourceResolver = FileSourceResolver.get,
                         dxApi: DxApi = DxApi.get,
                         logger: Logger = Logger.get)
    extends Translator {

  override val runtimeAssetName: String = "dxCWLrt"

  override val runtimeJar: String = "dxExecutorCwl.jar"

  override lazy val apply: Bundle = {
    val cwlBundle: CwlBundle = CwlBundle.create(process)
    val callableTranslator = ProcessTranslator(
        cwlBundle,
        locked,
        defaultRuntimeAttrs,
        reorgAttrs,
        perWorkflowAttrs,
        defaultScatterChunkSize,
        useManifests,
        dxApi,
        fileResolver,
        logger
    )
    // sort callables by dependencies
    val logger2 = logger.withIncTraceIndent()
    val depOrder: Vector[Process] = cwlBundle.sortByDependencies
    if (logger2.isVerbose) {
      logger2.trace(s"all tasks: ${cwlBundle.tools.keySet}")
      logger2.trace(s"all processes in dependency order: ${depOrder.map(_.name)}")
    }
    // translate processes
    val (allCallables, sortedCallables) =
      depOrder.foldLeft((Map.empty[String, Callable], Vector.empty[Callable])) {
        case ((allCallables, sortedCallables), callable) =>
          val translatedCallables = callableTranslator.translateProcess(callable, allCallables)
          (
              allCallables ++ translatedCallables.map(c => c.name -> c).toMap,
              sortedCallables ++ translatedCallables
          )
      }
    val allCallablesSortedNames = sortedCallables.map(_.name).distinct
    val primaryCallable = allCallables(cwlBundle.primaryProcess.name)
    if (logger2.isVerbose) {
      logger2.trace(s"allCallables: ${allCallables.keys}")
      logger2.trace(s"allCallablesSorted: ${allCallablesSortedNames}")
    }
    val irTypeAliases = cwlBundle.typeAliases.collect {
      case (name, record: CwlRecord) => name -> CwlUtils.toIRType(record)
    }
    Bundle(Some(primaryCallable), allCallables, allCallablesSortedNames, irTypeAliases)
  }

  override protected def createInputTranslator(bundle: Bundle,
                                               inputs: Vector[Path],
                                               defaults: Option[Path],
                                               project: DxProject): InputTranslator = {
<<<<<<< HEAD
    CwlInputTranslator(bundle, inputs, defaults, project, fileResolver)
=======
    CwlInputTranslator(bundle, inputs, defaults, project, useManifests, fileResolver)
>>>>>>> 8afa1242
  }
}

case class CwlTranslatorFactory() extends TranslatorFactory {
  override def create(sourceFile: Path,
                      language: Option[Language],
                      locked: Boolean,
                      defaultRuntimeAttrs: Map[String, Value],
                      reorgAttrs: ReorgSettings,
                      perWorkflowAttrs: Map[String, DxWorkflowAttrs],
                      defaultScatterChunkSize: Int,
                      useManifests: Boolean,
                      fileResolver: FileSourceResolver,
                      dxApi: DxApi,
                      logger: Logger): Option[Translator] = {
    // TODO: we need to require that the source file be "packed" before compiling, because
    //  we cannot include auxiliary files (e.g. a JavaScript or YAML import) with the CWL.
    //  Then we shouldn't use a base URI and instead let parsing errors due to unsatisfied
    //  imports (which shouldn't happen) bubble up. We should also print a warning if the
    //  user tries to specify any import directories for CWL.
    lazy val basePath = fileResolver.localSearchPath match {
      case Vector()     => sourceFile.toAbsolutePath.getParent
      case Vector(path) => path
      case v =>
        logger.warning(
            s"CWL parser can only use a single import directory; ignoring ${v.tail.mkString(",")}"
        )
        v.head
    }
    lazy val parser =
      Parser.create(baseUri = Some(basePath.toUri), hintSchemas = Vector(DxHintSchema))
    if (language.isDefined) {
      // if language is specified, make sure it is CWL 1.2
      val ver =
        try {
          Language.toCwlVersion(language.get)
        } catch {
          case _: Throwable =>
            return None
        }
      if (ver != CWLVersion.V1_2) {
        throw new Exception(s"dxCompiler does not support CWL version ${ver}")
      }
    } else {
      // otherwise make sure the file is parseable as CWL
      parser.detectVersionAndClass(sourceFile) match {
        case Some((version, _)) if Language.parse(version) == Language.CwlV1_2 => ()
        case _ =>
          return None
      }
    }
    val process = parser.parseFile(sourceFile) match {
      case tool: CommandLineTool => tool
      case wf: Workflow          => wf
      case _ =>
        throw new Exception(s"Not a command line tool or workflow: ${sourceFile}")
    }
    Some(
        CwlTranslator(process,
                      sourceFile,
                      locked,
                      defaultRuntimeAttrs,
                      reorgAttrs,
                      perWorkflowAttrs,
                      defaultScatterChunkSize,
                      useManifests,
                      fileResolver,
                      dxApi,
                      logger)
    )
  }
}<|MERGE_RESOLUTION|>--- conflicted
+++ resolved
@@ -4,13 +4,8 @@
 import dx.core.ir.{Bundle, Callable, Type, Value}
 import dx.core.languages.Language
 import dx.core.languages.Language.Language
-<<<<<<< HEAD
 import dx.core.languages.cwl.{CwlBundle, CwlUtils, DxHintSchema}
 import dx.cwl.{CommandLineTool, CwlRecord, Parser, Process, Workflow}
-=======
-import dx.core.languages.cwl.{CwlUtils, DxHintSchema}
-import dx.cwl.{CommandLineTool, CwlRecord, HintUtils, Parser}
->>>>>>> 8afa1242
 import dx.translator.{
   DxWorkflowAttrs,
   InputTranslator,
@@ -123,11 +118,7 @@
                                                inputs: Vector[Path],
                                                defaults: Option[Path],
                                                project: DxProject): InputTranslator = {
-<<<<<<< HEAD
-    CwlInputTranslator(bundle, inputs, defaults, project, fileResolver)
-=======
     CwlInputTranslator(bundle, inputs, defaults, project, useManifests, fileResolver)
->>>>>>> 8afa1242
   }
 }
 
