--- conflicted
+++ resolved
@@ -254,7 +254,6 @@
       }
       case _ => None
     }
-<<<<<<< HEAD
 
     // Add executables called by this applet to bundledDepends to ensure cloning
     val bundledDependsExec: Vector[JsValue] = executableDict.map {
@@ -275,13 +274,6 @@
         case bundledDependsItems => Map(Constants.BundledDependsKey -> JsArray(bundledDependsItems))
       }
 
-=======
-    // Include runtimeAsset in bundledDepends
-    val bundledDepends = Vector(runtimeAsset, bundledDependsDocker).flatten match {
-      case Vector()            => Map.empty
-      case bundledDependsItems => Map(Constants.BundledDependsKey -> JsArray(bundledDependsItems))
-    }
->>>>>>> 9b0e5c7a
     val runSpec = JsObject(
         runSpecRequired ++
           defaultTimeout ++
