package dx.compiler

import dx.api.{DxAccessLevel, DxApi, DxFile, DxInstanceType, DxPath, DxUtils, InstanceTypeDB}
import dx.core.Constants
import dx.core.io.{DxWorkerPaths, StreamFiles}
import dx.core.ir._
<<<<<<< HEAD
import dx.translator.{DockerRegistry, DxAccess, DxExecPolicy, DxRunSpec, DxTimeout, Extras}
import dx.translator.CallableAttributes._
import dx.util.{CodecUtils, Logger}
import RunSpec._
=======
import dx.core.ir.RunSpec._
import dx.translator.{DockerRegistry, DxAccess, DxRunSpec, DxTimeout, Extras}
import dx.translator.CallableAttributes._
import dx.translator.ExtrasJsonProtocol._
import dx.util.{CodecUtils, Logger}
>>>>>>> 7a674cc0
import spray.json._
import wdlTools.generators.Renderer

object ApplicationCompiler {
  val DefaultAppletTimeoutInDays = 2
  // templates
  private val GenericDockerPreambleTemplate = "templates/generic_docker_preamble.ssp"
  private val EcrDockerPreambleTemplate = "templates/ecr_docker_preamble.ssp"
  private val DynamicAppletJobTemplate = "templates/dynamic_applet_script.ssp"
  private val StaticAppletJobTemplate = "templates/static_applet_script.ssp"
  private val WorkflowFragmentTemplate = "templates/workflow_fragment_script.ssp"
  private val CommandTemplate = "templates/workflow_command_script.ssp"
  // keys used in templates
  private val RegistryKey = "registry"
  private val CredentialsKey = "credentials"
  private val UsernameKey = "username"
<<<<<<< HEAD
  private val CredentialsKey = "credentials"
=======
  private val AwsRegionKey = "region"
>>>>>>> 7a674cc0
}

case class ApplicationCompiler(typeAliases: Map[String, Type],
                               instanceTypeDb: InstanceTypeDB,
                               runtimeAsset: Option[JsValue],
                               runtimeJar: String,
                               runtimePathConfig: DxWorkerPaths,
                               runtimeTraceLevel: Int,
                               streamFiles: StreamFiles.StreamFiles,
                               extras: Option[Extras],
                               parameterLinkSerializer: ParameterLinkSerializer,
                               useManifests: Boolean,
                               dxApi: DxApi = DxApi.get,
                               logger: Logger = Logger.get)
    extends ExecutableCompiler(extras, parameterLinkSerializer, dxApi) {

  // renderer for job script templates
  private lazy val renderer = Renderer()

  // Preamble required for accessing a private docker registry (if required)
  private lazy val dockerRegistry: Option[DockerRegistry] = extras.flatMap(_.dockerRegistry)
  private lazy val dockerPreamble: String = {
    def checkFile(uri: String, name: String): Unit = {
      try {
        logger.ignore(dxApi.resolveFile(uri))
      } catch {
        case e: Throwable =>
          throw new Exception(s"""|${name} has to point to a platform file.
                                  |It is now:
                                  |   ${uri}
                                  |Error:
                                  |  ${e}
                                  |""".stripMargin)
      }
    }
    dockerRegistry match {
      case None                                                              => ""
      case Some(DockerRegistry(registry, credentials, Some(username), None)) =>
        // check that the credentials file is a valid platform path
        checkFile(credentials, ApplicationCompiler.CredentialsKey)
        // render the preamble
        renderer.render(
            ApplicationCompiler.GenericDockerPreambleTemplate,
            Map(
                ApplicationCompiler.RegistryKey -> registry,
                ApplicationCompiler.UsernameKey -> username,
                // strip the URL from the dx:// prefix, so we can use dx-download directly
                ApplicationCompiler.CredentialsKey -> credentials.substring(
                    DxPath.DxUriPrefix.length
                )
            )
        )
      case Some(DockerRegistry(registry, credentials, None, Some(awsRegion))) =>
        checkFile(credentials, ApplicationCompiler.CredentialsKey)
        renderer.render(
            ApplicationCompiler.EcrDockerPreambleTemplate,
            Map(
                ApplicationCompiler.RegistryKey -> registry,
                // strip the URL from the dx:// prefix, so we can use dx-download directly
                ApplicationCompiler.CredentialsKey -> credentials.substring(
                    DxPath.DxUriPrefix.length
                ),
                ApplicationCompiler.AwsRegionKey -> awsRegion
            )
        )
      case _ =>
        throw new Exception(s"invalid dockerRegistry settings ${dockerRegistry}")
    }
  }

  private def generateJobScript(applet: Application): String = {
    val templateAttrs: Map[String, Any] = Map(
        "runtimeJar" -> runtimeJar,
        "runtimeTraceLevel" -> runtimeTraceLevel,
        "streamFiles" -> streamFiles,
        "includeEpilog" -> applet.outputs.nonEmpty
    )
    applet.kind match {
      case ExecutableKindApplet =>
        val template = applet.instanceType match {
          case DynamicInstanceType => ApplicationCompiler.DynamicAppletJobTemplate
          case _                   => ApplicationCompiler.StaticAppletJobTemplate
        }
        renderer.render(
            template,
            templateAttrs ++ Map(
                "dockerPreamble" -> dockerPreamble,
                "dxPathConfig" -> runtimePathConfig
            )
        )
      case _: ExecutableKindWfFragment =>
        renderer.render(
            ApplicationCompiler.WorkflowFragmentTemplate,
            templateAttrs
        )
      case other =>
        ExecutableKind.getCommand(other) match {
          case Some(command) =>
            renderer.render(
                ApplicationCompiler.CommandTemplate,
                templateAttrs + ("command" -> command)
            )
          case _ =>
            throw new RuntimeException(
                s"should not generate job script for kind ${other}"
            )
        }
    }
  }

  private def createRunSpec(applet: Application): (JsValue, Map[String, JsValue]) = {
    val instanceType: DxInstanceType = applet.instanceType match {
      case static: StaticInstanceType                => instanceTypeDb.apply(static.toInstanceTypeRequest)
      case DefaultInstanceType | DynamicInstanceType => instanceTypeDb.defaultInstanceType
    }
    // Generate the applet's job script
    val jobScript = generateJobScript(applet)
    // build the run spec
    val runSpecRequired = Map(
        "code" -> JsString(jobScript),
        "interpreter" -> JsString("bash"),
        "systemRequirements" ->
          JsObject(
              "main" ->
                JsObject("instanceType" -> JsString(instanceType.name))
          ),
        "distribution" -> JsString(Constants.OsDistribution),
        "release" -> JsString(Constants.OsRelease),
        "version" -> JsString(Constants.OsVersion)
    )
    // Add default timeout
    val defaultTimeout =
      DxRunSpec.toApiJson(
          DxRunSpec(
              access = None,
              executionPolicy = None,
              restartableEntryPoints = None,
              timeoutPolicy = Some(
                  DxTimeout(Some(ApplicationCompiler.DefaultAppletTimeoutInDays), Some(0), Some(0))
              )
          )
      )
    // Start with the default dx-attribute section, and override
    // any field that is specified in the runtime hints or the individual task section.
    val extrasOverrides = extras.flatMap(_.defaultTaskDxAttributes) match {
      case Some(dta) => dta.getApiRunSpecJson
      case None      => Map.empty
    }
    // runtime hints in the task override defaults from extras
    val taskOverrides: Map[String, JsValue] = applet.requirements.collect {
      case RestartRequirement(maxRestarts, default, errors) =>
        val defaultMap: Map[String, Long] = default match {
          case Some(i) => Map("*" -> i)
          case _       => Map.empty
        }
        val restartOn = errors ++ defaultMap match {
          case m if m.isEmpty => None
          case m              => Some(m)
        }
        DxRunSpec.createApiExecutionPolicy(restartOn, maxRestarts)
      case TimeoutRequirement(days, hours, minutes) =>
        DxRunSpec.createApiTimeoutPolicy(days, hours, minutes)
    }.toMap
    // task-specific settings from extras override runtime hints in the task
    val taskSpecificOverrides = applet.kind match {
      case ExecutableKindApplet =>
        extras.flatMap(_.perTaskDxAttributes.flatMap(_.get(applet.name))) match {
          case Some(dta) => dta.getApiRunSpecJson
          case None      => Map.empty
        }
      case _ => Map.empty
    }
    // If the docker image is a tarball, add a link in the details field.
    val dockerFile: Option[DxFile] = applet.container match {
      case DxFileDockerImage(_, dxfile) => Some(dxfile)
      case NoImage                      => None
      case NetworkDockerImage           => None
    }
    val bundledDepends = runtimeAsset match {
      case Some(jsv) => Map("bundledDepends" -> JsArray(Vector(jsv)))
      case None      => Map.empty
    }
    val runSpec = JsObject(
        runSpecRequired ++ defaultTimeout ++ extrasOverrides ++ taskOverrides ++ taskSpecificOverrides ++ bundledDepends
    )
    val details: Map[String, JsValue] = dockerFile match {
      case Some(dxFile) => Map(Constants.DockerImage -> dxFile.asJson)
      case None         => Map.empty
    }
    (runSpec, details)
  }

  // Convert the applet meta to JSON, and overlay details from task-specific extras
  private def applicationAttributesToNative(
      applet: Application,
      defaultTags: Set[String]
  ): (Map[String, JsValue], Map[String, JsValue]) = {
    val (commonMeta, commonDetails) = callableAttributesToNative(applet, defaultTags)
    val applicationMeta = applet.attributes.collect {
      case DeveloperNotesAttribute(text) => "developerNotes" -> JsString(text)
      // These are currently ignored because they only apply to apps
      //case VersionAttribute(text) => Some("version" -> JsString(text))
      //case OpenSourceAttribute(isOpenSource) =>
      //  Some("openSource" -> JsBoolean(isOpenSource))
      //case CategoriesAttribute(categories) =>
      //  Some("categories" -> categories.mapValues(anyToJs))
    }
    // Default details and those specified in the source file can be overridden
    // by task-specific extras
    val taskSpecificDetails = (applet.kind match {
      case ExecutableKindApplet =>
        extras.flatMap(_.perTaskDxAttributes.flatMap(_.get(applet.name)).map(_.getDetailsJson))
      case _ => None
    }).getOrElse(Map.empty)
    (commonMeta ++ applicationMeta, commonDetails ++ taskSpecificDetails)
  }

  def createAccess(applet: Application): JsValue = {
    // defaults are taken from
    // extras global defaults < task runtime section < task-specific extras
    val defaultAccess: DxAccess = extras.map(_.getDefaultAccess).getOrElse(DxAccess.empty)
    val taskAccess: DxAccess = applet.requirements
      .collectFirst {
        case AccessRequirement(network, project, allProjects, developer, projectCreation) =>
          val networkOpt = if (network.isEmpty) {
            None
          } else {
            Some(network)
          }
          DxAccess(networkOpt,
                   project.map(DxAccessLevel.withName),
                   allProjects.map(DxAccessLevel.withName),
                   developer,
                   projectCreation)
      }
      .getOrElse(DxAccess.empty)
    val taskSpecificAccess: DxAccess = (applet.kind match {
      case ExecutableKindApplet =>
        extras.map(_.getTaskAccess(applet.name))
      case _ => None
    }).getOrElse(DxAccess.empty)
    // If we are using a private docker registry, add the allProjects: VIEW
    // access to tasks.
    val allProjectsAccess: DxAccess = dockerRegistry match {
      case None    => DxAccess.empty
      case Some(_) => DxAccess.empty.copy(allProjects = Some(DxAccessLevel.View))
    }
    // update depending on applet type
    val appletKindAccess = applet.kind match {
      case ExecutableKindApplet if applet.container == NetworkDockerImage =>
        // docker requires network access, because we are downloading the image from the network
        Some(DxAccess.empty.copy(network = Some(Vector("*"))))
      case ExecutableKindApplet =>
        None
      case ExecutableKindWorkflowOutputReorg =>
        // The reorg applet requires higher permissions to organize the output directory.
        Some(DxAccess.empty.copy(project = Some(DxAccessLevel.Contribute)))
      case _ =>
        // Scatters need network access, because they spawn subjobs that (may) use dx-docker.
        // We end up allowing all applets to use the network
        Some(DxAccess.empty.copy(network = Some(Vector("*"))))
    }
    // merge all
    val access = defaultAccess
      .merge(taskAccess)
      .merge(taskSpecificAccess)
      .merge(allProjectsAccess)
      .mergeOpt(appletKindAccess)
    access.toJson match {
      case JsObject(fields) if fields.isEmpty => JsNull
      case fields                             => fields
    }
  }

  /**
    * Builds an '/applet/new' request.
    * For applets that call other applets, we pass a directory of the callees,
    * so they can be found at runtime.
    * @param applet applet IR
    * @param executableDict mapping of callable names to executables
    * @return
    */
  def apply(
      applet: Application,
      executableDict: Map[String, ExecutableLink]
  ): Map[String, JsValue] = {
    logger.trace(s"Building /applet/new request for ${applet.name}")
    // convert inputs and outputs to dxapp inputSpec
    val inputParams = if (useManifests) {
      Vector(
          ExecutableCompiler.InputManfestsParameter,
          ExecutableCompiler.InputLinksParameter,
          ExecutableCompiler.OutputIdParameter
      )
    } else {
      applet.inputs
    }
    val inputSpec = inputParams
      .sortWith(_.name < _.name)
      .flatMap { param =>
        try {
          inputParameterToNative(param)
        } catch {
          case ex: Throwable =>
            throw new Exception(
                s"Error converting input parameter ${param} to native type",
                ex
            )
        }
      }

    val outputParams = if (useManifests) {
      Vector(Parameter(Constants.OutputManifest, Type.TFile))
    } else {
      applet.outputs
    }
    val outputSpec: Vector[JsValue] = outputParams
      .sortWith(_.name < _.name)
      .flatMap { param =>
        try {
          outputParameterToNative(param)
        } catch {
          case ex: Throwable =>
            throw new Exception(
                s"Error converting output parameter ${param} to native type",
                ex
            )
        }
      }

    // build the dxapp runSpec
    val (runSpec, runSpecDetails) = createRunSpec(applet)
    // A fragemnt is hidden, not visible under default settings. This
    // allows the workflow copying code to traverse it, and link to
    // anything it calls.
    val hidden: Boolean =
      applet.kind match {
        case _: ExecutableKindWfFragment => true
        case _                           => false
      }
    // create linking information - results in two maps, one that's added to the
    // application details, and one with links to applets that could get called
    // at runtime (if this applet is copied, we need to maintain referential integrity)
    val (dxLinks, linkInfo) = executableDict.map {
      case (name, link) =>
        val linkName = s"link_${name}"
        (
            linkName -> JsObject(DxUtils.DxLinkKey -> JsString(link.dxExec.id)),
            name -> ExecutableLink.serialize(link)
        )
    }.unzip
    // build the details JSON
    val defaultTags = Set(Constants.CompilerTag)
    val (taskMeta, taskDetails) = applicationAttributesToNative(applet, defaultTags)
    val delayDetails = delayWorkspaceDestructionToNative
    // meta information used for running workflow fragments
    val metaDetails: Map[String, JsValue] =
      applet.kind match {
        case ExecutableKindWfFragment(_, blockPath, inputs, scatterChunkSize) =>
          Map(
              Constants.ExecLinkInfo -> JsObject(linkInfo.toMap),
              Constants.BlockPath -> JsArray(blockPath.map(JsNumber(_))),
              Constants.WfFragmentInputTypes -> TypeSerde.serializeSpec(inputs)
          ) ++ scatterChunkSize
            .map(chunkSize => Map(Constants.ScatterChunkSize -> JsNumber(chunkSize)))
            .getOrElse(Map.empty)
        case ExecutableKindWfOutputs(blockPath) if blockPath.nonEmpty =>
          val types = applet.inputVars.map(p => p.name -> p.dxType).toMap
          Map(Constants.BlockPath -> JsArray(blockPath.map(JsNumber(_))),
              Constants.WfFragmentInputTypes -> TypeSerde.serializeSpec(types))
        case ExecutableKindWfInputs | _: ExecutableKindWfOutputs |
            ExecutableKindWfCustomReorgOutputs | ExecutableKindWorkflowOutputReorg =>
          val types = applet.inputVars.map(p => p.name -> p.dxType).toMap
          Map(Constants.WfFragmentInputTypes -> TypeSerde.serializeSpec(types))
        case _ =>
          Map.empty
      }
    // compress and base64 encode the source code
    val sourceEncoded = CodecUtils.gzipAndBase64Encode(applet.document.toString)
    // serialize the pricing model, and make the prices opaque.
    val dbOpaque = InstanceTypeDB.opaquePrices(instanceTypeDb)
    val dbOpaqueEncoded = CodecUtils.gzipAndBase64Encode(dbOpaque.toJson.prettyPrint)
    // serilize default runtime attributes
    val defaultRuntimeAttributes: JsValue = extras
      .flatMap(ex =>
        ex.defaultRuntimeAttributes.map(attr => JsObject(ValueSerde.serializeMap(attr)))
      )
      .getOrElse(JsNull)
    val auxDetails = Map(
        Constants.SourceCode -> JsString(sourceEncoded),
        Constants.InstanceTypeDb -> JsString(dbOpaqueEncoded),
        Constants.RuntimeAttributes -> defaultRuntimeAttributes
    )
    val useManifestsDetails = if (useManifests) {
      Map(Constants.UseManifests -> JsBoolean(true))
    } else {
      Map.empty
    }
    // combine all details into a single Map
    val details: Map[String, JsValue] =
      taskDetails ++ runSpecDetails ++ delayDetails ++ dxLinks.toMap ++ metaDetails ++ auxDetails ++ useManifestsDetails
    // build the API request
    val requestRequired = Map(
        "name" -> JsString(applet.name),
        "inputSpec" -> JsArray(inputSpec),
        "outputSpec" -> JsArray(outputSpec),
        "runSpec" -> runSpec,
        "dxapi" -> JsString(dxApi.version),
        "details" -> JsObject(details),
        "hidden" -> JsBoolean(hidden)
    )
    // look for ignoreReuse in runtime hints and in extras - the later overrides the former
    val ignoreReuse = applet.requirements
      .collectFirst {
        case IgnoreReuseRequirement(value) => value
      }
      .orElse(
          extras.flatMap(_.ignoreReuse)
      )
      .map(ignoreReuse => Map("ignoreReuse" -> JsBoolean(ignoreReuse)))
      .getOrElse(Map.empty)
    // build the dxapp access section
    val access = createAccess(applet) match {
      case JsNull  => Map.empty
      case jsValue => Map("access" -> jsValue)
    }
    taskMeta ++ requestRequired ++ access ++ ignoreReuse
  }
}<|MERGE_RESOLUTION|>--- conflicted
+++ resolved
@@ -4,18 +4,11 @@
 import dx.core.Constants
 import dx.core.io.{DxWorkerPaths, StreamFiles}
 import dx.core.ir._
-<<<<<<< HEAD
-import dx.translator.{DockerRegistry, DxAccess, DxExecPolicy, DxRunSpec, DxTimeout, Extras}
-import dx.translator.CallableAttributes._
-import dx.util.{CodecUtils, Logger}
-import RunSpec._
-=======
 import dx.core.ir.RunSpec._
 import dx.translator.{DockerRegistry, DxAccess, DxRunSpec, DxTimeout, Extras}
 import dx.translator.CallableAttributes._
 import dx.translator.ExtrasJsonProtocol._
 import dx.util.{CodecUtils, Logger}
->>>>>>> 7a674cc0
 import spray.json._
 import wdlTools.generators.Renderer
 
@@ -32,11 +25,7 @@
   private val RegistryKey = "registry"
   private val CredentialsKey = "credentials"
   private val UsernameKey = "username"
-<<<<<<< HEAD
-  private val CredentialsKey = "credentials"
-=======
   private val AwsRegionKey = "region"
->>>>>>> 7a674cc0
 }
 
 case class ApplicationCompiler(typeAliases: Map[String, Type],
