--- conflicted
+++ resolved
@@ -221,8 +221,6 @@
     val args = List(wdlCode.toString, "-inputs", inputs.toString, "-verbose") ++ cFlags
     val retval = Main.compile(args.toVector)
     retval shouldBe a[SuccessfulCompileIR]
-<<<<<<< HEAD
-=======
   }
 
   it should "translate manifest inputs" in {
@@ -231,7 +229,6 @@
     val args = List(wdlCode.toString, "-inputs", inputs.toString, "-verbose", "-useManifests") ++ cFlags
     val retval = Main.compile(args.toVector)
     retval shouldBe a[SuccessfulCompileIR]
->>>>>>> 8afa1242
   }
 
   it should "handle parameter name with dot" in {
