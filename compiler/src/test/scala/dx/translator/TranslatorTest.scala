package dx.translator

import java.nio.file.{Path, Paths}
import dx.Tags.EdgeTest
import dx.api._
import dx.core.Constants
import dx.core.CliUtils.{Failure, UnsuccessfulTermination}
import dx.core.ir.{Parameter, _}
import dx.core.ir.RunSpec._
import dx.core.ir.Type._
import dx.core.ir.Value._
import dx.core.languages.cwl.{CwlDxName, TargetParam}
import dx.core.languages.wdl.{WdlDocumentSource, WdlDxName}
import dx.translator.CallableAttributes._
import dx.translator.ParameterAttributes._
import dx.util.Logger
import dxCompiler.Main
import dxCompiler.Main.SuccessfulCompileIR
import org.scalatest.Inside._
import org.scalatest.flatspec.AnyFlatSpec
import org.scalatest.matchers.should.Matchers
import wdlTools.generators.code.WdlGenerator

import scala.collection.immutable.SeqMap

// These tests involve compilation -without- access to the platform.
//
class TranslatorTest extends AnyFlatSpec with Matchers {
  private val dxApi = DxApi()(Logger.Quiet)

  private def pathFromBasename(dir: String, basename: String): Path = {
    Paths.get(getClass.getResource(s"/${dir}/${basename}").getPath)
  }

  private val dxProjectId = dxApi.currentProjectId.get

  // task compilation
  private val cFlags =
    List("--compileMode", "ir", "-quiet", "--locked", "--project", dxProjectId)

  private val cFlagsUnlocked =
    List("--compileMode", "ir", "-quiet", "--project", dxProjectId)

  val dbgFlags = List("--compileMode",
                      "ir",
                      "--verbose",
                      "--verboseKey",
                      "GenerateIR",
                      "--locked",
                      "--project",
                      dxProjectId)

  private def getApplicationByName(name: String, bundle: Bundle): Application =
    bundle.allCallables(name) match {
      case a: Application => a
      case _              => throw new Exception(s"${name} is not an applet")
    }

  it should "IR compile a single WDL task" in {
    val path = pathFromBasename("compiler", "add.wdl")
    val args = path.toString :: cFlags
    Main.compile(args.toVector) shouldBe a[SuccessfulCompileIR]
  }

  it should "IR compile a single WDL task with dynamic instance type selection" in {
    def compile(instanceTypeSelection: String): InstanceType = {
      val path = pathFromBasename("compiler", "add.wdl")
      val args = path.toString :: "-instanceTypeSelection" :: instanceTypeSelection :: cFlags
      val bundle = Main.compile(args.toVector) match {
        case SuccessfulCompileIR(bundle) => bundle
        case other =>
          throw new Exception(s"expected succss not ${other}")
      }
      val applet = bundle.primaryCallable match {
        case Some(applet: Application) => applet
        case other =>
          throw new Exception(s"expected primary callable to be an applet not ${other}")
      }
      applet.instanceType
    }
    compile("static") shouldBe StaticInstanceType(
        None,
        None,
        None,
        None,
        None,
        None,
        None,
        None,
        None,
        Some(ExecutionEnvironment("Ubuntu", "20.04", Vector("0")))
    )
    compile("dynamic") shouldBe DynamicInstanceType
  }

  it should "IR compile a task with docker" in {
    val path = pathFromBasename("compiler", "BroadGenomicsDocker.wdl")
    val args = path.toString :: cFlags
    Main.compile(args.toVector) shouldBe a[SuccessfulCompileIR]
  }

  // workflow compilation
  it should "IR compile a linear WDL workflow without expressions" in {
    val path = pathFromBasename("compiler", "wf_linear_no_expr.wdl")
    val args = path.toString :: cFlags
    Main.compile(args.toVector) shouldBe a[SuccessfulCompileIR]
  }

  it should "IR compile a linear WDL workflow" in {
    val path = pathFromBasename("compiler", "wf_linear.wdl")
    val args = path.toString :: cFlags
    Main.compile(args.toVector) shouldBe a[SuccessfulCompileIR]
  }

  it should "IR compile unlocked workflow" in {
    val path = pathFromBasename("compiler", "wf_linear.wdl")
    val args = path.toString :: cFlagsUnlocked
    Main.compile(args.toVector) shouldBe a[SuccessfulCompileIR]
  }

  it should "IR compile a non trivial linear workflow with variable coercions" in {
    val path = pathFromBasename("compiler", "cast.wdl")
    val args = path.toString :: cFlags
    Main.compile(args.toVector) shouldBe a[SuccessfulCompileIR]
  }

  it should "IR compile a workflow with two consecutive calls" in {
    val path = pathFromBasename("compiler", "strings.wdl")
    val args = path.toString :: cFlags
    Main.compile(args.toVector) shouldBe a[SuccessfulCompileIR]
  }

  it should "IR compile a workflow with a scatter without a call" in {
    val path = pathFromBasename("compiler", "scatter_no_call.wdl")
    val args = path.toString :: cFlags
    Main.compile(args.toVector) shouldBe a[SuccessfulCompileIR]
  }

  it should "IR compile optionals" in {
    val path = pathFromBasename("compiler", "optionals.wdl")
    val args = path.toString :: cFlags
    //                :: "--verbose"
    //                :: "--verboseKey" :: "GenerateIR"
    Main.compile(args.toVector) shouldBe a[SuccessfulCompileIR]
  }

  it should "support imports" in {
    val path = pathFromBasename("compiler", "check_imports.wdl")
    val args = path.toString :: cFlags
    Main.compile(args.toVector) shouldBe a[SuccessfulCompileIR]
  }

  it should "IR compile a draft2 workflow" in {
    val path = pathFromBasename("draft2", "shapes.wdl")
    val args = path.toString :: cFlags
    val retval = Main.compile(args.toVector)
    retval shouldBe a[SuccessfulCompileIR]
  }

  it should "expressions in an output block" in {
    val path = pathFromBasename("compiler", "expr_output_block.wdl")
    val args = path.toString :: cFlags
    Main.compile(args.toVector) shouldBe a[SuccessfulCompileIR]
  }

  /*  ignore should "scatters over maps" in {
    val path = pathFromBasename("compiler", "dict2.wdl")
    val args =         path.toString :: cFlags
Main.compile(args.toVector) shouldBe a[SuccessfulCompileIR]
  }*/

  it should "skip missing optional arguments" in {
    val path = pathFromBasename("util", "missing_inputs_to_direct_call.wdl")
    val args = path.toString :: cFlags
    Main.compile(args.toVector) shouldBe a[SuccessfulCompileIR]
  }

  it should "handle calling subworkflows" in {
    val path = pathFromBasename("subworkflows", "trains.wdl")
    val args = path.toString :: cFlags
    val retval = Main.compile(args.toVector)
    retval shouldBe a[SuccessfulCompileIR]
    val bundle = retval match {
      case SuccessfulCompileIR(irwf) => irwf
      case _                         => throw new Exception("unexpected")
    }
    val primaryWf: Workflow = bundle.primaryCallable match {
      case Some(wf: Workflow) => wf
      case _                  => throw new Exception("unexpected")
    }
    primaryWf.stages.size shouldBe 2
  }

  it should "compile a sub-block with several calls" in {
    val path = pathFromBasename("compiler", "subblock_several_calls.wdl")
    val args = path.toString :: cFlags
    Main.compile(args.toVector) shouldBe a[SuccessfulCompileIR]
  }

  it should "missing workflow inputs" in {
    val path = pathFromBasename("input_file", "missing_args.wdl")
    val args = path.toString :: List("--compileMode", "ir", "--quiet", "--project", dxProjectId)
    Main.compile(args.toVector) shouldBe a[SuccessfulCompileIR]
  }

  // Nested blocks
  it should "compile two level nested workflow" in {
    val path = pathFromBasename("nested", "two_levels.wdl")
    val args = path.toString :: cFlags
    Main.compile(args.toVector) shouldBe a[SuccessfulCompileIR]
  }

  it should "handle passing closure arguments to nested blocks" in {
    val path = pathFromBasename("nested", "param_passing.wdl")
    val args = path.toString :: cFlags
    Main.compile(args.toVector) shouldBe a[SuccessfulCompileIR]
  }

  it should "compile a workflow calling a subworkflow as a direct call" in {
    val path = pathFromBasename("draft2", "movies.wdl")
    val args = path.toString :: cFlags
    val bundle: Bundle = Main.compile(args.toVector) match {
      case SuccessfulCompileIR(bundle) => bundle
      case other =>
        Logger.error(other.toString)
        throw new Exception(s"Failed to compile ${path}")
    }
    val wf: Workflow = bundle.primaryCallable match {
      case Some(wf: Workflow) =>
        wf
      case _ => throw new Exception("bad value in bundle")
    }
    val stage = wf.stages.head
    stage.description shouldBe "review"
  }

  it should "compile a workflow calling a subworkflow as a direct call with 2.0 version" in {
    val path = pathFromBasename("v2", "movies.wdl")
    val args = path.toString :: cFlags
    val bundle: Bundle = Main.compile(args.toVector) match {
      case SuccessfulCompileIR(bundle) => bundle
      case other =>
        Logger.error(other.toString)
        throw new Exception(s"Failed to compile ${path}")
    }
    val wf: Workflow = bundle.primaryCallable match {
      case Some(wf: Workflow) =>
        wf
      case _ => throw new Exception("bad value in bundle")
    }
    val stage = wf.stages.head
    stage.description shouldBe "review"
  }

  it should "compile a workflow calling a subworkflow with native DNANexus applet as a direct call with 2.0 version" in {
    val path = pathFromBasename("v2", "call_dnanexus_applet.wdl")
    val args = path.toString :: cFlags
    val bundle: Bundle = Main.compile(args.toVector) match {
      case SuccessfulCompileIR(bundle) => bundle
      case other =>
        Logger.error(other.toString)
        throw new Exception(s"Failed to compile ${path}")
    }
    val wf: Workflow = bundle.primaryCallable match {
      case Some(wf: Workflow) =>
        wf
      case _ => throw new Exception("bad value in bundle")
    }
    wf.stages.size shouldBe 2
    wf.stages(0).description shouldBe "native_sum_012"
    wf.stages(1).description shouldBe "native_sum_wf"
  }

  it should "three nesting levels" in {
    val path = pathFromBasename("nested", "three_levels.wdl")
    val args = path.toString :: cFlags
    val retval = Main.compile(args.toVector)
    retval shouldBe a[SuccessfulCompileIR]
    val bundle = retval match {
      case SuccessfulCompileIR(ir) => ir
      case _                       => throw new Exception("unexpected")
    }
    val primary: Callable = bundle.primaryCallable.get
    val wf = primary match {
      case wf: Workflow => wf
      case _            => throw new Exception("unexpected")
    }

    wf.stages.size shouldBe 1

    val level2 = bundle.allCallables(wf.name)
    level2 shouldBe a[Workflow]
    val wfLevel2 = level2.asInstanceOf[Workflow]
    wfLevel2.stages.size shouldBe 1
  }

  it should "four nesting levels" in {
    val path = pathFromBasename("nested", "four_levels.wdl")
    val args = path.toString :: cFlags
    val retval = Main.compile(args.toVector)
    retval shouldBe a[SuccessfulCompileIR]
  }

  it should "translate a workflow with nested scatter" in {
    val path = pathFromBasename("nested", "nested_scatter.wdl")
    val args = path.toString :: cFlags
    val bundle = Main.compile(args.toVector) match {
      case SuccessfulCompileIR(bundle) => bundle
      case other                       => throw new Exception(s"unexpected compile result ${other}")
    }
    val outerScatter = bundle.allCallables("nested_scatter_frag_stage-3")
    outerScatter.inputVars should contain theSameElementsAs Vector(
        Parameter(WdlDxName.fromSourceName("x"), TInt),
        Parameter(WdlDxName.fromSourceName("ints1"), TArray(TInt)),
        Parameter(WdlDxName.fromSourceName("ints2"), TArray(TInt))
    )
    val innerScatter = bundle.allCallables("nested_scatter_block_0_0")
    innerScatter.inputVars should contain theSameElementsAs Vector(
        Parameter(WdlDxName.fromSourceName("x"), TInt),
        Parameter(WdlDxName.fromSourceName("y"), TInt),
        Parameter(WdlDxName.fromSourceName("ints1"), TArray(TInt))
    )
  }

  // Check parameter_meta `pattern` keyword
  it should "recognize pattern in parameters_meta via Parameter for input Parameters" in {
    val path = pathFromBasename("compiler", "pattern_params.wdl")
    val args = path.toString :: cFlags
    val retval = Main.compile(args.toVector)
    retval shouldBe a[SuccessfulCompileIR]
    val bundle = retval match {
      case SuccessfulCompileIR(ir) => ir
      case _                       => throw new Exception("unexpected")
    }

    val cgrepApplication = getApplicationByName("pattern_params_cgrep", bundle)
    cgrepApplication.inputs.iterator sameElements Vector(
        Parameter(
            WdlDxName.fromSourceName("in_file"),
            Type.TFile,
            None,
            Vector(
                HelpAttribute("The input file to be searched"),
                PatternsAttribute(PatternsArray(Vector("*.txt", "*.tsv"))),
                GroupAttribute("Common"),
                LabelAttribute("Input file")
            )
        ),
        Parameter(
            WdlDxName.fromSourceName("pattern"),
            TString,
            None,
            Vector(
                HelpAttribute("The pattern to use to search in_file"),
                GroupAttribute("Common"),
                LabelAttribute("Search pattern")
            )
        )
    )
    cgrepApplication.outputs.iterator sameElements Vector(
        Parameter(WdlDxName.fromSourceName("count"), TInt, None, Vector.empty),
        Parameter(
            WdlDxName.fromSourceName("out_file"),
            TFile,
            None,
            Vector(
                PatternsAttribute(PatternsArray(Vector("*.txt", "*.tsv"))),
                GroupAttribute("Common"),
                LabelAttribute("Output file")
            )
        )
    )
  }

  // Check parameter_meta `pattern` keyword
  it should "recognize pattern object in parameters_obj_meta via Parameter for input Parameters" in {
    val path = pathFromBasename("compiler", "pattern_obj_params.wdl")
    val args = path.toString :: cFlags
    val retval = Main.compile(args.toVector)
    retval shouldBe a[SuccessfulCompileIR]
    val bundle = retval match {
      case SuccessfulCompileIR(ir) => ir
      case _                       => throw new Exception("unexpected")
    }

    val cgrepApplication = getApplicationByName("pattern_params_obj_cgrep", bundle)
    cgrepApplication.inputs.iterator sameElements Vector(
        Parameter(
            WdlDxName.fromSourceName("in_file"),
            TFile,
            None,
            Vector(
                HelpAttribute("The input file to be searched"),
                PatternsAttribute(
                    PatternsObject(
                        Vector("*.txt", "*.tsv"),
                        Some("file"),
                        Vector("foo", "bar")
                    )
                ),
                GroupAttribute("Common"),
                LabelAttribute("Input file")
            )
        ),
        Parameter(
            WdlDxName.fromSourceName("pattern"),
            TString,
            None,
            Vector(
                HelpAttribute("The pattern to use to search in_file"),
                GroupAttribute("Common"),
                LabelAttribute("Search pattern")
            )
        )
    )
    cgrepApplication.outputs.iterator sameElements Vector(
        Parameter(WdlDxName.fromSourceName("count"), TInt, None, Vector.empty),
        Parameter(
            WdlDxName.fromSourceName("out_file"),
            TFile,
            None,
            Vector(
                PatternsAttribute(PatternsArray(Vector("*.txt", "*.tsv"))),
                GroupAttribute("Common"),
                LabelAttribute("Input file")
            )
        )
    )
  }

  // Check parameter_meta `choices` keyword
  it should "recognize choices in parameters_meta via Parameter for input Parameters" in {
    val path = pathFromBasename("compiler", "choice_values.wdl")
    val args = path.toString :: cFlags
    val retval = Main.compile(args.toVector)
    retval shouldBe a[SuccessfulCompileIR]
    val bundle = retval match {
      case SuccessfulCompileIR(ir) => ir
      case _                       => throw new Exception("unexpected")
    }

    val cgrepApplication = getApplicationByName("choice_values_cgrep", bundle)
    cgrepApplication.inputs.iterator sameElements Vector(
        Parameter(
            WdlDxName.fromSourceName("in_file"),
            TFile,
            None,
            Vector(
                ChoicesAttribute(
                    Vector(
                        FileChoice(
                            name = None,
                            value = "dx://file-Fg5PgBQ0ffP7B8bg3xqB115G"
                        ),
                        FileChoice(
                            name = None,
                            value = "dx://file-Fg5PgBj0ffPP0Jjv3zfv0yxq"
                        )
                    )
                )
            )
        ),
        Parameter(
            WdlDxName.fromSourceName("pattern"),
            TString,
            None,
            Vector(
                ChoicesAttribute(
                    Vector(
                        SimpleChoice(value = VString("A")),
                        SimpleChoice(value = VString("B"))
                    )
                )
            )
        )
    )
  }

  // Check parameter_meta `choices` keyword with annotated values
  it should "recognize annotated choices in parameters_meta via Parameter for input Parameters" in {
    val path = pathFromBasename("compiler", "choice_obj_values.wdl")
    val args = path.toString :: cFlags
    val retval = Main.compile(args.toVector)
    retval shouldBe a[SuccessfulCompileIR]
    val bundle = retval match {
      case SuccessfulCompileIR(ir) => ir
      case _                       => throw new Exception("unexpected")
    }

    val cgrepApplication = getApplicationByName("choice_values_cgrep", bundle)
    cgrepApplication.inputs.iterator sameElements Vector(
        Parameter(
            WdlDxName.fromSourceName("in_file"),
            TFile,
            None,
            Vector(
                ChoicesAttribute(
                    Vector(
                        FileChoice(
                            name = Some("file1"),
                            value = "dx://file-Fg5PgBQ0ffP7B8bg3xqB115G"
                        ),
                        FileChoice(
                            name = Some("file2"),
                            value = "dx://file-Fg5PgBj0ffPP0Jjv3zfv0yxq"
                        )
                    )
                )
            )
        ),
        Parameter(
            WdlDxName.fromSourceName("pattern"),
            TString,
            None,
            Vector(
                ChoicesAttribute(
                    Vector(
                        SimpleChoice(value = VString("A")),
                        SimpleChoice(value = VString("B"))
                    )
                )
            )
        )
    )
  }

  // Check parameter_meta `suggestion` keyword fails when there is a type mismatch
  it should "throw exception when choice types don't match parameter types" in {
    val path = pathFromBasename("compiler", "choices_type_mismatch.wdl")
    val args = path.toString :: cFlags
    val retval = Main.compile(args.toVector)
    retval shouldBe a[UnsuccessfulTermination]
    // TODO: make assertion about exception message
  }

  // Check parameter_meta `suggestions` keyword
  it should "recognize suggestions in parameters_meta via Parameter for input Parameters" in {
    val path = pathFromBasename("compiler", "suggestion_values.wdl")
    val args = path.toString :: cFlags
    val retval = Main.compile(args.toVector)
    retval shouldBe a[SuccessfulCompileIR]
    val bundle = retval match {
      case SuccessfulCompileIR(ir) => ir
      case _                       => throw new Exception("unexpected")
    }

    val cgrepApplication = getApplicationByName("suggestion_values_cgrep", bundle)
    cgrepApplication.inputs.iterator sameElements Vector(
        Parameter(
            WdlDxName.fromSourceName("in_file"),
            TFile,
            None,
            Vector(
                SuggestionsAttribute(
                    Vector(
                        FileSuggestion(
                            name = None,
                            value = Some("dx://file-Fg5PgBQ0ffP7B8bg3xqB115G"),
                            project = None,
                            path = None
                        ),
                        FileSuggestion(
                            name = None,
                            value = Some("dx://file-Fg5PgBj0ffPP0Jjv3zfv0yxq"),
                            project = None,
                            path = None
                        )
                    )
                )
            )
        ),
        Parameter(
            WdlDxName.fromSourceName("pattern"),
            TString,
            None,
            Vector(
                SuggestionsAttribute(
                    Vector(
                        SimpleSuggestion(value = VString("A")),
                        SimpleSuggestion(value = VString("B"))
                    )
                )
            )
        )
    )
  }

  // Check parameter_meta `suggestions` keyword with annotated values
  it should "recognize annotated suggestions in parameters_meta via Parameter for input Parameters" in {
    val path = pathFromBasename("compiler", "suggestion_obj_values.wdl")
    val args = path.toString :: cFlags
    val retval = Main.compile(args.toVector)
    retval shouldBe a[SuccessfulCompileIR]
    val bundle = retval match {
      case SuccessfulCompileIR(ir) => ir
      case _                       => throw new Exception("unexpected")
    }

    val cgrepApplication = getApplicationByName("suggestion_values_cgrep", bundle)
    cgrepApplication.inputs.iterator sameElements Vector(
        Parameter(
            WdlDxName.fromSourceName("in_file"),
            TFile,
            None,
            Vector(
                SuggestionsAttribute(
                    Vector(
                        FileSuggestion(
                            name = Some("file1"),
                            value = Some("dx://file-Fg5PgBQ0ffP7B8bg3xqB115G"),
                            project = None,
                            path = None
                        ),
                        FileSuggestion(
                            name = Some("file2"),
                            value = None,
                            project = Some("project-FGpfqjQ0ffPF1Q106JYP2j3v"),
                            path = Some("/test_data/f2.txt.gz")
                        )
                    )
                )
            )
        ),
        Parameter(
            WdlDxName.fromSourceName("pattern"),
            TString,
            None,
            Vector(
                SuggestionsAttribute(
                    Vector(
                        SimpleSuggestion(value = VString("A")),
                        SimpleSuggestion(value = VString("B"))
                    )
                )
            )
        )
    )
  }

  // Check parameter_meta `suggestions` keyword fails when there is a parameter mismatch
  it should "throw exception when suggestion types don't match parameter types" in {
    val path = pathFromBasename("compiler", "suggestions_type_mismatch.wdl")
    val args = path.toString :: cFlags
    val retval = Main.compile(args.toVector)
    retval shouldBe a[UnsuccessfulTermination]
    // TODO: make assertion about exception message
  }

  // Check parameter_meta `suggestions` keyword fails when there is a missing keyword
  it should "throw exception when file suggestion is missing a keyword" in {
    val path = pathFromBasename("compiler", "suggestions_missing_arg.wdl")
    val args = path.toString :: cFlags
    val retval = Main.compile(args.toVector)
    retval shouldBe a[UnsuccessfulTermination]
    // TODO: make assertion about exception message
  }

  // Check parameter_meta `dx_type` keyword
  it should "recognize dx_type in parameters_meta via Parameter for input Parameters" in {
    val path = pathFromBasename("compiler", "add_dx_type.wdl")
    val args = path.toString :: cFlags
    val retval = Main.compile(args.toVector)
    retval shouldBe a[SuccessfulCompileIR]
    val bundle = retval match {
      case SuccessfulCompileIR(ir) => ir
      case _                       => throw new Exception("unexpected")
    }

    val cgrepApplication = getApplicationByName("add_dx_type", bundle)
    cgrepApplication.inputs shouldBe Vector(
        Parameter(
            WdlDxName.fromSourceName("a"),
            TFile,
            None,
            Vector(
                TypeAttribute(DxConstraintString("fastq"))
            )
        ),
        Parameter(
            WdlDxName.fromSourceName("b"),
            TFile,
            None,
            Vector(
                TypeAttribute(
                    DxConstraintBool(
                        DxConstraintOper.And,
                        DxConstraintArray(
                            DxConstraintString("fastq"),
                            DxConstraintBool(
                                DxConstraintOper.Or,
                                DxConstraintArray(
                                    DxConstraintString("Read1"),
                                    DxConstraintString("Read2")
                                )
                            )
                        )
                    )
                )
            )
        )
    )
  }

  // Check parameter_meta `dx_type` keyword fails when specified for a non-file parameter
  it should "throw exception when dx_type is used on non-file parameter" in {
    val path = pathFromBasename("compiler", "dx_type_nonfile.wdl")
    val args = path.toString :: cFlags
    val retval = Main.compile(args.toVector)
    retval shouldBe a[UnsuccessfulTermination]
    // TODO: make assertion about exception message
  }

  // Check parameter_meta `default` keyword
  it should "recognize default in parameters_meta via Parameter for input Parameters" in {
    val path = pathFromBasename("compiler", "add_default.wdl")
    val args = path.toString :: cFlags
    val retval = Main.compile(args.toVector)
    retval shouldBe a[SuccessfulCompileIR]
    val bundle = retval match {
      case SuccessfulCompileIR(ir) => ir
      case _                       => throw new Exception("unexpected")
    }

    val cgrepApplication = getApplicationByName("add_default", bundle)
    cgrepApplication.inputs shouldBe Vector(
        Parameter(
            WdlDxName.fromSourceName("a"),
            TInt,
            Some(VInt(1)),
            Vector.empty
        ),
        Parameter(
            WdlDxName.fromSourceName("b"),
            TOptional(TInt),
            None,
            Vector(DefaultAttribute(VInt(2)))
        )
    )
  }

  // Check parameter_meta `default` keyword fails when there is a type mismatch
  it should "throw exception when default types don't match parameter types" in {
    val path = pathFromBasename("compiler", "default_type_mismatch.wdl")
    val args = path.toString :: cFlags
    val retval =
      Main.compile(args.toVector)
    retval shouldBe a[UnsuccessfulTermination]
    // TODO: make assertion about exception message
  }

  it should "recognize help in parameters_meta via Parameter for input Parameters" in {
    val path = pathFromBasename("compiler", "help_input_params.wdl")
    val args = path.toString :: cFlags
    val retval =
      Main.compile(args.toVector)
    retval shouldBe a[SuccessfulCompileIR]
    val bundle = retval match {
      case SuccessfulCompileIR(ir) => ir
      case _                       => throw new Exception("unexpected")
    }

    val cgrepApplication = getApplicationByName("help_input_params_cgrep", bundle)
    cgrepApplication.inputs.iterator sameElements Vector(
        Parameter(
            WdlDxName.fromSourceName("s"),
            TString,
            None,
            Vector(
                HelpAttribute("This is help for s")
            )
        ),
        Parameter(
            WdlDxName.fromSourceName("in_file"),
            TFile,
            None,
            Vector(
                HelpAttribute("The input file to be searched"),
                GroupAttribute("Common"),
                LabelAttribute("Input file")
            )
        ),
        Parameter(
            WdlDxName.fromSourceName("pattern"),
            TString,
            None,
            Vector(
                HelpAttribute("The pattern to use to search in_file"),
                GroupAttribute("Common"),
                LabelAttribute("Search pattern")
            )
        )
    )
  }

  // This is actually more of a test to confirm that symbols that are not input
  // variables are ignored. WDL doesn't include a paramMeta member for the output
  // var class anyways, so it's basically impossible for this to happen
  it should "ignore help in parameters_meta via Parameter for output Parameters" in {
    val path = pathFromBasename("compiler", "help_output_params.wdl")
    val args = path.toString :: cFlags
    val retval =
      Main.compile(args.toVector)
    retval shouldBe a[SuccessfulCompileIR]
    val bundle = retval match {
      case SuccessfulCompileIR(ir) => ir
      case _                       => throw new Exception("unexpected")
    }

    val cgrepApplication = getApplicationByName("help_output_params_cgrep", bundle)
    cgrepApplication.outputs.iterator sameElements Vector(
        Parameter(
            WdlDxName.fromSourceName("count"),
            TInt,
            None,
            Vector.empty
        )
    )
  }

  it should "recognize app metadata" in {
    val path = pathFromBasename("compiler", "add_app_meta.wdl")
    val args = path.toString :: cFlags
    val retval =
      Main.compile(args.toVector)
    retval shouldBe a[SuccessfulCompileIR]
    val bundle = retval match {
      case SuccessfulCompileIR(ir) => ir
      case _                       => throw new Exception("unexpected")
    }

    val cgrepApplication = getApplicationByName("add", bundle)
    cgrepApplication.attributes.iterator sameElements
      Vector(
          DeveloperNotesAttribute("Check out my sick bash expression! Three dolla signs!!!"),
          DescriptionAttribute(
              "Adds two int together. This app adds together two integers and returns the sum"
          ),
          TagsAttribute(Vector("add", "ints")),
          OpenSourceAttribute(true),
          VersionAttribute("1.0"),
          PropertiesAttribute(Map("foo" -> "bar")),
          CategoriesAttribute(Vector("Assembly")),
          DetailsAttribute(
              Map(
                  "contactEmail" -> VString("joe@dev.com"),
                  "upstreamVersion" -> VString("1.0"),
                  "upstreamAuthor" -> VString("Joe Developer"),
                  "upstreamUrl" -> VString("https://dev.com/joe"),
                  "upstreamLicenses" -> VArray(
                      Vector(
                          VString("MIT")
                      )
                  ),
                  "whatsNew" -> VArray(
                      Vector(
                          VHash(
                              SeqMap(
                                  "version" -> VString("1.1"),
                                  "changes" -> VArray(
                                      Vector(
                                          VString("Added parameter --foo"),
                                          VString("Added cowsay easter-egg")
                                      )
                                  )
                              )
                          ),
                          VHash(
                              SeqMap(
                                  "version" -> VString("1.0"),
                                  "changes" -> VArray(
                                      Vector(
                                          VString("Initial version")
                                      )
                                  )
                              )
                          )
                      )
                  )
              )
          ),
          TitleAttribute("Add Ints"),
          TypesAttribute(Vector("Adder"))
      )
  }

  it should "recognize runtime hints" in {
    val path = pathFromBasename("compiler", "add_runtime_hints.wdl")
    val args = path.toString :: cFlags
    val retval =
      Main.compile(args.toVector)
    retval shouldBe a[SuccessfulCompileIR]
    val bundle = retval match {
      case SuccessfulCompileIR(ir) => ir
      case _                       => throw new Exception("unexpected")
    }

    val cgrepApplication = getApplicationByName("add_runtime_hints", bundle)
    cgrepApplication.requirements.iterator sameElements
      Vector(
          IgnoreReuseRequirement(true),
          RestartRequirement(
              max = Some(5),
              default = Some(1),
              errors = Map("UnresponsiveWorker" -> 2, "ExecutionError" -> 2)
          ),
          TimeoutRequirement(hours = Some(12), minutes = Some(30)),
          AccessRequirement(network = Vector("*"), developer = Some(true))
      )
  }

  it should "ignore dx_instance_type when evaluating runtime hints" in {
    val path = pathFromBasename("compiler", "instance_type_test.wdl")
    val args = path.toString :: cFlags
    val retval =
      Main.compile(args.toVector)
    retval shouldBe a[SuccessfulCompileIR]
    retval match {
      case SuccessfulCompileIR(ir) => ir
      case _                       => throw new Exception("unexpected")
    }
  }

  it should "handle an empty workflow" in {
    val path = pathFromBasename("util", "empty_workflow.wdl")
    val args = path.toString :: cFlags
    val retval =
      Main.compile(args.toVector)
    retval shouldBe a[SuccessfulCompileIR]
  }

  it should "handle structs" in {
    val path = pathFromBasename("struct", "Person.wdl")
    val args = path.toString :: cFlags
    val retval =
      Main.compile(args.toVector)
    retval shouldBe a[SuccessfulCompileIR]
  }

  it should "handle access to struct member" in {
    val path = pathFromBasename("struct", "struct_deref.wdl")
    val args = path.toString :: cFlags
    val bundle = Main.compile(args.toVector) match {
      case SuccessfulCompileIR(ir) => ir
      case other =>
        throw new Exception(s"unexpected result ${other}")
    }
    val wf = bundle.primaryCallable match {
      case Some(wf: Workflow) => wf
      case other =>
        throw new Exception(s"unexpected primary callable ${other}")
    }
    wf.stages.size shouldBe 2
    wf.stages.head.inputs shouldBe Vector(
        StageInputWorkflowLink(
            Parameter(WdlDxName.fromSourceName("sampleStruct"),
                      TSchema("SampleStruct", SeqMap("sample_name" -> TString, "id" -> TInt)),
                      None,
                      Vector())
        )
    )
  }

  it should "recognize that an argument with a default can be omitted at the call site" in {
    val path = pathFromBasename("compiler", "call_level2.wdl")
    val args = path.toString :: cFlags
    val retval = Main.compile(args.toVector)
    retval shouldBe a[SuccessfulCompileIR]
  }

  it should "check for reserved symbols" in {
    val path = pathFromBasename("compiler", "reserved.wdl")
    val args = path.toString :: cFlags
    val retval = Main.compile(args.toVector)
    inside(retval) {
      case Failure(_, Some(e)) =>
        e.getMessage should include("using the substring '___'")
    }
  }

  it should "do nested scatters" in {
    val path = pathFromBasename("compiler", "nested_scatter.wdl")
    val args = path.toString :: cFlags
    val retval = Main.compile(args.toVector)
    retval shouldBe a[SuccessfulCompileIR]
  }

  it should "handle struct imported several times" in {
    val path = pathFromBasename("struct/struct_imported_twice", "file3.wdl")
    val args = path.toString :: cFlags
    val retval = Main.compile(args.toVector)
    retval shouldBe a[SuccessfulCompileIR]
  }

  it should "handle file constants in a workflow" in {
    val path = pathFromBasename("compiler", "wf_constants.wdl")
    val args = path.toString :: cFlags
    val retval = Main.compile(args.toVector)
    retval shouldBe a[SuccessfulCompileIR]
  }

  it should "respect import flag" in {
    val path = pathFromBasename("compiler/imports", "A.wdl")
    val libraryPath = path.getParent.resolve("lib")
    val args = path.toString :: "--imports" :: libraryPath.toString :: cFlags
    val retval = Main.compile(args.toVector)
    retval shouldBe a[SuccessfulCompileIR]
  }

  it should "respect import -p flag" in {
    val path = pathFromBasename("compiler/imports", "A.wdl")
    val libraryPath = path.getParent.resolve("lib")
    val args = path.toString :: "-p" :: libraryPath.toString :: cFlags
    val retval = Main.compile(args.toVector)
    retval shouldBe a[SuccessfulCompileIR]
  }

  it should "pass environment between deep stages" in {
    val path = pathFromBasename("compiler", "environment_passing_deep_nesting.wdl")
    val args = path.toString :: cFlags
    val retval = Main.compile(args.toVector)
    retval shouldBe a[SuccessfulCompileIR]
  }

  it should "handle multiple struct definitions" in {
    val path = pathFromBasename("struct/DEVEX-1196-struct-resolution-wrong-order", "file3.wdl")
    val args = path.toString :: cFlags
    val retval = Main.compile(args.toVector)
    retval shouldBe a[SuccessfulCompileIR]
  }

  it should "retain all characters in a WDL task" in {
    val path = pathFromBasename("bugs", "missing_chars_in_task.wdl")
    val args = path.toString :: cFlags
    //                                      :: "--verbose"
    //                                      :: "--verboseKey" :: "GenerateIR"
    val retval = Main.compile(args.toVector)
    retval shouldBe a[SuccessfulCompileIR]

    val commandSection =
      """|  command <<<
         |  echo 1 hello world | sed 's/world/wdl/'
         |  echo 2 hello \
         |  world \
         |  | sed 's/world/wdl/'
         |  echo 3 hello \
         |  world | \
         |  sed 's/world/wdl/'
         |  >>>
         |""".stripMargin

    inside(retval) {
      case SuccessfulCompileIR(bundle) =>
        bundle.allCallables.size shouldBe 1
        val (_, callable) = bundle.allCallables.head
        callable shouldBe a[Application]
        val task = callable.asInstanceOf[Application]
        val generator = WdlGenerator()
        val wdlDoc = task.document match {
          case WdlDocumentSource(doc, _) => doc
          case _                         => throw new Exception("expected a WDL document")
        }
        val taskSource = generator.generateDocument(wdlDoc).mkString("\n")
        taskSource should include(commandSection)
    }
  }

  it should "correctly flatten a workflow with imports" in {
    val path = pathFromBasename("compiler", "wf_to_flatten.wdl")
    val args = path.toString :: cFlags
    val retval = Main.compile(args.toVector)
    retval shouldBe a[SuccessfulCompileIR]
  }

  it should "detect a request for GPU" in {
    val path = pathFromBasename("compiler", "GPU.wdl")
    val args = path.toString :: cFlags
    //                                      :: "--verbose"
    //                                      :: "--verboseKey" :: "GenerateIR"
    val retval = Main.compile(args.toVector)
    retval shouldBe a[SuccessfulCompileIR]

    inside(retval) {
      case SuccessfulCompileIR(bundle) =>
        bundle.allCallables.size shouldBe 1
        val (_, callable) = bundle.allCallables.head
        callable shouldBe a[Application]
        val task = callable.asInstanceOf[Application]
        task.instanceType shouldBe StaticInstanceType(Some("mem3_ssd1_gpu_x8"),
                                                      None,
                                                      None,
                                                      None,
                                                      None,
                                                      None,
                                                      None,
                                                      None,
                                                      None,
                                                      None)
    }
  }

  it should "compile a scatter with a sub-workflow that has an optional argument" in {
    val path = pathFromBasename("compiler", "scatter_subworkflow_with_optional.wdl")
    val args = path.toString :: cFlags
    //                                      :: "--verbose"
    //                                      :: "--verboseKey" :: "GenerateIR"
    val retval = Main.compile(args.toVector)
    retval shouldBe a[SuccessfulCompileIR]

    val bundle = retval match {
      case SuccessfulCompileIR(bundle) => bundle
      case _                           => throw new Exception("unexpected")
    }

    val wfs: Vector[Workflow] = bundle.allCallables.flatMap {
      case (_, wf: Workflow) if wf.locked && wf.level == Level.Sub => Some(wf)
      case (_, _)                                                  => None
    }.toVector
    wfs.length shouldBe 1
    val wf = wfs.head

    val samtools = wf.inputs.find {
      case (cVar, _) => cVar.name.decoded == "samtools_memory"
    }
    inside(samtools) {
      /*case Some((cVar, _)) =>
       cVar.wdlType shouldBe (TOptional(TString))*/
      case None => ()
    }
  }
  it should "compile a workflow taking arguments from a Pair" in {
    val path = pathFromBasename("draft2", "pair.wdl")
    val args = path.toString :: cFlags
    //                                      :: "--verbose"
    //                                      :: "--verboseKey" :: "GenerateIR"
    val retval = Main.compile(args.toVector)
    retval shouldBe a[SuccessfulCompileIR]
  }

  it should "pass as subworkflows do not have expression statement in output block" in {
    val path = pathFromBasename("subworkflows", basename = "trains.wdl")
    val args = path.toString :: cFlags
    val retval = Main.compile(args.toVector)
    retval shouldBe a[SuccessfulCompileIR]
  }

  // this is currently failing.
  it should "pass with subworkflows having expression" in {
    val path = pathFromBasename("subworkflows", basename = "ensure_trains.wdl")

    /* ensure_trains workflow
     * trains        workflow
     * check_route   workflow
     * concat        task
     */
    val args = path.toString :: cFlags
    //          :: "--verbose"
    //          :: "--verboseKey" :: "GenerateIR"
    val retval = Main.compile(args.toVector)
    retval shouldBe a[SuccessfulCompileIR]
  }

  it should "recognize workflow metadata" in {
    val path = pathFromBasename("compiler", "wf_meta.wdl")
    val args = path.toString :: cFlags
    val retval = Main.compile(args.toVector)
    retval shouldBe a[SuccessfulCompileIR]
    val bundle = retval match {
      case SuccessfulCompileIR(ir) => ir
      case _                       => throw new Exception("unexpected")
    }
    val workflow = bundle.primaryCallable match {
      case Some(wf: Workflow) => wf
      case _                  => throw new Exception("primaryCallable is not a workflow")
    }
    workflow.attributes.iterator sameElements
      Vector(
          DescriptionAttribute("This is a workflow that defines some metadata"),
          TagsAttribute(Vector("foo", "bar")),
          VersionAttribute("1.0"),
          PropertiesAttribute(Map("foo" -> "bar")),
          DetailsAttribute(Map("whatsNew" -> VString("v1.0: First release"))),
          TitleAttribute("Workflow with metadata"),
          TypesAttribute(Vector("calculator")),
          SummaryAttribute("A workflow that defines some metadata")
      )
  }

  it should "recognize workflow parameter metadata" in {
    val path = pathFromBasename("compiler", "wf_param_meta.wdl")
    val args = path.toString :: cFlags
    val retval = Main.compile(args.toVector)
    retval shouldBe a[SuccessfulCompileIR]
    val bundle = retval match {
      case SuccessfulCompileIR(ir) => ir
      case _                       => throw new Exception("unexpected")
    }
    val workflow = bundle.primaryCallable match {
      case Some(wf: Workflow) => wf
      case _                  => throw new Exception("primaryCallable is not a workflow")
    }
    val input_cvars: Vector[Parameter] = workflow.inputs.map {
      case (c: Parameter, _) => c
      case _                 => throw new Exception("Invalid workflow input ${other}")
    }
    input_cvars.sortWith(_.name < _.name) shouldBe Vector(
        Parameter(
            WdlDxName.fromSourceName("x"),
            TInt,
            Some(VInt(3)),
            Vector(
                LabelAttribute("Left-hand side"),
                DefaultAttribute(VInt(3))
            )
        ),
        Parameter(
            WdlDxName.fromSourceName("y"),
            TInt,
            Some(VInt(5)),
            Vector(
                LabelAttribute("Right-hand side"),
                DefaultAttribute(VInt(5))
            )
        )
    )
  }

  it should "handle adjunct files in workflows and tasks" in {
    val path = pathFromBasename("compiler", "wf_readme.wdl")
    val args = path.toString :: cFlags
    val retval = Main.compile(args.toVector)
    retval shouldBe a[SuccessfulCompileIR]

    val bundle = retval match {
      case SuccessfulCompileIR(ir) => ir
      case _                       => throw new Exception("unexpected")
    }

    val workflow = bundle.primaryCallable match {
      case Some(wf: Workflow) => wf
      case _                  => throw new Exception("primaryCallable is not a workflow")
    }
    workflow.attributes match {
      case Vector(DescriptionAttribute(desc)) =>
        desc shouldBe "This is the readme for the wf_linear workflow."
      case _ =>
        throw new Exception("Expected one workflow description attribute")
    }

    val addApp = getApplicationByName("add", bundle)
    addApp.attributes.size shouldBe 2
    addApp.attributes.foreach {
      case DescriptionAttribute(text) =>
        text shouldBe "This is the readme for the wf_linear add task."
      case DeveloperNotesAttribute(text) =>
        text shouldBe "Developer notes defined in WDL"
      case other => throw new Exception(s"Invalid  for add task ${other}")
    }

    val mulApp = getApplicationByName("mul", bundle)
    mulApp.attributes match {
      case Vector(DescriptionAttribute(text)) =>
        text shouldBe "Description defined in WDL"
      case other =>
        throw new Exception(s"expected one description attribute, not ${other}")
    }

    val incApp = getApplicationByName("inc", bundle)
    incApp.attributes.size shouldBe 0
  }

  it should "work correctly with pairs as call inputs in a scatter" taggedAs EdgeTest in {
    val path = pathFromBasename("subworkflows", basename = "scatter_subworkflow_with_optional.wdl")
    val cFlagsNotQuiet = cFlags.filter(_ != "-quiet")
    val args = path.toString :: cFlagsNotQuiet
    //          "--verbose" ::
    //          :: "--verboseKey" :: "GenerateIR"
    val retval = Main.compile(args.toVector)
    retval shouldBe a[SuccessfulCompileIR]
  }

  it should "work correctly with pairs in a simple scatter" taggedAs EdgeTest in {
    val path = pathFromBasename("frag_runner", basename = "scatter_with_eval.wdl")
    val cFlagsNotQuiet = cFlags.filter(_ != "-quiet")
    val args = path.toString :: cFlagsNotQuiet
    //          :: "--verbose"
    //          :: "--verboseKey" :: "GenerateIR"
    val retval = Main.compile(args.toVector)
    retval shouldBe a[SuccessfulCompileIR]
  }

  it should "work correctly with nested pairs in a simple scatter" taggedAs EdgeTest in {
    val path = pathFromBasename("bugs", basename = "apps-370.wdl")
    val cFlagsNotQuiet = cFlags.filter(_ != "-quiet")
    val args = path.toString :: cFlagsNotQuiet
    //          :: "--verbose"
    //          :: "--verboseKey" :: "GenerateIR"
    val retval = Main.compile(args.toVector)
    retval shouldBe a[SuccessfulCompileIR]
  }

  it should "work correctly with a complex scatter" taggedAs EdgeTest in {
    val path = pathFromBasename("bugs", basename = "apps-378.wdl")
    val cFlagsNotQuiet = cFlags.filter(_ != "-quiet")
    val args = path.toString :: cFlagsNotQuiet
    //          :: "--verbose"
    //          :: "--verboseKey" :: "GenerateIR"
    val retval = Main.compile(args.toVector)
    retval shouldBe a[SuccessfulCompileIR]
  }

  // Check parameter_meta pattern: ["array"]
  it should "recognize pattern in parameters_meta via WDL" in {
    val path = pathFromBasename("compiler", "pattern_params.wdl")
    val args = path.toString :: cFlags
    val retval = Main.compile(args.toVector)
    retval shouldBe a[SuccessfulCompileIR]
    val bundle = retval match {
      case SuccessfulCompileIR(ir) => ir
      case _                       => throw new Exception("unexpected")
    }

    val cgrepTask = getApplicationByName("pattern_params_cgrep", bundle)
    cgrepTask.inputs.map(param => param.name -> param.attributes).iterator sameElements Vector(
        "in_file" -> Vector(
            HelpAttribute("The input file to be searched"),
            PatternsArray(Vector("*.txt", "*.tsv")),
            GroupAttribute("Common"),
            LabelAttribute("Input file")
        ),
        "pattern" -> Vector(
            HelpAttribute("The pattern to use to search in_file"),
            GroupAttribute("Common"),
            LabelAttribute("Search pattern")
        ),
        "out_file" -> Vector(
            PatternsArray(
                Vector("*.txt", "*.tsv")
            ),
            GroupAttribute("Common"),
            LabelAttribute("Output file")
        )
    )
  }

  // Check parameter_meta pattern: {"object"}
  it should "recognize pattern object in parameters_meta via WDL" in {
    val path = pathFromBasename("compiler", "pattern_obj_params.wdl")
    val args = path.toString :: cFlags
    val retval = Main.compile(args.toVector)
    retval shouldBe a[SuccessfulCompileIR]
    val bundle = retval match {
      case SuccessfulCompileIR(ir) => ir
      case _                       => throw new Exception("unexpected")
    }

    val cgrepTask = getApplicationByName("pattern_params_obj_cgrep", bundle)
    cgrepTask.inputs.map(param => param.name -> param.attributes).iterator sameElements Vector(
        "in_file" -> Vector(
            HelpAttribute("The input file to be searched"),
            PatternsAttribute(
                PatternsObject(
                    Vector("*.txt", "*.tsv"),
                    Some("file"),
                    Vector("foo", "bar")
                )
            ),
            GroupAttribute("Common"),
            LabelAttribute("Input file")
        ),
        "pattern" -> Vector(
            HelpAttribute("The pattern to use to search in_file"),
            GroupAttribute("Common"),
            LabelAttribute("Search pattern")
        ),
        "out_file" -> Vector(
            PatternsArray(Vector("*.txt", "*.tsv")),
            GroupAttribute("Common"),
            LabelAttribute("Output file")
        )
    )
  }

  it should "recognize help, group, and label in parameters_meta via WDL" in {
    val path = pathFromBasename("compiler", "help_input_params.wdl")
    val args = path.toString :: cFlags
    val retval = Main.compile(args.toVector)
    retval shouldBe a[SuccessfulCompileIR]
    val bundle = retval match {
      case SuccessfulCompileIR(ir) => ir
      case _                       => throw new Exception("unexpected")
    }

    val cgrepTask = getApplicationByName("help_input_params_cgrep", bundle)
    cgrepTask.inputs.map(param => param.name -> param.attributes).iterator sameElements Vector(
        "in_file" -> Vector(
            HelpAttribute("The input file to be searched"),
            GroupAttribute("Common"),
            LabelAttribute("Input file")
        ),
        "pattern" -> Vector(
            DescriptionAttribute("The pattern to use to search in_file"),
            GroupAttribute("Common"),
            LabelAttribute("Search pattern")
        ),
        "s" -> Vector(HelpAttribute("This is help for s"))
    )

    val diffTask = getApplicationByName("help_input_params_diff", bundle)
    diffTask.inputs.map(param => param.name -> param.attributes).iterator sameElements Vector(
        "a" -> Vector(
            HelpAttribute("lefthand file"),
            GroupAttribute("Files"),
            LabelAttribute("File A")
        ),
        "b" -> Vector(
            HelpAttribute("righthand file"),
            GroupAttribute("Files"),
            LabelAttribute("File B")
        )
    )
  }

  // `paramter: "stream"` should not be converted to an attribute - it is only accessed at runtime
  it should "ignore stream attribute" in {
    val path = pathFromBasename("compiler", "streaming_files.wdl")
    val args = path.toString :: cFlags
    val retval = Main.compile(args.toVector)
    retval shouldBe a[SuccessfulCompileIR]
    val bundle = retval match {
      case SuccessfulCompileIR(ir) => ir
      case _                       => throw new Exception("unexpected")
    }
    val cgrepTask = getApplicationByName("cgrep", bundle)
    cgrepTask.inputs.map(param => param.name -> param.attributes).iterator sameElements Vector(
        "in_file" -> Vector()
    )
    val diffTask = getApplicationByName("diff", bundle)
    diffTask.inputs.map(param => param.name -> param.attributes).iterator sameElements Vector(
        "a" -> Vector(),
        "b" -> Vector()
    )
  }

  // `parameter: {stream: true}` should not be converted to an attribute - it is only accessed at runtime
  it should "ignore the streaming object annotation" in {
    val path = pathFromBasename("compiler", "streaming_files_obj.wdl")
    val args = path.toString :: cFlags
    val retval = Main.compile(args.toVector)
    retval shouldBe a[SuccessfulCompileIR]
    val bundle = retval match {
      case SuccessfulCompileIR(ir) => ir
      case _                       => throw new Exception("unexpected")
    }
    val cgrepTask = getApplicationByName("cgrep", bundle)
    cgrepTask.inputs.map(param => param.name -> param.attributes).iterator sameElements Vector(
        "in_file" -> Vector()
    )
    val diffTask = getApplicationByName("diff", bundle)
    diffTask.inputs.map(param => param.name -> param.attributes).iterator sameElements Vector(
        "a" -> Vector(),
        "b" -> Vector()
    )
  }

  it should "ignore the streaming annotation for wdl draft2" in {
    val path = pathFromBasename("draft2", "streaming.wdl")
    val args = path.toString :: cFlags
    val retval = Main.compile(args.toVector)
    retval shouldBe a[SuccessfulCompileIR]
    val bundle = retval match {
      case SuccessfulCompileIR(ir) => ir
      case _                       => throw new Exception("unexpected")
    }
    val diffTask = getApplicationByName("diff", bundle)
    diffTask.inputs.map(param => param.name -> param.attributes).iterator sameElements Vector(
        "a" -> Vector(),
        "b" -> Vector()
    )
  }

  it should "recognize default and per-workflow attributes" in {
    val path = pathFromBasename("nested", "four_levels.wdl")
    val extraPath = pathFromBasename("nested/extras", "four_levels_extras1.json")
    val args = path.toString :: "--extras" :: extraPath.toString :: cFlags
    val retval = Main.compile(args.toVector)
    retval shouldBe a[SuccessfulCompileIR]
    val bundle = retval match {
      case SuccessfulCompileIR(ir) => ir
      case _                       => throw new Exception("unexpected")
    }
    // there are two scatters - one should have its chunkSize set
    // by the global default and the other should have it set by
    // a per-scatter override
    val stages = bundle.primaryCallable match {
      case Some(wf: Workflow) => wf.stages
      case _                  => throw new Exception("missing primary workflow")
    }
    val scatter = stages(1)
    val outerScatterApplet = bundle.allCallables.get(scatter.calleeName) match {
      case Some(applet: Application) => applet
      case _                         => throw new Exception(s"missing applet for stage ${scatter}")
    }
    val innerName = outerScatterApplet.kind match {
      case frag: ExecutableKindWfFragment =>
        frag.scatterChunkSize shouldBe Some(10)
        frag.call match {
          case Some(innerName) => innerName
          case _               => throw new Exception(s"wrong calls ${frag.call}")
        }
      case _ => throw new Exception(s"wrong applet kind ${outerScatterApplet.kind}")
    }
    val innerScatterApplet = bundle.allCallables.get(innerName) match {
      case Some(applet: Application) => applet
      case _                         => throw new Exception(s"missing applet for stage ${innerName}")
    }
    innerScatterApplet.kind match {
      case frag: ExecutableKindWfFragment =>
        frag.scatterChunkSize shouldBe Some(3)
      case _ => throw new Exception(s"wrong applet kind ${innerScatterApplet.kind}")
    }
  }

  it should "recognize per-workflow attributes with global default" in {
    val path = pathFromBasename("nested", "four_levels.wdl")
    val extraPath = pathFromBasename("nested/extras", "four_levels_extras2.json")
    val args = path.toString :: "--extras" :: extraPath.toString :: cFlags
    val retval = Main.compile(args.toVector)
    retval shouldBe a[SuccessfulCompileIR]
    val bundle = retval match {
      case SuccessfulCompileIR(ir) => ir
      case _                       => throw new Exception("wrong termination type")
    }
    // there are two scatters - one should have its chunkSize set
    // by the global default and the other should have it set by
    // a per-scatter override
    val stages = bundle.primaryCallable match {
      case Some(wf: Workflow) => wf.stages
      case _                  => throw new Exception("missing primary workflow")
    }
    val scatter = stages(1)
    val outerScatterApplet = bundle.allCallables.get(scatter.calleeName) match {
      case Some(applet: Application) => applet
      case _                         => throw new Exception(s"missing applet for stage ${scatter}")
    }
    val innerName = outerScatterApplet.kind match {
      case frag: ExecutableKindWfFragment =>
        frag.scatterChunkSize shouldBe Some(Constants.JobPerScatterDefault)
        frag.call match {
          case Some(innerName) => innerName
          case _               => throw new Exception(s"wrong calls ${frag.call}")
        }
      case _ => throw new Exception(s"wrong applet kind ${outerScatterApplet.kind}")
    }
    val innerScatterApplet = bundle.allCallables.get(innerName) match {
      case Some(applet: Application) => applet
      case _                         => throw new Exception(s"missing applet for stage ${innerName}")
    }
    innerScatterApplet.kind match {
      case frag: ExecutableKindWfFragment =>
        frag.scatterChunkSize shouldBe Some(3)
      case _ => throw new Exception(s"wrong applet kind ${innerScatterApplet.kind}")
    }
  }

  it should "translate a simple CWL tool" in {
    val path = pathFromBasename("cwl", "cat.cwl.json")
    val args = path.toString :: cFlags
    Main.compile(args.toVector) match {
      case SuccessfulCompileIR(bundle) =>
        bundle.allCallables.size shouldBe 1
        val applet = bundle.primaryCallable match {
          case Some(applet: Application) => applet
          case other =>
            throw new AssertionError(s"expected primaryCallable to be an applet, not ${other}")
        }
        applet.name shouldBe "cat"
        applet.kind shouldBe ExecutableKindApplet
        applet.attributes shouldBe Vector(DescriptionAttribute("Write a file to stdout using cat"))
        applet.container shouldBe NoImage
        applet.inputs shouldBe Vector(Parameter(CwlDxName.fromSourceName("file"), TFile),
                                      TargetParam)
        applet.outputs shouldBe Vector(Parameter(CwlDxName.fromSourceName("contents"), TFile))
      case other =>
        throw new AssertionError(s"expected SuccessfulCompileIR, not ${other}")
    }
  }

  it should "translate a simple CWL tool with JS expressions" in {
    val path = pathFromBasename("cwl", "params.cwl.json")
    val args = path.toString :: cFlags
    Main.compile(args.toVector) shouldBe a[SuccessfulCompileIR]
  }

  it should "translate a simple CWL tool with Any type input" in {
    val path = pathFromBasename("cwl", "params2.cwl.json")
    val args = path.toString :: cFlags
    Main.compile(args.toVector) shouldBe a[SuccessfulCompileIR]
  }

  it should "translate a CWL tool with inline record type" in {
    val path = pathFromBasename("cwl", "record-in-format.cwl.json")
    val args = path.toString :: cFlags
    val result = Main.compile(args.toVector) match {
      case SuccessfulCompileIR(bundle) => bundle
      case other =>
        throw new AssertionError(s"expected SuccessfulCompileIR, not ${other}")
    }
    val tool = result.primaryCallable match {
      case Some(tool: Application) => tool
      case other =>
        throw new Exception(s"expected compilation result to be a tool, not ${other}")
    }
    tool.inputs
      .collectFirst {
        case inp if inp.name.decoded == "record_input" => inp
      }
      .getOrElse(throw new Exception("missing field record_input"))
  }

  it should "translate a workflow with scatter inside conditional" in {
    val path = pathFromBasename("bugs", "scatter_inside_if.wdl")
    val args = path.toString :: cFlags
    Main.compile(args.toVector) shouldBe a[SuccessfulCompileIR]
  }

  it should "translate a simple CWL workflow" in {
    val path = pathFromBasename("cwl", "count-lines1-wf.cwl.json")
    val args = path.toString :: cFlags
    val result = Main.compile(args.toVector) match {
      case SuccessfulCompileIR(bundle) => bundle
      case other =>
        throw new Exception(s"expected success not ${other}")
    }
    val wf = result.primaryCallable match {
      case Some(wf: Workflow) => wf
      case other =>
        throw new Exception(s"expected Workflow not ${other}")
    }
    wf.inputs shouldBe Vector(
        Parameter(CwlDxName.fromSourceName("file1"), TFile) -> StageInputWorkflowLink(
            Parameter(CwlDxName.fromSourceName("file1"), TFile)
        )
    )
    wf.outputs shouldBe Vector(
        Parameter(CwlDxName.fromSourceName("count_output"), TInt) -> StageInputStageLink(
            DxWorkflowStage("stage-1"),
            Parameter(CwlDxName.fromSourceName("output"), TInt)
        )
    )
    wf.stages.size shouldBe 2
    wf.stages(0).dxStage.id shouldBe "stage-0"
    wf.stages(0).calleeName shouldBe "word-count"
    wf.stages(0).inputs shouldBe Vector(
        StageInputWorkflowLink(Parameter(CwlDxName.fromSourceName("file1"), TFile)),
        StageInputStatic(VString("step1"))
    )
    wf.stages(0).outputs shouldBe Vector(
        Parameter(CwlDxName.fromSourceName("output"), TFile)
    )
    wf.stages(1).dxStage.id shouldBe "stage-1"
    wf.stages(1).calleeName shouldBe "parseInt"
    wf.stages(1).inputs shouldBe Vector(
        StageInputStageLink(DxWorkflowStage("stage-0"),
                            Parameter(CwlDxName.fromSourceName("output"), TFile)),
        StageInputStatic(VString("step2"))
    )
    wf.stages(1).outputs shouldBe Vector(
        Parameter(CwlDxName.fromSourceName("output"), TInt)
    )
  }

  it should "translate a packed CWL workflow" in {
    val path = pathFromBasename("cwl", "any-type-compat.cwl.json")
    val args = path.toString :: cFlags
    Main.compile(args.toVector) match {
      case SuccessfulCompileIR(bundle) => bundle
      case other =>
        throw new Exception(s"expected success not ${other}")
    }
  }

  it should "translate a workflow with struct field as call argument" in {
    val path = pathFromBasename("struct", "struct_field.wdl")
    val args = path.toString :: cFlags
    Main.compile(args.toVector) shouldBe a[SuccessfulCompileIR]
  }

  it should "translate a workflow with references between output variables" in {
    val path = pathFromBasename("draft2", "output_references.wdl")
    val args = path.toString :: cFlags
    Main.compile(args.toVector) shouldBe a[SuccessfulCompileIR]
  }

<<<<<<< HEAD
  it should "translate a CWL workflow with JavaScript expressions" in {
    val path = pathFromBasename("cwl", "timelimit2-wf.cwl.json")
    val args = path.toString :: cFlags
    Main.compile(args.toVector) shouldBe a[SuccessfulCompileIR]
  }

  it should "translate a CWL workflow with multiple scatter sources" in {
    val path = pathFromBasename("cwl", "scatter-valuefrom-wf2.cwl.json")
    val args = path.toString :: cFlags
    Main.compile(args.toVector) shouldBe a[SuccessfulCompileIR]
  }

  it should "translate a CWL workflow with workflow input link of different name" in {
    val path = pathFromBasename("cwl", "cond-wf-011_nojs.cwl.json")
    val args = path.toString :: cFlags
    val bundle = Main.compile(args.toVector) match {
      case SuccessfulCompileIR(bundle) => bundle
      case other                       => throw new Exception(s"expected success not ${other}")
    }
    val wf = bundle.primaryCallable match {
      case Some(wf: Workflow) => wf
      case other              => throw new Exception(s"expected workflow not ${other}")
    }
    val stageApplet = bundle.allCallables(wf.stages.head.calleeName) match {
      case applet: Application => applet
      case other               => throw new Exception(s"expected applet not ${other}")
    }
    val stageParams = stageApplet.inputs.map(param => param.name -> param).toMap
    stageParams.keySet
      .map(_.decodedIdentifier) shouldBe Set("in1", "in2", "in3", "test")
    val targetApplet = stageApplet.kind match {
      case ExecutableKindWfFragment(Some(call), _, _, _) => bundle.allCallables(call)
      case other =>
        throw new Exception(s"expetected fragment not ${other}")
    }
    val targetParams = targetApplet.inputVars.map(param => param.name -> param).toMap
    targetParams.keySet
      .map(_.decodedIdentifier) shouldBe Set("in1", "in2", "in3", "target")
  }
=======
  it should "translate a WDL workflow with dx runtime attributes" in {
    val path = pathFromBasename("bugs", "dx_runtime_keys.wdl")
    val args = path.toString :: cFlags
    Main.compile(args.toVector) shouldBe a[SuccessfulCompileIR]
  }
>>>>>>> 0da06e8d
}<|MERGE_RESOLUTION|>--- conflicted
+++ resolved
@@ -1691,7 +1691,6 @@
     Main.compile(args.toVector) shouldBe a[SuccessfulCompileIR]
   }
 
-<<<<<<< HEAD
   it should "translate a CWL workflow with JavaScript expressions" in {
     val path = pathFromBasename("cwl", "timelimit2-wf.cwl.json")
     val args = path.toString :: cFlags
@@ -1731,11 +1730,10 @@
     targetParams.keySet
       .map(_.decodedIdentifier) shouldBe Set("in1", "in2", "in3", "target")
   }
-=======
+
   it should "translate a WDL workflow with dx runtime attributes" in {
     val path = pathFromBasename("bugs", "dx_runtime_keys.wdl")
     val args = path.toString :: cFlags
     Main.compile(args.toVector) shouldBe a[SuccessfulCompileIR]
   }
->>>>>>> 0da06e8d
 }