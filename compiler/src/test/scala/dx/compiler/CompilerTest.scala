--- conflicted
+++ resolved
@@ -98,13 +98,14 @@
   private def getAppletId(path: String): String = {
     val folder = Paths.get(path).getParent.toAbsolutePath.toString
     val basename = Paths.get(path).getFileName.toString
-    val results = DxFindDataObjects(dxApi, Some(10)).apply(
-        Some(dxTestProject),
-        Some(folder),
+    val constraints = DxFindDataObjectsConstraints(
+        project = Some(dxTestProject),
+        folder = Some(folder),
         recurse = false,
-        classRestriction = None,
-        withTags = Vector.empty,
-        nameConstraints = Vector(basename),
+        names = Set(basename)
+    )
+    val results = DxFindDataObjects(dxApi, Some(10)).query(
+        constraints,
         withInputOutputSpec = false
     )
     results.size shouldBe 1
@@ -377,17 +378,17 @@
       case Some(x) => (x(0), x(1))
       case other   => throw new Exception(s"Unexpected result ${other}")
     }
-    file_a.dx_type shouldBe Some(IOParameterTypeConstraintString("fastq"))
-    file_b.dx_type shouldBe Some(
-        IOParameterTypeConstraintOper(
-            ConstraintOper.And,
-            Vector(
-                IOParameterTypeConstraintString("fastq"),
-                IOParameterTypeConstraintOper(
-                    ConstraintOper.Or,
-                    Vector(
-                        IOParameterTypeConstraintString("Read1"),
-                        IOParameterTypeConstraintString("Read2")
+    file_a.dxType shouldBe Some(DxConstraintString("fastq"))
+    file_b.dxType shouldBe Some(
+        DxConstraintBool(
+            DxConstraintOper.And,
+            DxConstraintArray(
+                DxConstraintString("fastq"),
+                DxConstraintBool(
+                    DxConstraintOper.Or,
+                    DxConstraintArray(
+                        DxConstraintString("Read1"),
+                        DxConstraintString("Read2")
                     )
                 )
             )
@@ -1146,7 +1147,6 @@
     retval shouldBe a[SuccessfulCompileNativeNoTree]
   }
 
-<<<<<<< HEAD
   it should "compile a packed CWL workflow" in {
     val path = pathFromBasename("cwl", "basename-fields-test.cwl.json")
     val args = path.toString :: cFlags
@@ -1155,13 +1155,13 @@
       case other =>
         throw new Exception(s"expected success not ${other}")
     }
-=======
+  }
+
   it should "compile a workflow with only an output section" in {
     val path = pathFromBasename("draft2", "output_only.wdl")
     val args = path.toString :: cFlags
     val retval = Main.compile(args.toVector)
     retval shouldBe a[SuccessfulCompileNativeNoTree]
->>>>>>> d5026565
   }
 
 //  it should "compile a task with a string + int concatenation" taggedAs NativeTest in {
