package dx.compiler

import java.io.File
import java.nio.file.{Path, Paths}
import java.time.LocalDateTime
import java.time.format.DateTimeFormatter
import java.util.UUID.randomUUID

import dx.Assumptions.{isLoggedIn, toolkitCallable}
import dx.Tags.NativeTest
import dx.api._
import dx.core.Constants
import dx.core.ir.Callable
import dx.core.CliUtils.Termination
import dx.util.{FileUtils, Logger, SysUtils}
import dxCompiler.Main
import dxCompiler.Main.{SuccessfulCompileIR, SuccessfulCompileNativeNoTree}
import org.scalatest.BeforeAndAfterAll
import org.scalatest.flatspec.AnyFlatSpec
import org.scalatest.matchers.should.Matchers
import spray.json._

// This test module requires being logged in to the platform.
// It compiles WDL scripts without the runtime library.
// This tests the compiler Native mode, however, it creates
// dnanexus applets and workflows that are not runnable.

class CompilerTest extends AnyFlatSpec with Matchers with BeforeAndAfterAll {
  assume(isLoggedIn)
  assume(toolkitCallable)
  private val logger = Logger.Quiet
  private val dxApi = DxApi()(logger)

  private def pathFromBasename(dir: String, basename: String): Path = {
    val p = getClass.getResource(s"/${dir}/${basename}").getPath
    Paths.get(p)
  }

  val testProject = "dxCompiler_playground"

  private lazy val dxTestProject =
    try {
      dxApi.resolveProject(testProject)
    } catch {
      case _: Exception =>
        throw new Exception(
            s"""|Could not find project ${testProject}, you probably need to be logged into
                |the platform""".stripMargin
        )
    }

  private lazy val username = dxApi.whoami()
  private lazy val unitTestsPath = s"unit_tests/${username}"
  private lazy val cFlagsBase: List[String] = List(
      "-project",
      dxTestProject.id,
      "-quiet",
      "-force"
  )
  private lazy val cFlags: List[String] = cFlagsBase ++ List("-compileMode",
                                                             "NativeWithoutRuntimeAsset",
                                                             "-folder",
                                                             s"/${unitTestsPath}",
                                                             "-locked")
  private lazy val cFlagsReorgIR: List[String] = cFlagsBase ++
    List("-compileMode", "IR", "-folder", "/reorg_tests")
  private lazy val cFlagsReorgCompile: List[String] = cFlagsBase ++
    List("-compileMode", "NativeWithoutRuntimeAsset", "-folder", "/reorg_tests")

  private val dateFormatter = DateTimeFormatter.ofPattern("yyyy-MM-dd-HH-mm")
  private val test_time = dateFormatter.format(LocalDateTime.now)

  private val reorgAppletFolder =
    s"/${unitTestsPath}/reorg_applets_${test_time}_${randomUUID().toString.substring(24)}/"
  private val reorgAppletPath = s"${reorgAppletFolder}/functional_reorg_test"

  override def beforeAll(): Unit = {
    // build the directory with the native applets
    dxTestProject.newFolder(reorgAppletFolder, parents = true)
    // building necessary applets before starting the tests
    val nativeApplets = Vector("functional_reorg_test")
    val topDir = Paths.get(System.getProperty("user.dir"))
    nativeApplets.foreach { app =>
      try {
        SysUtils.execCommand(
            s"dx build $topDir/test/applets/$app --destination ${testProject}:${reorgAppletFolder}"
        )
      } catch {
        case _: Throwable =>
      }
    }
  }

  override def afterAll(): Unit = {
    dxTestProject.removeFolder(reorgAppletFolder, recurse = true)
  }

  private def getAppletId(path: String): String = {
    val folder = Paths.get(path).getParent.toAbsolutePath.toString
    val basename = Paths.get(path).getFileName.toString
    val constraints = DxFindDataObjectsConstraints(
        project = Some(dxTestProject),
        folder = Some(folder),
        recurse = false,
        names = Set(basename)
    )
    val results = DxFindDataObjects(dxApi, Some(10)).query(
        constraints,
        withInputOutputSpec = false
    )
    results.size shouldBe 1
    val desc = results.values.head
    desc.id
  }

  private lazy val reorgAppletId = getAppletId(reorgAppletPath)

  private object WithExtras {
    def apply(extrasContent: String)(f: String => Termination): Termination = {
      val tmpExtras = File.createTempFile("reorg-", ".json")
      FileUtils.writeFileContent(tmpExtras.toPath, extrasContent)
      try {
        f(tmpExtras.toString)
      } finally {
        tmpExtras.delete()
      }
    }
  }

  it should "Native compile a linear WDL workflow" taggedAs NativeTest in {
    val path = pathFromBasename("compiler", "wf_linear.wdl")
    val args = path.toString :: cFlags
    val retval = Main.compile(args.toVector)
    retval shouldBe a[SuccessfulCompileNativeNoTree]
  }

  it should "Native compile a workflow with a scatter without a call" taggedAs NativeTest in {
    val path = pathFromBasename("compiler", "scatter_no_call.wdl")
    val args = path.toString :: cFlags
    Main.compile(args.toVector) shouldBe a[SuccessfulCompileNativeNoTree]
  }

  it should "Native compile a draft2 workflow" taggedAs NativeTest in {
    val path = pathFromBasename("draft2", "shapes.wdl")
    val args = path.toString :: cFlags
    Main.compile(args.toVector) shouldBe a[SuccessfulCompileNativeNoTree]
  }

  it should "handle various conditionals" taggedAs NativeTest in {
    val path = pathFromBasename("draft2", "conditionals_base.wdl")
    val args = path.toString :: cFlags
    /*                :: "--verbose"
            :: "--verboseKey" :: "Native"
            :: "--verboseKey" :: "GenerateIR"*/
    Main.compile(args.toVector) shouldBe a[SuccessfulCompileNativeNoTree]
  }

  ignore should "be able to include pattern information in inputSpec" in {
    val path = pathFromBasename("compiler", "pattern_params.wdl")
    val args = path.toString :: cFlags
    val appId = Main.compile(args.toVector) match {
      case SuccessfulCompileNativeNoTree(_, Vector(x)) => x
      case other =>
        throw new Exception(s"unexpected result ${other}")
    }

    val dxApplet = dxApi.applet(appId)
    val inputSpec = dxApplet.describe(Set(Field.InputSpec))
    val (in_file, pattern) = inputSpec.inputSpec match {
      case Some(x) => (x(0), x(1))
      case other   => throw new Exception(s"Unexpected result ${other}")
    }
    pattern.help shouldBe Some("The pattern to use to search in_file")
    pattern.group shouldBe Some("Common")
    pattern.label shouldBe Some("Search pattern")
    in_file.patterns shouldBe Some(IOParameterPatternArray(Vector("*.txt", "*.tsv")))
    in_file.help shouldBe Some("The input file to be searched")
    in_file.group shouldBe Some("Common")
    in_file.label shouldBe Some("Input file")
    // TODO: fix this
    // out_file would be part of the outputSpec, but wom currently doesn't
    // support parameter_meta for output vars
    //out_file.pattern shouldBe Some(Vector("*.txt", "*.tsv"))
  }

  it should "be able to include pattern object information in inputSpec" in {
    val path = pathFromBasename("compiler", "pattern_obj_params.wdl")
    val args = path.toString :: cFlags
    val appId = Main.compile(args.toVector) match {
      case SuccessfulCompileNativeNoTree(_, Vector(x)) => x
      case other =>
        throw new Exception(s"unexpected result ${other}")
    }

    val dxApplet = dxApi.applet(appId)
    val inputSpec = dxApplet.describe(Set(Field.InputSpec))
    val (in_file, pattern) = inputSpec.inputSpec match {
      case Some(x) => (x(0), x(1))
      case other   => throw new Exception(s"Unexpected result ${other}")
    }
    pattern.help shouldBe Some("The pattern to use to search in_file")
    pattern.group shouldBe Some("Common")
    pattern.label shouldBe Some("Search pattern")
    in_file.patterns shouldBe Some(
        IOParameterPatternObject(Some(Vector("*.txt", "*.tsv")),
                                 Some("file"),
                                 Some(Vector("foo", "bar")))
    )
    in_file.help shouldBe Some("The input file to be searched")
    in_file.group shouldBe Some("Common")
    in_file.label shouldBe Some("Input file")
    // TODO: fix this
    // out_file would be part of the outputSpec, but wom currently doesn't
    // support parameter_meta for output vars
    //out_file.pattern shouldBe Some(Vector("*.txt", "*.tsv"))
  }

  it should "be able to include choices information in inputSpec" in {
    val path = pathFromBasename("compiler", "choice_values.wdl")
    val args = path.toString :: cFlags
    val appId = Main.compile(args.toVector) match {
      case SuccessfulCompileNativeNoTree(_, Vector(x)) => x
      case other =>
        throw new Exception(s"unexpected result ${other}")
    }

    val dxApplet = dxApi.applet(appId)
    val inputSpec = dxApplet.describe(Set(Field.InputSpec))
    val (in_file, pattern) = inputSpec.inputSpec match {
      case Some(x) => (x(0), x(1))
      case other   => throw new Exception(s"Unexpected result ${other}")
    }
    pattern.choices shouldBe Some(
        Vector(
            IOParameterValueString(value = "A"),
            IOParameterValueString(value = "B")
        )
    )
    in_file.choices shouldBe Some(
        Vector(
            IOParameterValueDataObject("file-Fg5PgBQ0ffP7B8bg3xqB115G"),
            IOParameterValueDataObject("file-Fg5PgBj0ffPP0Jjv3zfv0yxq")
        )
    )
  }

  it should "be able to include annotated choices information in inputSpec" in {
    val path = pathFromBasename("compiler", "choice_obj_values.wdl")
    val args = path.toString :: cFlags
    val appId = Main.compile(args.toVector) match {
      case SuccessfulCompileNativeNoTree(_, Vector(x)) => x
      case other =>
        throw new Exception(s"unexpected result ${other}")
    }

    val dxApplet = dxApi.applet(appId)
    val inputSpec = dxApplet.describe(Set(Field.InputSpec))
    val (inFile, pattern) = inputSpec.inputSpec match {
      case Some(x) => (x(0), x(1))
      case other   => throw new Exception(s"Unexpected result ${other}")
    }
    pattern.choices shouldBe Some(
        Vector(
            IOParameterValueString(value = "A"),
            IOParameterValueString(value = "B")
        )
    )
    inFile.choices shouldBe Some(
        Vector(
            IOParameterValueDataObject(
                id = "file-Fg5PgBQ0ffP7B8bg3xqB115G",
                name = Some("file1")
            ),
            IOParameterValueDataObject(
                id = "file-Fg5PgBj0ffPP0Jjv3zfv0yxq",
                name = Some("file2")
            )
        )
    )
  }

  it should "be able to include suggestion information in inputSpec" in {
    val path = pathFromBasename("compiler", "suggestion_values.wdl")
    val args = path.toString :: cFlags
    val appId = Main.compile(args.toVector) match {
      case SuccessfulCompileNativeNoTree(_, Vector(x)) => x
      case other =>
        throw new Exception(s"unexpected result ${other}")
    }

    val dxApplet = dxApi.applet(appId)
    val inputSpec = dxApplet.describe(Set(Field.InputSpec))
    val (inFile, pattern) = inputSpec.inputSpec match {
      case Some(x) => (x(0), x(1))
      case other   => throw new Exception(s"Unexpected result ${other}")
    }
    pattern.suggestions shouldBe Some(
        Vector(
            IOParameterValueString("A"),
            IOParameterValueString("B")
        )
    )
    inFile.suggestions shouldBe Some(
        Vector(
            IOParameterValueDataObject("file-Fg5PgBQ0ffP7B8bg3xqB115G"),
            IOParameterValueDataObject("file-Fg5PgBj0ffPP0Jjv3zfv0yxq")
        )
    )
  }

  it should "be able to include annotated suggestion information in inputSpec" in {
    val path = pathFromBasename("compiler", "suggestion_obj_values.wdl")
    val args = path.toString :: cFlags
    val appId = Main.compile(args.toVector) match {
      case SuccessfulCompileNativeNoTree(_, Vector(x)) => x
      case other =>
        throw new Exception(s"unexpected result ${other}")
    }

    val dxApplet = dxApi.applet(appId)
    val inputSpec = dxApplet.describe(Set(Field.InputSpec))
    val (inFile, pattern) = inputSpec.inputSpec match {
      case Some(x) => (x(0), x(1))
      case other   => throw new Exception(s"Unexpected result ${other}")
    }
    pattern.suggestions shouldBe Some(
        Vector(
            IOParameterValueString("A"),
            IOParameterValueString("B")
        )
    )
    inFile.suggestions shouldBe Some(
        Vector(
            IOParameterValueDataObject(
                id = "file-Fg5PgBQ0ffP7B8bg3xqB115G",
                name = Some("file1")
            ),
            DxIoParameterValuePath(
                project = "project-Fy9QqgQ0yzZbg9KXKP4Jz6Yq",
                path = "/test_data/f2.txt.gz",
                name = Some("file2")
            )
        )
    )
  }

  it should "be able to include dx_type information in inputSpec" in {
    val path = pathFromBasename("compiler", "add_dx_type.wdl")
    val args = path.toString :: cFlags
    val appId = Main.compile(args.toVector) match {
      case SuccessfulCompileNativeNoTree(_, Vector(x)) => x
      case other =>
        throw new Exception(s"unexpected result ${other}")
    }

    val dxApplet = dxApi.applet(appId)
    val inputSpec = dxApplet.describe(Set(Field.InputSpec))
    val (file_a, file_b) = inputSpec.inputSpec match {
      case Some(x) => (x(0), x(1))
      case other   => throw new Exception(s"Unexpected result ${other}")
    }
    file_a.dxType shouldBe Some(DxConstraintString("fastq"))
    file_b.dxType shouldBe Some(
        DxConstraintBool(
            DxConstraintOper.And,
            DxConstraintArray(
                DxConstraintString("fastq"),
                DxConstraintBool(
                    DxConstraintOper.Or,
                    DxConstraintArray(
                        DxConstraintString("Read1"),
                        DxConstraintString("Read2")
                    )
                )
            )
        )
    )
  }

  it should "be able to include default information in inputSpec" in {
    val path = pathFromBasename("compiler", "add_default.wdl")
    val args = path.toString :: cFlags
    val appId = Main.compile(args.toVector) match {
      case SuccessfulCompileNativeNoTree(_, Vector(x)) => x
      case other =>
        throw new Exception(s"unexpected result ${other}")
    }

    val dxApplet = dxApi.applet(appId)
    val inputSpec = dxApplet.describe(Set(Field.InputSpec))
    val (int_a, int_b) = inputSpec.inputSpec match {
      case Some(x) => (x(0), x(1))
      case other   => throw new Exception(s"Unexpected result ${other}")
    }
    int_a.default shouldBe Some(IOParameterValueNumber(1))
    int_b.default shouldBe Some(IOParameterValueNumber(2))
  }

  it should "be able to include help information in inputSpec" in {
    val path = pathFromBasename("compiler", "add_help.wdl")
    val args = path.toString :: cFlags
    val appId = Main.compile(args.toVector) match {
      case SuccessfulCompileNativeNoTree(_, Vector(x)) => x
      case other =>
        throw new Exception(s"unexpected result ${other}")
    }

    val dxApplet = dxApi.applet(appId)
    val inputSpec = dxApplet.describe(Set(Field.InputSpec))
    val (a, b, c, d, e) = inputSpec.inputSpec match {
      case Some(x) => (x(0), x(1), x(2), x(3), x(4))
      case other   => throw new Exception(s"Unexpected result ${other}")
    }
    a.help shouldBe Some("lefthand side")
    b.help shouldBe Some("righthand side")
    c.help shouldBe Some("Use this")
    d.help shouldBe Some("Use this")
    e.help shouldBe Some("Use this")
  }

  it should "be able to include group information in inputSpec" in {
    val path = pathFromBasename("compiler", "add_group.wdl")
    val args = path.toString :: cFlags
    val appId = Main.compile(args.toVector) match {
      case SuccessfulCompileNativeNoTree(_, Vector(x)) => x
      case other =>
        throw new Exception(s"unexpected result ${other}")
    }

    val dxApplet = dxApi.applet(appId)
    val inputSpec = dxApplet.describe(Set(Field.InputSpec))
    val (a, b) = inputSpec.inputSpec match {
      case Some(x) => (x(0), x(1))
      case other   => throw new Exception(s"Unexpected result ${other}")
    }
    a.group shouldBe Some("common")
    b.group shouldBe Some("obscure")
  }

  it should "be able to include label information in inputSpec" in {
    val path = pathFromBasename("compiler", "add_label.wdl")
    val args = path.toString :: cFlags
    val appId = Main.compile(args.toVector) match {
      case SuccessfulCompileNativeNoTree(_, Vector(x)) => x
      case other =>
        throw new Exception(s"unexpected result ${other}")
    }

    val dxApplet = dxApi.applet(appId)
    val inputSpec = dxApplet.describe(Set(Field.InputSpec))
    val (a, b) = inputSpec.inputSpec match {
      case Some(x) => (x(0), x(1))
      case other   => throw new Exception(s"Unexpected result ${other}")
    }
    a.label shouldBe Some("A positive integer")
    b.label shouldBe Some("A negative integer")
  }

  it should "be able to include information from task meta and extras" in {
    val expectedUpstreamProjects =
      """
        |[
        |  {
        |    "author":"Broad Institute",
        |    "license":"BSD-3-Clause",
        |    "licenseUrl":"https://github.com/broadinstitute/LICENSE.TXT",
        |    "name":"GATK4",
        |    "repoUrl":"https://github.com/broadinstitute/gatk",
        |    "version":"GATK-4.0.1.2"
        |    }
        |]
            """.stripMargin.parseJson

    val expectedWhatsNew =
      """## Changelog
        |### Version 1.1
        |* Added parameter --foo
        |* Added cowsay easter-egg
        |### Version 1.0
        |* Initial version""".stripMargin

    val path = pathFromBasename("compiler", "add_app_meta.wdl")
    val extraPath = pathFromBasename("compiler/extras", "extras_license.json")
    val args = path.toString :: "--extras" :: extraPath.toString :: cFlags
    //:: "--verbose"
    val appId = Main.compile(args.toVector) match {
      case SuccessfulCompileNativeNoTree(_, Vector(x)) => x
      case other =>
        throw new Exception(s"unexpected result ${other}")
    }

    val dxApplet = dxApi.applet(appId)
    val desc = dxApplet.describe(
        Set(
            Field.Description,
            Field.Details,
            Field.DeveloperNotes,
            Field.Properties,
            Field.Summary,
            Field.Tags,
            Field.Title,
            Field.Types
        )
    )

    desc.description shouldBe Some(
        "Adds two int together. This app adds together two integers and returns the sum"
    )
    desc.details match {
      case Some(JsObject(fields)) =>
        fields.foreach {
          case ("contactEmail", JsString(value))    => value shouldBe "joe@dev.com"
          case ("upstreamVersion", JsString(value)) => value shouldBe "1.0"
          case ("upstreamAuthor", JsString(value))  => value shouldBe "Joe Developer"
          case ("upstreamUrl", JsString(value))     => value shouldBe "https://dev.com/joe"
          case ("upstreamLicenses", JsArray(array)) => array shouldBe Vector(JsString("MIT"))
          case ("upstreamProjects", array: JsArray) =>
            array shouldBe expectedUpstreamProjects
          case ("whatsNew", JsString(value))                       => value shouldBe expectedWhatsNew
          case (Constants.InstanceTypeDb, JsString(_))             => () // ignore
          case (Constants.Language, JsString(_))                   => () // ignore
          case (Constants.RuntimeAttributes, JsNull | JsObject(_)) => () // ignore
          case (Constants.Version, JsString(_))                    => () // ignore
          case (Constants.Checksum, JsString(_))                   => () // ignore
          case (Constants.SourceCode, JsString(_))                 => () // ignore
          case (Constants.ParseOptions, JsObject(_))               => () // ignore
          // old values for sourceCode - can probalby delete these
          case ("womSourceCode", JsString(_)) => () // ignore
          case ("wdlSourceCode", JsString(_)) => () // ignore
          case other                          => throw new Exception(s"Unexpected result ${other}")
        }
      case other => throw new Exception(s"Unexpected result ${other}")
    }
    desc.developerNotes shouldBe Some("Check out my sick bash expression! Three dolla signs!!!")
    desc.properties match {
      case Some(m) => m shouldBe Map("foo" -> "bar")
      case _       => throw new Exception("No properties")
    }
    desc.summary shouldBe Some("Adds two int together")
    desc.tags shouldBe Some(Set("add", "ints", Constants.CompilerTag))
    desc.title shouldBe Some("Add Ints")
    desc.types shouldBe Some(Vector("Adder"))
  }

  it should "be able to include runtime hints" in {
    val path = pathFromBasename("compiler", "add_runtime_hints.wdl")
    val args = path.toString :: cFlags
    val appId = Main.compile(args.toVector) match {
      case SuccessfulCompileNativeNoTree(_, Vector(x)) => x
      case other =>
        throw new Exception(s"unexpected result ${other}")
    }

    val dxApplet = dxApi.applet(appId)
    val desc = dxApplet.describe(
        Set(
            Field.Access,
            Field.IgnoreReuse,
            Field.RunSpec
        )
    )

    desc.runSpec match {
      case Some(JsObject(fields)) =>
        fields("executionPolicy") shouldBe JsObject(
            Map(
                "restartOn" -> JsObject(
                    Map(
                        "*" -> JsNumber(1),
                        "UnresponsiveWorker" -> JsNumber(2),
                        "ExecutionError" -> JsNumber(2)
                    )
                ),
                "maxRestarts" -> JsNumber(5)
            )
        )
        fields("timeoutPolicy") shouldBe JsObject(
            Map(
                "*" -> JsObject(
                    Map(
                        "days" -> JsNumber(0),
                        "hours" -> JsNumber(12),
                        "minutes" -> JsNumber(30)
                    )
                )
            )
        )
      case _ => throw new Exception("Missing runSpec")
    }
    desc.access shouldBe Some(
        JsObject(
            Map(
                "network" -> JsArray(Vector(JsString("*"))),
                "developer" -> JsBoolean(true)
            )
        )
    )
    desc.ignoreReuse shouldBe Some(true)
  }

  it should "be able to include runtime hints and override extras global" in {
    val path = pathFromBasename("compiler", "add_runtime_hints.wdl")
    val extraPath = pathFromBasename("compiler/extras", "short_timeout.json")
    val args = path.toString :: "--extras" :: extraPath.toString :: cFlags

    //:: "--verbose"
    val appId = Main.compile(args.toVector) match {
      case SuccessfulCompileNativeNoTree(_, Vector(x)) => x
      case other =>
        throw new Exception(s"unexpected result ${other}")
    }

    val dxApplet = dxApi.applet(appId)
    val desc = dxApplet.describe(
        Set(
            Field.RunSpec
        )
    )

    desc.runSpec match {
      case Some(JsObject(fields)) =>
        fields("timeoutPolicy") shouldBe JsObject(
            Map(
                "*" -> JsObject(
                    Map(
                        "days" -> JsNumber(0),
                        "hours" -> JsNumber(12),
                        "minutes" -> JsNumber(30)
                    )
                )
            )
        )
      case _ => throw new Exception("Missing runSpec")
    }
  }

  it should "be able to include runtime hints with extras per-task override" in {
    val path = pathFromBasename("compiler", "add_runtime_hints.wdl")
    val extraPath = pathFromBasename("compiler/extras", "task_specific_short_timeout.json")
    val args = path.toString :: "--extras" :: extraPath.toString :: cFlags
    //:: "--verbose"
    val appId = Main.compile(args.toVector) match {
      case SuccessfulCompileNativeNoTree(_, Vector(x)) => x
      case other =>
        throw new Exception(s"unexpected result ${other}")
    }

    val dxApplet = dxApi.applet(appId)
    val desc = dxApplet.describe(
        Set(
            Field.RunSpec
        )
    )

    // Sometimes the API only returns the fields with non-zero values
    def fillOut(obj: JsValue): JsObject = {
      obj match {
        case JsObject(fields) =>
          val defaults = Map(
              "days" -> JsNumber(0),
              "hours" -> JsNumber(0),
              "minutes" -> JsNumber(0)
          )
          JsObject(fields.view.mapValues {
            case JsObject(inner) => JsObject(defaults ++ inner)
            case _               => throw new Exception("Expected JsObject")
          }.toMap)
        case _ => throw new Exception("Expected JsObject")
      }
    }

    desc.runSpec match {
      case Some(JsObject(fields)) =>
        fillOut(fields("timeoutPolicy")) shouldBe JsObject(
            Map(
                "*" -> JsObject(
                    Map(
                        "days" -> JsNumber(0),
                        "hours" -> JsNumber(3),
                        "minutes" -> JsNumber(0)
                    )
                )
            )
        )
      case _ => throw new Exception("Missing runSpec")
    }
  }

  it should "be able to include information from workflow meta" in {
    val path = pathFromBasename("compiler", "wf_meta.wdl")
    val args = path.toString :: cFlags
    val wfId = Main.compile(args.toVector) match {
      case SuccessfulCompileNativeNoTree(_, Vector(x)) => x
      case other =>
        throw new Exception(s"unexpected result ${other}")
    }

    val dxWorkflow = dxApi.workflow(wfId)
    val desc = dxWorkflow.describe(
        Set(
            Field.Description,
            Field.Details,
            Field.Properties,
            Field.Summary,
            Field.Tags,
            Field.Title,
            Field.Types
        )
    )

    desc.description shouldBe Some("This is a workflow that defines some metadata")
    desc.details match {
      case Some(JsObject(fields)) =>
        fields.foreach {
          case ("whatsNew", JsString(value))               => value shouldBe "v1.0: First release"
          case ("delayWorkspaceDestruction", JsBoolean(_)) => ()
          case ("link_inc", JsObject(_))                   => ()
          case ("link_mul", JsObject(_))                   => ()
          case ("execTree", JsString(_))                   => ()
          case (Constants.Version, JsString(_))            => () // ignore
          case (Constants.Checksum, JsString(_))           => () // ignore
          case (Constants.SourceCode, JsString(_))         => () // ignore
          case (Constants.ParseOptions, JsObject(_))       => () // ignore
          // old values for sourceCode - can probalby delete these
          case ("womSourceCode", JsString(_)) => ()
          case ("wdlSourceCode", JsString(_)) => ()
          case other                          => throw new Exception(s"Unexpected result ${other}")
        }
      case other => throw new Exception(s"Unexpected result ${other}")
    }
    desc.properties match {
      case Some(m) => m shouldBe Map("foo" -> "bar")
      case _       => throw new Exception("No properties")
    }
    desc.summary shouldBe Some("A workflow that defines some metadata")
    desc.tags shouldBe Some(Set("foo", "bar", Constants.CompilerTag))
    desc.title shouldBe Some("Workflow with metadata")
    desc.types shouldBe Some(Vector("calculator"))
  }

  it should "be able to include information from workflow parameter meta" in {
    val path = pathFromBasename("compiler", "wf_param_meta.wdl")
    val args = path.toString :: cFlags
    val wfId = Main.compile(args.toVector) match {
      case SuccessfulCompileNativeNoTree(_, Vector(x)) => x
      case other =>
        throw new Exception(s"unexpected result ${other}")
    }

    val dxWorkflow = dxApi.workflow(wfId)
    val desc = dxWorkflow.describe(Set(Field.Inputs))
    val (x, y) = desc.inputs match {
      case Some(s) => (s(0), s(1))
      case other   => throw new Exception(s"Unexpected result ${other}")
    }
    x.label shouldBe Some("Left-hand side")
    x.default shouldBe Some(IOParameterValueNumber(3))
    y.label shouldBe Some("Right-hand side")
    y.default shouldBe Some(IOParameterValueNumber(5))
  }

<<<<<<< HEAD
  // TODO: unignore when files are fixed
=======
  // TODO: un-ignore after files are re-created
>>>>>>> 5fe37598
  ignore should "dependency report should be added to WF description" in {
    val path = pathFromBasename("non_spec", "dependency_report_wf1.wdl")
    val extraPath = pathFromBasename("non_spec", "dependency_report_extras.json")
    val args = path.toString :: "-extras" :: extraPath.toString :: cFlags
    val wfId = Main.compile(args.toVector) match {
      case SuccessfulCompileNativeNoTree(_, Vector(x)) => x
      case other =>
        throw new Exception(s"unexpected result ${other}")
    }

    val dxWorkflow = dxApi.workflow(wfId)
    val desc = dxWorkflow.describe(Set(Field.Description))
    desc.description match {
      case Some(d) => {
        d should include("app-BZ9ZQzQ02VP5gpkP54b96pYY")
        d should include("file-G4BV6180yzZyvZ124KB0q46P")
        d should include("file-G4BV61j0yzZgf6JQKxP4gQ3Y")
        d should include("file-G4BV61Q0yzZq60Jj4K5vfG92")
        d should include("file-G4BV6280yzZq60Jj4K5vfG96")
        d should include("file-G4BV6200yzZq60Jj4K5vfG94")
        d should include("file-G4BV6280yzZkpgjj4Jx6Fjj9")
        d should include("file-G4BV6100yzZz17bx4JkQkybb")
        d should include("alpine:3.14")
        d should include("ubuntu:20.04")
        d should include("mem1_ssd2_x4")
      }
      case _ => throw new Exception(s"Expected ${wfId} to have a description.")
    }
  }

  it should "deep nesting" taggedAs NativeTest in {
    val path = pathFromBasename("compiler", "environment_passing_deep_nesting.wdl")
    val args = path.toString :: cFlags
    /*                :: "--verbose"
            :: "--verboseKey" :: "Native"
            :: "--verboseKey" :: "GenerateIR"*/
    Main.compile(args.toVector) shouldBe a[SuccessfulCompileNativeNoTree]
  }

  it should "make default task timeout 48 hours" taggedAs NativeTest in {
    val path = pathFromBasename("compiler", "add_timeout.wdl")
    val args = path.toString :: cFlags
    val appId = Main.compile(args.toVector) match {
      case SuccessfulCompileNativeNoTree(_, Vector(x)) => x
      case other =>
        throw new Exception(s"unexpected result ${other}")
    }

    // make sure the timeout is what it should be
    val (_, stdout, _) = SysUtils.execCommand(s"dx describe ${dxTestProject.id}:${appId} --json")

    val timeout = stdout.parseJson.asJsObject.fields.get("runSpec") match {
      case Some(JsObject(x)) =>
        x.get("timeoutPolicy") match {
          case None    => throw new Exception("No timeout policy set")
          case Some(s) => s
        }
      case other => throw new Exception(s"Unexpected result ${other}")
    }
    timeout shouldBe JsObject(
        "*" -> JsObject("days" -> JsNumber(2), "hours" -> JsNumber(0), "minutes" -> JsNumber(0))
    )
  }

  it should "timeout can be overriden from the extras file" taggedAs NativeTest in {
    val path = pathFromBasename("compiler", "add_timeout_override.wdl")
    val extraPath = pathFromBasename("compiler/extras", "short_timeout.json")
    val args = path.toString :: "--extras" :: extraPath.toString :: cFlags
    val appId = Main.compile(args.toVector) match {
      case SuccessfulCompileNativeNoTree(_, Vector(x)) => x
      case other =>
        throw new Exception(s"unexpected result ${other}")
    }

    // make sure the timeout is what it should be
    val (_, stdout, _) = SysUtils.execCommand(s"dx describe ${dxTestProject.id}:${appId} --json")

    val timeout = stdout.parseJson.asJsObject.fields.get("runSpec") match {
      case Some(JsObject(x)) =>
        x.get("timeoutPolicy") match {
          case None    => throw new Exception("No timeout policy set")
          case Some(s) => s
        }
      case other => throw new Exception(s"Unexpected result ${other}")
    }
    timeout shouldBe JsObject("*" -> JsObject("hours" -> JsNumber(3)))
  }

  it should "allow choosing GPU instances" taggedAs NativeTest in {
    val path = pathFromBasename("compiler", "GPU2.wdl")
    val args = path.toString :: cFlags
    val appId = Main.compile(args.toVector) match {
      case SuccessfulCompileNativeNoTree(_, Vector(x)) => x
      case other =>
        throw new Exception(s"unexpected result ${other}")
    }

    // make sure the timeout is what it should be
    val (_, stdout, _) = SysUtils.execCommand(s"dx describe ${dxTestProject.id}:${appId} --json")
    val obj = stdout.parseJson.asJsObject
    val obj2 = obj.fields("runSpec").asJsObject
    val obj3 = obj2.fields("systemRequirements").asJsObject
    val obj4 = obj3.fields("main").asJsObject
    val instanceType = obj4.fields.get("instanceType") match {
      case Some(JsString(x)) => x
      case other             => throw new Exception(s"Unexpected result ${other}")
    }

    //System.out.println(s"instanceType = ${instanceType}")
    instanceType should include("_gpu")
  }

  it should "Compile a workflow with subworkflows on the platform with the reorg app" in {
    val path = pathFromBasename("subworkflows", basename = "trains_station.wdl")
    val extrasContent =
      s"""|{
          | "custom_reorg" : {
          |    "app_id" : "${reorgAppletId}",
          |    "conf" : null
          |  }
          |}
          |""".stripMargin
    val retval = WithExtras(extrasContent) { extrasPath =>
      val args = path.toString :: "-extras" :: extrasPath :: cFlagsReorgCompile
      Main.compile(args.toVector)
    }
    val wfId = retval match {
      case SuccessfulCompileNativeNoTree(_, Vector(x)) => x
      case other =>
        throw new Exception(s"unexpected result ${other}")
    }

    val wf = dxApi.workflow(wfId)
    val wfDesc = wf.describe(Set(Field.Stages))
    val wfStages = wfDesc.stages.get

    // there should be 4 stages: 1) common 2) train_stations 3) outputs 4) reorg
    wfStages.size shouldBe 4
    val reorgStage = wfStages.last

    reorgStage.id shouldBe "stage-reorg"
    reorgStage.executable shouldBe reorgAppletId

    // There should be 3 inputs, the output from output stage and the custom reorg config file.
    val reorgInput: JsObject = reorgStage.input match {
      case JsObject(x) => JsObject(x)
      case _           => throw new Exception("unexpected")
    }

    // no reorg conf input. only status.
    reorgInput.fields.size shouldBe 1
    reorgInput.fields.keys shouldBe Set(Constants.ReorgStatus)
  }

  // ignore for now as the test will fail in staging
  it should "Compile a workflow with subworkflows on the platform with the reorg app with config file in the input" in {
    // This works in conjunction with "Compile a workflow with subworkflows on the platform with the reorg app".
    val path = pathFromBasename("subworkflows", basename = "trains_station.wdl")
    // upload random file
    val (_, uploadOut, _) = SysUtils.execCommand(
        s"dx upload ${path.toString} --destination /reorg_tests --brief"
    )
    val fileId = uploadOut.trim
    val extrasContent =
      s"""|{
          | "custom_reorg" : {
          |    "app_id" : "${reorgAppletId}",
          |    "conf" : "dx://$fileId"
          |  }
          |}
          |""".stripMargin
    val retval = WithExtras(extrasContent) { extrasPath =>
      val args = path.toString :: "-extras" :: extrasPath :: cFlagsReorgCompile
      Main.compile(args.toVector)
    }
    val wfId = retval match {
      case SuccessfulCompileNativeNoTree(_, Vector(x)) => x
      case other =>
        throw new Exception(s"unexpected result ${other}")
    }

    val wf = dxApi.workflow(wfId)
    val wfDesc = wf.describe(Set(Field.Stages))
    val wfStages = wfDesc.stages.get
    val reorgStage = wfStages.last

    // There should be 3 inputs, the output from output stage and the custom reorg config file.
    val reorgInput: JsObject = reorgStage.input match {
      case JsObject(x) => JsObject(x)
      case _           => throw new Exception("unexpected")
    }
    // no reorg conf input. only status.
    reorgInput.fields.size shouldBe 2
    reorgInput.fields.keys shouldBe Set(Constants.ReorgStatus, Constants.ReorgConfig)
  }

  it should "ensure subworkflow with custom reorg app does not contain reorg attribute" in {
    val path = pathFromBasename("subworkflows", basename = "trains_station.wdl")
    // upload random file
    val extrasContent =
      s"""|{
          | "custom_reorg" : {
          |    "app_id" : "${reorgAppletId}",
          |    "conf" : null
          |  }
          |}
          |""".stripMargin
    val retval = WithExtras(extrasContent) { extrasPath =>
      val args = path.toString :: "-extras" :: extrasPath :: cFlagsReorgIR
      Main.compile(args.toVector)
    }
    val bundle = retval match {
      case SuccessfulCompileIR(bundle) => bundle
      case _                           => throw new Exception("unexpected")
    }

    // this is a subworkflow so there is no reorg_status___ added.
    val trainsOutputVector: Callable = bundle.allCallables("trains")
    trainsOutputVector.outputVars.size shouldBe 1
  }

  it should "compile workflow with task imported by multiple paths" taggedAs NativeTest in {
    val path = pathFromBasename("compiler", basename = "multi_import.wdl")
    val args = path.toString :: cFlags
    val retval = Main.compile(args.toVector)
    retval shouldBe a[SuccessfulCompileNativeNoTree]
  }

  it should "compile workflow with call to task having optional output" taggedAs NativeTest in {
    val path = pathFromBasename("compiler", basename = "optional_call_output.wdl")
    val args = path.toString :: cFlags
    val retval = Main.compile(args.toVector)
    retval shouldBe a[SuccessfulCompileNativeNoTree]
  }

  it should "compile workflow with optional output" taggedAs NativeTest in {
    val path = pathFromBasename("compiler", basename = "optional_output.wdl")
    val args = path.toString :: cFlags
    val retval = Main.compile(args.toVector)
    retval shouldBe a[SuccessfulCompileNativeNoTree]
  }

  it should "Set job-reuse flag" taggedAs NativeTest in {
    val path = pathFromBasename("compiler", "add_timeout.wdl")
    val extrasContent =
      """|{
         |  "ignoreReuse": true
         |}
         |""".stripMargin
    val retval = WithExtras(extrasContent) { extrasPath =>
      val args = path.toString :: "--extras" :: extrasPath :: cFlags
      Main.compile(args.toVector)
    }
    val appletId = retval match {
      case SuccessfulCompileNativeNoTree(_, Vector(x)) => x
      case other =>
        throw new Exception(s"unexpected result ${other}")
    }

    // make sure the job reuse flag is set
    val (_, stdout, _) =
      SysUtils.execCommand(s"dx describe ${dxTestProject.id}:${appletId} --json")
    val ignoreReuseFlag = stdout.parseJson.asJsObject.fields.get("ignoreReuse")
    ignoreReuseFlag shouldBe Some(JsBoolean(true))
  }

  it should "set job-reuse flag on workflow" taggedAs NativeTest in {
    val path = pathFromBasename("subworkflows", basename = "trains_station.wdl")
    val extrasContent =
      """|{
         |  "ignoreReuse": true
         |}
         |""".stripMargin
    val retval = WithExtras(extrasContent) { extrasPath =>
      val args = path.toString :: "-extras" :: extrasPath :: cFlags
      Main.compile(args.toVector)
    }
    val wfId = retval match {
      case SuccessfulCompileNativeNoTree(_, Vector(x)) => x
      case other =>
        throw new Exception(s"unexpected result ${other}")
    }

    // make sure the job reuse flag is set
    val (_, stdout, _) =
      SysUtils.execCommand(s"dx describe ${dxTestProject.id}:${wfId} --json")
    val ignoreReuseFlag = stdout.parseJson.asJsObject.fields.get("ignoreReuse")
    ignoreReuseFlag shouldBe Some(JsArray(JsString("*")))
  }

  it should "set delayWorkspaceDestruction on applet" taggedAs NativeTest in {
    val path = pathFromBasename("compiler", "add_timeout.wdl")
    val extrasContent =
      """|{
         |  "delayWorkspaceDestruction": true
         |}
         |""".stripMargin
    val retval = WithExtras(extrasContent) { extrasPath =>
      val args = path.toString :: "-extras" :: extrasPath :: cFlags
      Main.compile(args.toVector)
    }
    val appletId = retval match {
      case SuccessfulCompileNativeNoTree(_, Vector(x)) => x
      case other =>
        throw new Exception(s"unexpected result ${other}")
    }

    // make sure the delayWorkspaceDestruction flag is set
    val (_, stdout, _) =
      SysUtils.execCommand(s"dx describe ${dxTestProject.id}:${appletId} --json")
    val details = stdout.parseJson.asJsObject.fields("details")
    val delayWD = details.asJsObject.fields.get("delayWorkspaceDestruction")
    delayWD shouldBe Some(JsTrue)
  }

  it should "set delayWorkspaceDestruction on workflow" taggedAs NativeTest in {
    val path = pathFromBasename("subworkflows", basename = "trains_station.wdl")
    val extrasContent =
      """|{
         |  "delayWorkspaceDestruction": true
         |}
         |""".stripMargin
    val retval = WithExtras(extrasContent) { extrasPath =>
      val args = path.toString :: "-extras" :: extrasPath :: cFlags
      Main.compile(args.toVector)
    }
    val wfId = retval match {
      case SuccessfulCompileNativeNoTree(_, Vector(x)) => x
      case other =>
        throw new Exception(s"unexpected result ${other}")
    }

    // make sure the flag is set on the resulting workflow
    val (_, stdout, _) =
      SysUtils.execCommand(s"dx describe ${dxTestProject.id}:${wfId} --json")
    val details = stdout.parseJson.asJsObject.fields("details")
    val delayWD = details.asJsObject.fields.get("delayWorkspaceDestruction")
    delayWD shouldBe Some(JsTrue)
  }

  it should "Native compile a CWL tool" taggedAs NativeTest in {
    val path = pathFromBasename("cwl", "cat.cwl")
    val args = path.toString :: cFlags
    val retval = Main.compile(args.toVector)
    retval shouldBe a[SuccessfulCompileNativeNoTree]
  }

  it should "Compile a tool with -useManifests flag" in {
    val path = pathFromBasename("compiler", "add.wdl")
    val args = path.toString :: "-useManifests" :: cFlags
    val appletId = Main.compile(args.toVector) match {
      case SuccessfulCompileNativeNoTree(_, Vector(x)) => x
      case other =>
        throw new AssertionError(s"expected Success, got ${other}")
    }
    val dxApplet = dxApi.applet(appletId)
    val desc = dxApplet.describe()

    val input = desc.inputSpec.get.map(i => i.name -> i).toMap
    input.keySet shouldBe Set(
        Constants.InputManifestFiles,
        Constants.InputManifest,
        s"${Constants.InputManifest}___dxfiles",
        Constants.InputLinks,
        s"${Constants.InputLinks}___dxfiles",
        Constants.WorkflowInputManifest,
        s"${Constants.WorkflowInputManifest}___dxfiles",
        Constants.WorkflowInputManifestFiles,
        Constants.WorkflowInputLinks,
        s"${Constants.WorkflowInputLinks}___dxfiles",
        Constants.OutputId,
        Constants.CallName
    )
    input(Constants.InputManifest).ioClass shouldBe DxIOClass.Hash
    input(Constants.InputManifest).optional shouldBe true
    input(Constants.InputManifestFiles).ioClass shouldBe DxIOClass.FileArray
    input(Constants.InputLinks).ioClass shouldBe DxIOClass.Hash
    input(Constants.InputLinks).optional shouldBe true
    input(Constants.WorkflowInputManifest).ioClass shouldBe DxIOClass.Hash
    input(Constants.WorkflowInputManifest).optional shouldBe true
    input(Constants.WorkflowInputManifestFiles).ioClass shouldBe DxIOClass.FileArray
    input(Constants.WorkflowInputLinks).ioClass shouldBe DxIOClass.Hash
    input(Constants.WorkflowInputLinks).optional shouldBe true
    input(Constants.OutputId).ioClass shouldBe DxIOClass.String
    input(Constants.CallName).ioClass shouldBe DxIOClass.String
    input(Constants.CallName).optional shouldBe true

    val output = desc.outputSpec.get.map(i => i.name -> i).toMap
    output.keySet shouldBe Set(Constants.OutputManifest)
    output(Constants.OutputManifest).ioClass shouldBe DxIOClass.File
  }

  it should "compile a workflow with a native app with file output" taggedAs NativeTest in {
    val path = pathFromBasename("bugs", "native_with_file_output.wdl")
    val args = path.toString :: cFlags
    val retval = Main.compile(args.toVector)
    retval shouldBe a[SuccessfulCompileNativeNoTree]
  }

  it should "compile a workflow with only an output section" in {
    val path = pathFromBasename("draft2", "output_only.wdl")
    val args = path.toString :: cFlags
    val retval = Main.compile(args.toVector)
    retval shouldBe a[SuccessfulCompileNativeNoTree]
  }

//  it should "compile a task with a string + int concatenation" taggedAs NativeTest in {
//    val path = pathFromBasename("non_spec", "string_int_concat.wdl")
//    val args = path.toString :: "-wdlMode" :: "lenient" :: cFlags
//    val retval = Main.compile(args.toVector)
//    retval shouldBe a[SuccessfulCompileNativeNoTree]
//  }
}<|MERGE_RESOLUTION|>--- conflicted
+++ resolved
@@ -759,12 +759,7 @@
     y.default shouldBe Some(IOParameterValueNumber(5))
   }
 
-<<<<<<< HEAD
-  // TODO: unignore when files are fixed
-=======
-  // TODO: un-ignore after files are re-created
->>>>>>> 5fe37598
-  ignore should "dependency report should be added to WF description" in {
+  it should "dependency report should be added to WF description" in {
     val path = pathFromBasename("non_spec", "dependency_report_wf1.wdl")
     val extraPath = pathFromBasename("non_spec", "dependency_report_extras.json")
     val args = path.toString :: "-extras" :: extraPath.toString :: cFlags
