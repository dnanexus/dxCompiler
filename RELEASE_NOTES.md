# Release Notes

## in develop

* Handles empty scatters in WDL workflows
<<<<<<< HEAD
* Enables other metadata (title, description, version, etc) to be set via extras.json
* When using manifests, passes any expression values from the helper applet to the called applet workflow so they are added to the output manifest
=======
* Where applet calls executables, adds executables to bundledDepends to support cloning of workflows
* Enables other metadata (title, description, version, etc) to be set via extras.json
>>>>>>> aab4a9fd
* Creates hard- rather than soft-links in the input directory, so that linked files are accessible from within containers

## 2.6.0 2021-10-11

* Implements `Directory` support for CWL and for WDL development/2.0
* Implements CWL `secondaryFiles` support
* Implements CWL workflow support
* **Breaking Change**: the inputs folder is now modified to be read-only for non-streaming files (this has always been the case for streaming files). This means that tasks that create files in the inputs folder will no longer work. For example, a task that creates an index file in place for an input BAM file should be changed from:
    ```wdl
    command <<<
    samtools index ~{mybam}
    >>>
    ```
  to
    ```wdl
    command <<<
    mkdir bams
    ln -s ~{mybam} bams/~{basename(mybam)}
    samtools index bams/~{basename(mybam)}
    >>>
    ```

### Dependency updates

wdlTools 0.17.1
* Fixes parsing of placeholder options in draft-2 and 1.0 such that `default` and `sep` are no longer treated as reserved words

cwlScala 0.7.0
* **Breaking Change**: `Sink.linkMerge` is now `Option`al
* Introduces `ParserResult` class, which is returned from all `Parser.parse*` methods
* For packed workflows, parses out `$schemas` and `$namespaces`
* Updates to latest cwljava, which fixes several parsing errors
* Fixes `CwlType.flatten` to correctly handle duplicate types
* Treats scatter sources as identifiers
* Automatically renames the `main` process if its name collides with another process
* Fixes evalution of compound parameter references
* Set `CommandLineTool.successCodes` to `Set(0)` if not specified
* Fixes deserialization of optional fields
* Uses the source file name as the process name when processing a `$graph` where the top-level element ID is 'main'
* Fixes evaluation for Directory-type values with listings
* Fixes parsing of LoadListingEnum values
* Adds option to `Parser.parseFile` and `Parser.parseString` to specify that the CWL file is in "packed" form
* Updates to latest cwljava, which fixes parsing of anonymous schemas in packed documents
* Correctly handles identifiers with namespaces from imported documents
* Fixes error when trying to finalize a File value without location or path
* Updates dxCommon to 0.2.15-SNAPSHOT
* Uses `FileSource.listing` to determine directory listing during finalization
* Updates to dxCommon 0.7.0
* *Breaking change*: schema types now have `id: Option[Identifier]` rather than `name: Option[String]`
* Parser can now handle `$graph` style CWL documents
* Adds dependency on `dxCommon` library  
* Improves finalization of file values
* Fixes coercion of StringValue to CwlEnum
* other bugfixes
* Adds `EvaluatorContext.createInputs` to create an `EvaluatorContext` from input values
* Performs "finalization" of input values (setting of missing attributes on File and Directory values) when using `EvaluatorContext.createInputs` or `EvaluatorContext.createStaticInputs`
* Parser bugfixes
* Incorporate `cwljava/39`, which fixes workflow parsing issues
* Allow duplicate Requirements/Hints and specify priority rules
* *Breaking change*: added new `CwlMulti` type and removed all uses of `Vector[CwlType]`

## 2.5.0 2021-09-14

* Docker image dependencies that are DNAnexus platform files are included in applet's bundledDepends
* Adds `-instanceTypeSelection` compiler option to allow disabling compile-type instance type selection
* Adds `-defaultInstanceType` option
* Adds support for new London region, `aws:eu-west-2-g`
* Fixes `-projectWideReuse`
* Fixes evaluation of `outputs` when one declaration depends on another

### Dependency updates

dxCommon 0.8.0
* Adds `getTargetDir` methods to `LocalizationDisambiguator`
* Fixes use of `localizationDir` together with `force` in `SafeLocalizationDisambiguator`
* Adds `FileSource.resolveDirectory` as a separate method from `resolve`

dxApi 0.10.0
* Removes price-based selection of instance types in favor of rank-based selection
* Fixes parsing of non-file-type default values that are reference-type links
* Fixes parsing of parameter defaults/suggestions/choices that are of type `Hash`

dxFileAccessProtocols 0.5.0
* Implements `resolveDirectory` method

wdlTools 0.17.0
* **Breaking Change** `Eval.applyMap` is changed to `Eval.applyAll` and takes a `Vector` rather than `Map` argument. This is done to ensure the expressions are evaluated in order in case there are dependencies between them.
* Fixes parsing of `runtime.returnCodes`

## 2.4.10 2021-08-16

* Fixes issue with using `File` declarations in scatter/conditional blocks
* Updates dxda to 0.5.7
* Handles empty scatters

## 2.4.9 2021-08-09

* Files that are generated by calling functions in worklfow expressions are now uploaded to the platform
* `dxni` now makes optional any input parameter for which the native app(let) has a default value 
* Jobs now fail on out-of-disk errors
* Updated dxda and dxfuse to latest versions
* Updated dxCommon and dxApi dependencies

## 2.4.8 2021-07-13

* Fixes issue where an optional variable inside a conditional could have an inferred type of `T??`, which is illegal and results in a runtime error
* Specifies operating system when selecting optimal instance type
* Fixes issue with references between output variables
* Uses an output stage if there is an output parameter with a literal value (DNAnexus output parameters do not support default values)
* Fixes issue where compiling with `-execTree [pretty|json]` did not print the workflow tree
* Adds support for specifying app metadata in the hints section in WDL development version
* All compile-time calls to `findDataObjects` now search the context project for any file with no project specified
* All runtime calls to `findDataObjects` now search the job/analysis workspace first before searching the source project(s)
* Better handles insufficient permissions when requesting instance type price list

## 2.4.7 2021-06-09

* Fixes issue with using struct types in workflow outputs
* Fixes issue with array with optional item type

## 2.4.6 2021-05-27

* Fixes regression in WDL code generator where long expressions within placeholders are line-wrapped incorrectly

## 2.4.5 2021-05-25

* An applet that contains multiple scatter or conditional blocks will now have a name that is the concatenation of all the block names 
* Fixes multiple issues with WDL code generator
* Fixes issue with referencing struct fields/call outputs in declarations within nested blocks

## 2.4.4 2021-05-10

* Escapes WDL strings in generated code
* Fixes issues with using expressions in placeholder option values
* Fixes error when evaluating array element access for an optional value
* Fixes localization of files in identically named folders in different projects
* Fixes localization of files with the same name in the same folder
* Encodes/decodes `dx://` URIs to handle project/file names with spaces

## 2.4.3 2021-04-23

* Fixes an issue where a file input from an different project than where the workflow is compiled is localized to an invalid path
* File downloads (including Docker images) no longer fail when retried after a previous failure
* Adds the `-waitOnUpload` compiler option, which causes all file uploads to block until they complete
* Fixes an issue where tasks with outputs that are collections of files (e.g. `Array[File]`) are compiled with an incorrect default input value
* Fixes an issue where using a field of a struct as a call input causes a runtime error, e.g.
    ```wdl
    struct MyStruct {
      String s
    }
    workflow wf {
      input {
        MyStruct my
      }
      call mytask { input: s = my.s }
    }
    ```

## 2.4.2 2021-04-20

* `-imports` now works correctly - `import` statements can reference files that are relative to an import directory rather than the main document
* Coercion from `Object` to `Map` is now allowed - this enables the result of `read_json` to be assigned to a variable of type `Map`
* Strings with escape sequences are now processed correctly - to preserve escape sequences in a string, they need to be "double-escaped"
  - For example, to pass a regular expression containing a tab character to the second argument of the `sub` function:
      ```wdl
      String s1 = "hello\tBob"
      String s2 = sub(s1, "\\t", " ")
      ```
  - Another common example is passing a read group to `bwa mem`. Whether the string is defined in WDL, in a JSON input file, or on the command line, it needs to be "double-escaped":
      ```wdl
      String rg = "@RG\\tID:${sample_name}\\tSM:${sample_name}\\tLB:${sample_name}\\tPL:ILLUMINA"
      
      command <<<
      bwa -R "~{rg}" ...
      >>>
      ```
* Fixes an issue where indentation is stripped out of some commands
* The default reorg applet now polls the analysis until it is fully updated before proceeding. For custom reorg applets, see the updated code in the [example](doc/CustomReorgAppletExample.md).
* Fixes an issue with nested scatters that reference private variables from outer scopes, e.g.
    ```wdl
    workflow wf {
      input {
        Array[String] samples
        Array[File] files
      } 
      scatter (i in range(length(samples))) {
        scatter (j in range(length(files))) {
          call mytask { 
            input: sample = samples[i], file = files[j]
          }
        }  
      }
    }  
    ```

## 2.4.1 2021-03-25

* Fixes AWS ECR issues: bundles AWS CLI with executor rather than installing at runtime

## 2.4.0 2021-03-18

* Adds `-useManifests` option to generate applets and workflows whose inputs and outputs are manifest files
* Fixes issue with using both streaming and non-streaming file inputs in the same task
* Fixes issue with scatter as the first element of a workflow
* Updates to wdlTools 0.12.7, which provides compatibility for some non-complaint syntax allowed by Cromwell
* Fixes `-separateOutputs` for scatter jobs

## 2.3.1 2021-03-03

* Fixes issue with call arguments that access fields of private declarations
* Fixes issue with passing null to optional call parameters
* Fixes common applet naming issue with complex nested workflows
* **Experimental**: * adds `-useManifests` option to generate applets and workflows whose inputs and outputs are manifest files

## 2.3.0 2021-02-23

* Adds `-separateOutputs` option to store output from each call in a separate folder
* Fixes issue with referencing optional variables in the command block
* Ignores default values from native app stubs that can cause errors during compilation

## 2.2.1 2021-02-17

* Fix: native tasks now use instance type from native app/let, not wrapper task

## 2.2.0 2021-02-12

* DxNI handles native app(let)s with optional non-file object inputs
* Sevaral additions/changes to extras.json:  
  * Adds support for Amazon ECR repositories
  * Adds support for configuring the chunk size for scatters (how many scatter jobs run concurrently)
  * All top-level keys are now camel-case (old-style names are still recognized)

## 2.1.1 2021-02-09

* Adds support for WDL v1.1
* Fixes errors due to expression evaluator not handling values wrapped in V\_Optional
* Fixes errors related to compound references
* Updated wdlTools 0.12.3. This update enforces uniqueness of variable names within the same scope
* Avoids unnecessarily generating sub-workflow output applets
* Fixes issue with task command blocks that begin with a placeholder
* Upgraded dxfuse to 0.24.0

## 2.1.0 2021-02-04

* Update CWL parser to fix compilation of WDL tools with imports
* Add CWL tool compilance tests to integration test suite
* Fixes a bug where structs were out of order in generated code. This bug was due to an unnecessary conversion of a Vector to Map in CodeGenerator, which disordered the items.
* Fixes an issue with resolving nested field references. There were two issues here: i. Unnecessarily including outputs that are direct pass-throughs of inputs in the closure when determining the inputs to an Output stage. ii. A bug in the resolution of deeply nested field references in wdlTools.eval.Eval that is fixed in 0.11.18.
* Added an implementation of the manifest format for WDL.
* Update wdlTools to 0.12.1, dxCommon to 0.2.5, dxApi to 0.1.8, cwlScala to 0.3.4

## 2.0.1 2021-01-22

* Implement translator and executor for CWL (tools only)
* Fix map keys and values being out of order
* Fix to EvalException: identifier not found
* Fix to passing non-optional empty arrays
* Update and fix documentation and WDL examples
* Upgrade [dxfuse](https://github.com/dnanexus/dxfuse/releases) to 0.23.3, which now mounts in a read-only mode by default

## 2.0.0 Release Notes Summary

A summary of changes in the 2.0.0 version of dxCompiler comparing to the dxWDL version 1.47.2 (after which the first 2.0.0-rc version was introduced):

User-facing changes:
* Changed the name and all references from dxWDL to dxCompiler, dxCompiler-\*.jar is now used to compile an application or a workflow
* Replaced Cromwell WOM (parser, type checker and evaluator) with [wdlTools](https://github.com/dnanexus/wdlTools), a library maintained by DNAnexus
* Added support for per-workflow and per-scatter chunk size settings to extras.json
* Added `streamFiles` compile option
* Updated the mechanism of comparing instance types to select the cheapest one for execution
* Improved file resolving and caching
* Optimized bulk description of files by replacing `system/describeDataObjects` with `system/findDataObjects` API call and scoping file search to projects
* Increased file name disambiguation directory size limit to 5000
* Increased number of retries for the DNAnexus API requests to 10

Development and codebase changes:
* Reorganized dxCompiler code into subprojects
  * core: shared code between front-end and back-end
  * compiler: the front-end
  * executorCommon: shared code between executors
  * executorWdl: the WDL executor
  * executorCwl: the CWL executor
* Separated the compiler from executor packages
* Moved API code to a separate dxApi library
* Moved DxFileAccessProtocol to a separate protocols library
* Moved parts of the code to a separate dxCommon library
* Moved WDL type serialization code to wdlTools
* Added archive format and implemented UDFs (user-defined functions) for archiving and unarchiving inputs
* Changed the way the applet\_resources folder is used: common binaries are stored in sub-folders by version, each executor is built in its own sub-folder
* Replaced Travis with Github Actions for unit and integration testing

## 2.0.0 2020-12-17

* Reorganizes dxCompiler code into subprojects, splits codebase into 5 subprojects:
  * core: shared code between front-end and back-end
  * compiler: the front-end
  * executorCommon: shared code between executors
  * executorWdl: the WDL executor
  * executorCwl: the CWL executor
* A few classes were moved into different packages to clear up invalid dependencies (e.g. code in core depending on a class in compiler)
* Changes (almost) all references from dxWDL to dxCompiler
* Updates build and test scripts to handle the new layout
* Changes the way the applet\_resources folder is used: common binaries are stored in sub-folders by version, each executor is built in its own sub-folder
* Updates to latest wdlTools (0.11.8)
* Adds archive format
* Implements udfs for archive and unarchive
* Updates to dxApi 0.1.6 - fixes parsing of DxFindDataObjects workflow results
* Fixes errors encountered for repeated compilation
* Skips epilog if there are no applet outputs
* Fixes conversion of Map schema to WDL Map type - unwrap key and value array types
* Fixes comment parsing bug in WDL v2
 
## 2.0.0-rc6 2020-11-20

- Upgrades wdlTools to 0.11.0
- Fixes the issue with type-checking struct-typed objects
- Adds hooks for user-defined functions, which is needed for the new archive/unarchive operations that will be added
- Uses file name when creating names for scatter jobs
- Uses dnanexus-executable.json to get type information about applet input/output parameters, and uses it to type-check the actual inputs/outputs. Ignores hash types, which might be JSON objects or schemas
- Adds `streamFiles` compile option
- Moves API code to dxApi library
- Moves DxFileAccessProtocol to separate protocols library
- Moves WDL type serialization code to wdlTools
- Makes array type-checking less strict (to coerce between empty and non-empty array types)

## 2.0.0-rc5 2020-11-13

- Upgrades wdlTools to 0.10.5
- Adds dxCommon dependency
- Sets either a default or null value for missing optional block inputs, and throws an exception if there are any missing required block inputs
- Addresses the situation where a call input references a field of the scatter variable
- Updates the mechanism of comparing instance types to select the cheapest one for execution
- Fixes to the "x appears with two different callable definitions" compilation error
- Increases disambiguation dir limit to 5000
- Simplifies job names

## 2.0.0-rc4 2020-10-15

- Upgrade wdlTools to 0.6.1
- Upgrade dxda to 0.5.4
- Increase number of API retries to 10
- Fix to the "x appears with two different callable definitions" compilation error
- Add missing required fields to findXXX/describe
- Fix name regexp in DxFindDataObjects
- Additional fixes and improvements

## 2.0.0-rc3 2020-09-16

- Major code reorganization to separate the compiler from executor
- Upgrade of dxda to v0.5.4 and dxfuse - to v0.22.4

## 2.0.0-rc2 2020-07-30

- Mostly internal changes and code re-organization, in preparation for adding CWL support

## 2.0.0-rc 2020-06-25

- Replaced WOM with `wdlTools`
- TODO:
    - Publish wdlTools to MavenCentral and update `build.sbt`
    - Map `parameter_meta` output parameters, remove note in ExpertOptions
    - Update `Internals.md`
- Replaced Travis with Github Actions for unit testing
- Optimized bulk description of files by replacing `system/describeDataObjects` with `system/findDataObjects` API call and scoping file search to projects

## 1.47.2 2020-06-05
- Upgrade dx-download-agent (includes a fix to the early database close issue) 
- Fix to describing billTo of a project

## 1.47.1 2020-05-26
- Log dxda and dxfuse version in applet execution

## 1.47 2020-05-14
- Improvements to `exectree` option
- Upgrade dxfuse to v0.22.2
- Bug fix in dx-download-agent (https://github.com/dnanexus/dxda/issues/34)

## 1.46.4 2020-04-08
- Limit scatters to 500 elements. Running more than that risks causing platform problems.
- Uprade dxfuse to v0.22.1

## 1.46.3 2020-03-27
- fixed bug when describing a live (non-archived) hidden file.
- Uprade dxfuse to v0.21

## 1.46.2 2020-03-18
- Do not use any of the test instances, or any instance with less than 2 CPUs and 3GiB or RAM for auxiliarly WDL jobs.

## 1.46.1 2020-03-17
- Do not use AWS nano instances for auxiliarly WDL jobs. They are not strong enough for the task.

## 1.46 2020-03-12
- Recognize DNAnexus-specific keys in task and workflow metadata
- Recognize workflow parameter metadata
- Optionally load task and workflow descriptions from README files
- Updated dx-download-agent that reduces memory consumption. This is noticible on small instances with a limited amount of memory.

## 1.45 2020-03-03
- Upgrade packages to:
  - dxfuse v20
  - dx-download-agent with support for symbolic links
  - Cromwell v49
- Retry `docker login` if it fails
- Allow DxNI to work with an [app](https://github.com/dnanexus/dxWDL/issues/364)
- DNAx symbolic links can now be used as input files, the dx-download-agent is able to download them. You will need to specifically allow network access to applets that use symbolic links, otherwise they will won't be able to reach external URLs. For example, the `extras.json` file below sets the timeout policy to 8 hours and allows network access.

```
{
  "default_task_dx_attributes" : {
    "runSpec": {
      "timeoutPolicy": {
        "*": {
          "hours": 8
        }
      },
      "access" : {
        "network": [
          "*"
        ]
      }
    }
  }
}
```

## 1.44 2020-02-21
- Added support for additional parameter metadata:
  - group
  - label
  - choices
  - suggestions
  - dx_type
- Fixed bug in project-wide-reuse option.

## 1.43 2020-02-11
- Providing a tree structure representing a compiled workflow via `--execTree pretty`
- For the json structure use `--execTree json`
- Added support for the parameter_meta: patterns to take an object: [docs/ExpertOptions](doc/ExpertOptions.md#parameter_meta-section)
- Support the `ignoreReuse` and `delayWorkflowDestruction` in the extras file. More details are in the [expert options](https://github.com/dnanexus/dxWDL/blob/DEVEX-1499-support-job-reuse-flag/doc/ExpertOptions.md#job-reuse).


## 1.42 2020-01-23
- Providing a JSON structure representing a compiled workflow. This can be done with the command line flag `--execTree`. For example:

```
java -jar dxWDL-v1.42.jar compile CODE.wdl --project project-xxxx --execTree
```

- Bug fix for case where the number of executions is large and requires multiple queries.

## 1.41 2020-01-21
- Added support for `patterns` and `help` in the `parameter_meta` section of a WDL task. For more information, see [docs/ExpertOptions](doc/ExpertOptions.md#parameter_meta-section)
- Upgrade to Cromwell v48
- Upgrade to dxfuse v0.17
- Added support for a `path` command line argument to `dxni`.

```
java -jar dxWDL-v1.41.jar dxni --path /MY_APPLETS/assemble --project project-xxxx --language wdl_v1.0 --output headers.wdl
```

- Using `scalafmt` to normalize code indentation.
- Check if a file is archived prior to downloading or streaming it. Such a file cannot be read, and will cause a
"403 forbidden" http error code.


## 1.40 2019-12-19
- Replaced the dxjava package with scala code. The dnanexus calls now go through the low-level DXAPI java
module.


## 1.37.1 2019-12-18
- Bug fix for calling a task inside a scatter with an optional that is not provided.

## 1.37 2019-12-16

- Fix issue with invalid WOM when compiling workflows containing sub-workflow with expression in output block while using custom reorg applet.
- Warning message for custom reorg applet will only show when `--verbosity` is set.
- Minor changes.

## 1.36.1 2019-11-22

- Upgraded to dxfuse version [0.13](https://github.com/dnanexus/dxfuse/releases/tag/v0.13)
- Making dxfuse startup script more robust

## 1.36 2019-11-18
Added a mechanism for a custom reorganization applet, it can be used instead of the built in --reorg option.
You can use it to reorganize workflow file results after it completes.

Please refer to [docs/ExpertOptions.md](doc/ExpertOptions.md#adding-config-file-based-reorg-applet-at-compilation-time)

## 1.35.1
- Object form of streaming syntax. This allows several annotations for an input/output
parameter. In addition to the previously supported:
```
parameter_meta {
  foo: stream
}
```

You can also write:
```
parameter_meta {
  foo: {
    stream: true
  }
}
```
- New version of dxfuse (v0.12)
- The checksum of an applet/workflow does not include the dxWDL version. This means that upgrading to
a new dxWDL version does not require recompiling everything.

## 1.35 2019-10-24
- Support for GPU instances.

If you want an instance that has a GPU chipset, set the `gpu` attribute to true. For example:
```
runtime {
   memory: "4 GB"
   cpu : 4
   gpu : true
}
```


## 1.34 2019-10-17
- Bug fix for handling of structs when creating task headers

## 1.33 2019-10-15
- Upgrade to Cromwell 47
- Protect 300MiB of memory for dxfuse, if it is running. We don't want it killed by the OOM if the user
processes use too much memory. This works only when using docker images.
- Fixed bug with comparision of tasks.

## 1.32 2019-10-04
- Upgrade to Cromwell 46.1
- Retrying docker pull at runtime.
- Improved release script. Copies to geographically distributed regions with an app.
- Fixed bug [#313](https://github.com/dnanexus/dxWDL/issues/313).

## 1.31 2019-09-30

- Renaming dxfs2 to [dxfuse](https://github.com/dnanexus/dxfuse). This
  is the official name for the DNAx FUSE filesystem.
- [Prefer](https://github.com/dnanexus/dxWDL/issues/309) v2 instances over v1 instances.
- Improving marshalling of WDL values to JSON.
- Allow a WDL input that is a map where the key is a file.

## 1.30
- Using dxfs2 to stream files. This replaces `dx cat`, which was the previous solution.

## 1.22
- Upgrade to Cromwell version 46
- Removed a runtime assert that was too strict. It was checking that the type of a WDL value *V* had a static WDL type *T*. However, the real question was whether *V* could be casted type *T*.

## 1.21.1
- Writing out a better description when raising a runtime assertion because WOM types don't match.

## 1.21
- Documented syntax limitation for task/workflow [bracket placement](README.md#Strict-syntax).
- Upgraded to sbt 1.3.0
- Improvements to the download agent

## 1.20b
- The default timeout limit for tasks is 48 hours. It can be overriden by setting a different timeout in the [extras file](./doc/ExpertOptions.md#Setting-dnanexus-specific-attributes-for-tasks).
- Fixing a bug where the database is locked, in the [dx-download-agent](https://github.com/dnanexus/dxda/).

## 1.20a
- An experimental version of dx-download-agent
- Upgrade to Cromwell 45.1

## 1.20
- Experimental version of the download-agent. Trying to reduce download failures at the beginning of a job. For internal use only.

## 1.19
- Bug fix for DxNI error
- Limit the size of the name of jobs in a scatter
- Upgrade to Cromwell v45
- Nested scatters are supported

## 1.18
- Correctly identify WDL calls with no arguments
- Dealing with the case where a WDL file imports a file, that imports another file
- Making checksums deterministic, this ensures that a compilation process will not be repeated unnecessarily.
- Added the dxWDL version number to the properties.
- Optimized queries that if a workflow/applet has already been compiled. This is done by limiting
the possible names of the data object we are searching for. We add a regular expression to the
query, bounding the legal names.

## 1.17
**Fixed**
- Setting recurse to false, when searching for existing applets and
  workflows. Fix contributed by Jeff Tratner.
- An optional output file, that does not exist, is returned as `None`.
For example, examine task `foo`.

```wdl
version 1.0
task foo {
    command {}
    output {
        File? f = "A.txt"
        Array[File?] fa = ["X.txt", "Y.txt"]
    }
}
```

Running it will return:
```
{
    "fa" : [null, null]
}
```
Note that `f` is missing. When passing through the DNAx
system, it is removed becaues it is optional and null.


## 1.16
**Fixed**
- [Bug 284](https://github.com/dnanexus/dxWDL/issues/284), dropping a default when
calling a subworkflow.

## 1.15

Improved find-data-objects queries, reducing the time to check if an
applet (or workflow) already exists on the platform. This is used when
deciding if an applet should be built, rebuilt, or archived.

To speed the query so it works on large projects with thousands of
applets and workflows, we limited the search to data objects generated
by dxWDL. These have a `dxWDL_checksum` property. This runs the risk
of missing cases where an applet name is already in use by a regular
dnanexus applet/workflow. We assume this is an unusual case. To fix this,
the existing applet can be moved or renamed.

## 1.14

**Fixed**
- Binary and decimal units are respected when specifying memory. For example, GB is 10<sup>9</sup> bytes, and GiB is 2<sup>30</sup> bytes. This follows the [memory spec](https://github.com/openwdl/wdl/blob/master/versions/1.0/SPEC.md#memory).

**Added**
- Initial support for the development WDL version, 1.1 (or 2.0). This does not include the directory type.

## 1.13
**Fixed**
- [Bug 274](https://github.com/dnanexus/dxWDL/issues/274), losing pipe symbols ('|') at the beginning of a line.

**Changed**
- Upgrade to Cromwell 44, with support for JSON-like values in meta sections

**Added**
- Ability to put a list of upstream projects into the [extras file](./doc/ExpertOptions.md#Setting-dnanexus-specific-attributes-for-tasks).

## 1.12
**Fixed**
- Tolerate platform applets/workflows with input/output specs that use non WDL types. For example, an array of applets.
- Bug when accessing call results that were not executed. For example, in `path_not_taken` the `compare` call is not made. This, incorrectly, causes an exception to be raised while evaluating `equality`.
```
version 1.0

workflow path_not_taken {
    if (false) {
        call compare
    }
    output {
        Boolean? equality = compare.equality
    }
}

task compare {
    command {}
    output {
        Boolean equality = true
    }
}
```

**Changed**
- Removed warning for variables that cannot be set from the inputs file. These are messages like this:
```
Argument unify.contig_shards, is not treated as an input, it cannot be set
Argument etl.shards, is not treated as an input, it cannot be set
Argument seq.iter_compare, is not treated as an input, it cannot be set
```
Top level call argument can now be set.

## 1.11
**Fixed**
- Default values specified for top-level calls using a JSON file.
- [Bug 272](https://github.com/dnanexus/dxWDL/issues/272)
- Runtime error when using an array of WDL structs

**Changed**
- Upgrade to Cromwell v43
- Replaced internal implementation of finding source lines for calls, with Cromwell/WOM implementation.

## 1.10
**Fixed**
- Handling of pair type in a JSON input file
- Allow overriding default values in calls from the input file. For example, in a workflow like:

```wdl
version 1.0

workflow override {
    call etl { input: a = 3 }
    output {
        Int result = etl.result
    }
}

task etl {
    input {
        Int a
        Int b = 10
    }
    command {}
    output {
        Int result = a + b
    }
}
```

We can now set b to a value other than 10, with an input file like this:

```
{
  "override.etl.b" : 5
}
```

**New**
- Support for compressed docker images (gzip)

**Changed**
- Upgrade to Cromwell v42


## 1.09
**Fixed**
- The `-p` flag was not respected
- Environment not passed correctly during compilation.
- Sorting structs by dependencies

## 1.08
**Fixed**
- [bug 259](https://github.com/dnanexus/dxWDL/issues/259). Unified the code for resolving platform paths.
- Error when downloading a file that resides in a container, rather than a project.
- Imports specified from the command line

**Changed**
- Merged `DxPath` and `DxBulkResolve` modules.

## 1.06
- Upgrade to Cromwell v41
- Mark auxiliary workflows and applets as hidden. This is a step in the direction of supporting copying of a workflow from one project to another.
- Added unit tests for the `WomValueAnalysis` module, which checks if WOM expressions are constant.
- Reducing reliance on the dxjava library, calling the DXAPI directly.
- Merged fork of the dxjava library back into the dx-toolkit.
- Use the dx-download-agent (dxda) instead of `dx download` in tasks.
- Fix for bug (https://github.com/dnanexus/dxWDL/issues/254)
- Fix for bug occurring when a `struct` is imported twice

## 1.05
- Got DxNI to work for DNAnexus apps, not just applets.
- Added links to applets that are referenced inside WDL fragments. This should allow, at some point, copying workflows between projects.
- Moved applet meta-information into the `details` field. This makes dx:applets more readable.
- Wrote unit-tests for the `WdlVarLinks` module.
- Batching file-describe, and file-resolve calls.

## 1.04
- Precalculate instance types. There are tasks that calculate the instance type they need in the runtime section. If the task call is made from a workflow fragment, we can calculate the instance type then and there. This allows launching directly in the correct instance type, instead of launching an additional job.
- Fixed bug in expression evaluation at runtime (https://github.com/dnanexus/dxWDL/issues/240)
- Improved unit-test coverage

## 1.03
- Bug fixes related to optional arguments (https://github.com/dnanexus/dxWDL/issues/235).

## 1.02
- Removed the instance-type database, and wom source code from the inputs of applets.
- Added the WDL source code to workflow and applet objects on the platform. It is stored in the details field, and
can be easily [retrieved](./doc/ExpertOptions.md#Getting-WDL-sources). It has been removed from the generated applet bash script.
- Initial support for the `struct` type
- Check that the reserved substring '___' is not used in the source WDL code. This sequence is used
  to translate dots ('.') into DNAx inputs and outputs. Dots are invalid symbols there.
- Bug fixes: https://github.com/dnanexus/dxWDL/issues/224, https://github.com/dnanexus/dxWDL/issues/227, https://github.com/dnanexus/dxWDL/issues/228

## 1.01
- Ensure that native docker uses the machine's hostname (i.e., the job ID) as
  the hostname, matching the previous behavior of dx-docker. This allows
  setting the job ID in error messages, helping debugging. Contributed by Jeff Tratner.

## 1.00
- Support for WDL version 1.0, as well as draft-2. There are two features
that are not yet supported: `struct`, and nested scatters. Work is ongoing
to address these omissions.

## 0.81.5
- Adding debug information to conversions from JSON to WDL variables. This helps
track down runtime problems with missing variables that a task is expecting. Previously,
we didn't know which variable was having a problem.

## 0.81.4
- Bug fix for complex cases where WDL files import each other.

## 0.81.3
- Bug fix for native docker. There was a problem when a docker image was using an internally defined
user; it didn't have the necessary permissions to create output files on the worker.

## 0.81.2
- Support NTLM proxies. If your organization is configured with an NTLM proxy,
you can use it like this:
```
$ export HTTP_PROXY_METHOD=ntlm
$ export HTTP_PROXY_DOMAIN = acme.com
$ export HTTP_PROXY = https://john_smith:welcome1@proxy.acme.com:8080
$ java -jar dxWDL.jar ...
```


## 0.81.1
- Supporting proxy configuration with user and password. For example:
```
$ export HTTPS_PROXY = https://john_smith:welcome1@proxy.acme.com:8080
```

## 0.81

- [Proxy configuration](./doc/ExpertOptions.md#Proxy-configurations). If your organization interposes a proxy between the internal machines and external hosts, you can set the environment variable `HTTP_PROXY` (or `HTTPS_PROXY`) to point to the proxy. The compiler will pass all of its dnanexus API calls through that proxy. For example, if you perform the following on the command line shell:

```bash
$ export HTTP_PROXY = proxy.acme.com:8080
$ java -jar dxWDL.jar ...
```

the compiler will route all requests through the machine `proxy.acme.com` on port `8080`.

## 0.80

- Native docker is now the default. If you still want to use [dx-docker](https://wiki.dnanexus.com/Developer-Tutorials/Using-Docker-Images), the `-useDxDocker` flag is available. In order to store a docker image on the platform, you can do `docker save`, and upload the tarball to a file. More details are provided in the [export options](./doc/ExpertOptions.md#Docker).

- The compiler emits a warning for partialy defined workflow outputs. For example, in workflow `foo`, the output `add.result` is partial, because it is not assigned to a variable. Partial definitions are discarded during compilation, hence the warning.

```wdl
workflow foo {
  call add { ... }
  output {
     add.result
  }
}
```

To avoid this problem, rewrite like this:

```wdl
workflow foo {
  call add { ... }
  output {
     Int r = add.result
  }
}
```

- Update test scripts for python3

## 0.79.1

- Version [docker-based runner script](https://github.com/dnanexus/dxWDL/tree/master/scripts/compiler_image/run-dxwdl-docker)
- Do not call sudo in runner script, in case system is set up not to require
  sudo to run Docker.
- Rename run script to `run-dxwdl-docker`

```
$ export DXWDL_VERSION=0.79.1
$ sudo run-dxwdl-docker compile /path/to/foo.wdl -project project-xxx
```

## 0.79
- Support [per task dx-attributes](./doc/ExpertOptions.md#Setting-dnanexus-specific-attributes-for-tasks).
- Report a warning for a non-empty runtime section in a native applet, instead of throwing an error. Note
that the WDL runtime section will be ignored, the native definitions will be used instead.
- Fix bug when using [spaces in output files](https://github.com/dnanexus/dxWDL/issues/181)
- Eliminate a job-describe API call from all tasks. This reduces overall platform load,
which is important in volume workflows.
- Support for [private docker registries](./doc/ExperOptions.md#Native-docker-and-private-registries)
- A [docker image](https://hub.docker.com/r/dnanexus/dxwdl) for
running the compiler without needing to install dependencies. You can
use the
[dxwdl](https://github.com/dnanexus/dxWDL/tree/master/scripts/compiler_image/dxwdl)
script to compile file `foo.wdl` like this:

```bash
$ runc.sh compile /path/to/foo.wdl -project project-xxxx
```

- Instructions for how to replace the built in
  [reorganize workflow outputs](./doc/ExpertOptions.md#Use-your-own-applet) applet,
  with your [own](./doc/ExpertOptions.md#Handling-intermediate-workflow-outputs).


## 0.78.1
- Support the `restartableEntryPoints` applet option in the `extras` file.

## 0.78
- Clone the dxWDL runtime asset to local project, to allow sub-jobs access to it.

## 0.77
- Improve user message when pretty printing an erroneous WDL file.
- New command line flag `--leaveWorkflowsOpen`, that leaves the toplevel workflow
open. This option is intended for power users, it allows modifying the workflow
after the compiler is done.
- Figure out the smallest instance from the *current* price list,
avoid the use of a hardcoded instance type. On the Azure cloud, an
applet failed because it tried using the hardcoded `mem1_ssd1_x4`
instance, which does not exist there (only on AWS).

## 0.76
- Handle using an asset that lives in another project by creating a local
record for it.

## 0.75
- Upgrade to Ubuntu 16.04
- Preparatory work for supporting WOM as a compilation intermediate representation.

## 0.74.1
- Removed inlining of tasks code into auxiliary applets. This was causing
a workflow to change when a task was modified, violating separate compilation,
and not allowing executable cloning to work.

## 0.74
- Improving test and release scripts.
- Adding printout for the dxWDL version to running applets and workflows
- Check and throw an exception if an asset is not in the current project. It
needs to be cloned.
- Supporting Amsterdam (azure:westeurope) and Berlin (aws:eu-central-1) regions.
- Fixed error in collecting results from an optional workflow branch.

## 0.72
- Put the project-wide reuse of applets under a special flag `projectWideReuse`.
- Improved the queries to find dx:executables on the target path.
- Improvements to the algorithm for splitting a WDL code block into parts.

## 0.71
- In an unlocked workflow, compile toplevel calls with no
subexpressions to dx stages. The
[expert options](./doc/ExpertOptions.md#toplevel-calls-compiled-as-stages)
page has a full description of the feature.
- Allow the compiler to reuse applets that have been archived. Such
applets are moved to a `.Archive` directory, and the creation date is
appended to the applet name, thereby modifying the applet name. The
name changes causes the search to fail. This was fixed by loosening the
search criterion.

## 0.70
- Upgrade to Cromwell 33.1
- Reuse applets and workflows inside a rpoject. The compiler now looks
for an applet/workflow with the correct name and checksum anywhere in
the project, not just in the target directory. This resolved
issue (https://github.com/dnanexus/dxWDL/issues/154).

## 0.69
- Support importing http URLs
- Simplified handling of imports and workflow decomposition
- Fixed issue (https://github.com/dnanexus/dxWDL/issues/148). This was a bug
occuring when three or more files with the same name were downloaded to
a task.
- Fixed issue (https://github.com/dnanexus/dxWDL/issues/146). This
occurred when (1) a workflow called a task, and (2) the task and the workflow had
an input with the same name but different types. For example, workflow
`w` calls task `PTAsays`, both use input `fruit`, but it has types
`Array[String]` and `String`.

```wdl
workflow w {
    Array[String] fruit = ["Banana", "Apple"]
    scatter (index in indices) {
        call PTAsays {
            input: fruit = fruit[index], y = " is good to eat"
        }
        call Add { input:  a = 2, b = 4 }
    }
}

task PTAsays {
    String fruit
    String y
     ...
}
```

## 0.68.1
- Fixing build and release scripts.
- Allowing non-priviliged users to find the dxWDL runtime asset in
the public repository.

## 0.68
- Throw an exception if a wrapper for a native platform call has
a non-empty runtime section.
- Use an SSD instance for the collect sub-jobs.
- Remove the runtime check for calling a task with missing values,
fix issue (https://github.com/dnanexus/dxWDL/issues/112). The check
is overly restrictive. The task could have a default, or, be able to
tolerate the missing argument.

## 0.67
- Color coding outputs, yellow for warnings, red for errors.
- Indenting information output in verbose mode
- Removing the use of `dx pwd`. The user needs to specify the
destination path on the command line. A way to avoid this, is to compile
from the dx-toolkit, with the upcoming `dx compile` command.


## 0.66.2
- Allow variable and task names to include the sub-string "last"
- Workflow fragment applets inherit access properties from the extras
file.

## 0.66.1
- Ignoring unknown runtime attributes in the extras file.

## 0.66
- Decomposing a workflow when there is a declaration after a call. For example,
workflow `foo` needs to be decomposed. The workflow fragment runner does not
handle dependencies, and cannot wait for the `add` call to complete.

```wdl
workflow foo {
    Array[Int] numbers

    scatter (i in numbers) {
        call add { input: a=i, b=1}
        Int m = add.result + 2
    }

    output {
        Array[Int] ms = m
    }
}
```

- Setting debug levels at runtime. The compiler flag `runtimeDebugLevel` can be set to 0, 1, or 2.
Level 2 is maximum verbosity, level 1 is the default, zero is minimal outputs.

- Upgrade to Cromwell version 32.

- Using headers to speed up the workflow decomposition step. The idea
is to represent a WDL file with header. When a file is imported, we
use the header, instead of pulling in the entire WDL code, including
its own imports.

- Support setting defaults in applets, not just workflows. This can be done with the `--defaults`
command line option, and a JSON file of WDL inputs.

## 0.65
- Optimization for the case of launching an instance where it is
calculated at runtime.

- Support dnanexus configuration options for tasks. Setting
the execution policy, timeout policies, and access
control can be achieved by specifying the default option in the
`default_taskdx_attributes` section of the `extras` file. For
example:

```json
{
  "default_task_dx_attributes" : {
    "runSpec": {
        "executionPolicy": {
          "restartOn": {
            "*": 3
          }
        },
        "timeoutPolicy": {
          "*": {
            "hours": 12
          }
        },
        "access" : {
          "project": "CONTRIBUTE",
          "allProjects": "VIEW",
          "network": [
            "*"
          ],
          "developer": true
        }
      }
  }
}
```

- Improved error message for namespace validation. Details are no longer hidden when
the `-quiet` flag is set.

- Reduced logging verbosity at runtime. Disabled printing of directory structure when running
tasks, as the directories could be very large.

- Added support for calling native DNAx apps. The command

```
java -jar dxWDL.jar dxni -apps -o my_apps.wdl
```

instructs the compiler to search for all the apps you can call, and create WDL
tasks for them.


## 0.64
- Support for setting defaults for all task runtime attributes has been added.
This is similar to the Cromwell style. The `extras` command line flag takes a JSON file
as an argument. For example, if `taskAttrs.json` is this file:
```json
{
    "default_runtime_attributes" : {
      "docker" : "quay.io/encode-dcc/atac-seq-pipeline:v1"
    }
}
```

Then adding it to the compilation command line will add the `atac-seq` docker image to all
tasks by default.
```
java -jar dxWDL-0.44.jar compile test/files.wdl -defaults test/files_input.json -extras taskAttrs.json
```

- Reduced the number of auxiliary jobs launched when a task specifies the instance type dynamically.
A task can do this is by specifiying runtime attributes with expressions.
- Added the value iterated on in scatters

## 0.63
- Upgrade to cromwell-31 WDL/WOM library
- Report multiple validation errors in one step; do not throw an exception for
the first one and stop.
- Reuse more of Cromwell's stdlib implementation
- Close generated dx workflows


## 0.62.2
- Bug fix for case where optional optional types were generated. For example, `Int??`.

## 0.62

- Nested scatters and if blocks
- Support for missing arguments has been removed, the compiler will generate
an error in such cases.


## 0.61.1

- When a WDL workflow has an empty outputs section, no outputs will be generated.

## 0.61

- Decomposing a large block into a sub-workflow, and a call. For
example, workflow `foobar` has a complex scatter block, one that has
more than one call. It is broken down into the top-level workflow
(`foobar`), and a subworkflow (`foobar_add`) that encapsulates the
inner block.

```
workflow foobar {
  Array[Int] ax

  scatter (x in ax) {
    Int y = x + 4
    call add { input: a=y, b=x }
    Int base = add.result
    call mul { input: a=base, n=x}
  }
  output {
    Array[Int] result = mul.result
  }
}

task add {
  Int a
  Int b
  command {}
  output {
    Int result = a + b
  }
}

task mul {
  Int a
  Int n
  command {}
  output {
    Int result = a ** b
  }
}
```

Two pieces are together equivalent to the original workflow.
```
workflow foobar {
  Array[Int] ax
  scatter (x in ax) {
    Int y = x + 4
    call foobar_add { x=x, y=y }
  }
  output {
    Array[Int] result = foobar_add.mul_result
  }
}

workflow foobar_add {
  Int x
  Int y

  call add { input: a=y, b=x }
  Int base = add.result
  call mul { input: a=base, n=x}

  output {
     Int add_result = add.result
     Int out_base = base
     Int mul_result = mul.result
   }
 }
```

- A current limitation is that subworkflows, created in this way, give errors
for missing variables.
- The allowed syntax for workflow outputs has been tightened. An output
declaration must have a type and and a value. For example, this is legal:
```
output {
   Int add_result = add.result
}
```

but this is not:
```
output {
   add.result
}
```

## 0.60.2
- Minor bug fixes

## 0.60.1
- Bug fix release

## 0.60
- Split README into introduction, and advanced options. This should, hopefully, make
the top level text easier for the beginner.
- A workflow can call another workflow (subworkflow). Currently,
  the UI support for this feature is undergoing improvements.
- The search path for import can be extended by using the `--imports` command line argument.
This is useful when the source WDL files are spread across several directories.

## 0.59
- Improved handling of pricing list
- Upgraded to the new wdl4s library, that now lives in the cromwell
  repository under cromwell-wdl. The cromwell version is 30.2.

## 0.58
- Adhering to WDL spec: a declaration set to a constant is
treated as an input. In the example, `contamination` is compiled to
a workflow input with a default of `0.75`.

```
workflow w {
  Float contamination = 0.75
}
```

- Improving naming of workflow stages, and how their appear in the UI.
- Fixed regression in compilation of stand-alone applets.
- Fixed bug when pretty-printing applets that use <<<,>>> instead of {,}

## 0.57
- Fixed bug in setting workflow defaults from JSON file
- Improved behavior of the `sub` and `size` stdlib functions
- Improved naming convention for scatter/if workflow stages.

## 0.56
- Access to arguments in calls inside scatters. This
feature was lost while supporting locked-down workflows.

```
task Add {
    Int a
    Int b
    command {}
    output {
        Int result = a + b
    }
}

workflow w {
    scatter (i in [1, 10, 100]) {
        call Add { input: a=i }
    }
}
```

For example, in workflow `w`, argument `b` is missing from the `Add`
call. It is now possible to set it it from the command line with `dx
run w -iscatter_1.Add_b=3`. With an inputs file, the syntax is:
`w.Add.b = 3`.

- Fixed bad interaction with the UI, where default values were omitted.

## 0.55
- Improved support for conditionals and optional values
- Automated tests for both locked and regular workflows
- Various minor bug fixes

## 0.54
- More accurate detection of the IO classes in dx:applets.
- Improved handling of WDL constants. For example, multi word
constants such as `["1", "2", "4"]`, and `4 + 11` are recognized as
such. When possible, they are evaluated at runtime.
- Revert default compilation to a regular workflow. It is possible to
compile to a locked-down workflow by specifying `-locked` on the
command line. To specify command workflow inputs from the command line
use:
```
dx run foo -i0.N=19
```


## 0.53
- Not closing dx:workflow objects, this is too restrictive.


## 0.52
- Uplift the code to use DNAnexus workflow inputs and outputs.
Running a workflow now has slighly easier command line syntax.
For example, if workflow `foo` takes an integer
argument `N`, then running it through the CLI is done like
this:

```
dx run foo -iN=19
```

- Revamp the conversions between dx:file and wdl:file. This allows
specifying dx files in defaults.
- Initial support for non-empty WDL array types, for example `Array[String]+`.
- Improved handling of optional values

- An experimental new syntax for specifying inputs where the workflow
is underspecified. WDL allows leaving required call inputs unassigned, and
specifying them from the input file. For example, workflow `math`
calls task `add`, but does not specify argument `b`. It can then
be specified from the input file as follows: `{ "math.add.b" : 3}`.

```
task add {
    Int a
    Int b
    output {
        Int result = a + b
    }
}

workflow math {
    call add { input: a = 3 }
    output {
       add.result
    }
}
```

The dx:workflow that is compiled from `math` can set this variable from
the command line as follows:
```
dx run math -iadd___b=5
```

This command line syntax may change in the future.

## 0.51
- Adding a `-quiet` flag to suppress warning and informational
  messages during compilation.
- Minor fixes

## 0.50
- Tasks that have an empty command section do not download files eagerly. For example,
if a task only looks at `size(file)`, it will not download the file at all.

```
task fileSize {
    File in_file

    command {}
    output {
        Float num_bytes = size(in_file)
    }
}
```

- Support docker images that reside on the platform.


## 0.49
- Removed limitation on maximal hourly price per instance. Some bioinformatics pipelines
regularly require heavy weight instances.
- Fixed several WDL typing issues
- Improving the internal representation of JSON objects given as input.

## 0.48
- Support string interpolation in workflow expressions
- Handle scatters where the called tasks return file arrays, and non-native
platform types. This is done by spawning a subjob to collect all the outputs
and bundle them.
- Azure us-west region is supported

## 0.47
- Support calling native DNAx applets from a WDL workflow. A helper utility
  is `dxni` (*Dx Native Interface*), it creates task wrappers for existing
  dx:applets.

## 0.46
- Allow applet/workflow inputs that are optional, and have a default.
- More friendly command line interface

## 0.45
- Default workflow inputs. The `--defaults` command line argument
embeds key-value pairs as workflow defaults. They can be overridden
at runtime if necessary.

## 0.44
- Use hashes instead of files for non-native dx types
- Do not use the help field in applet input/output arguments to carry
  WDL typing information.
- Fold small text files into the applet bash script. This speeds up the 'dx build'
  command, and avoids uploading them as separate platform files.
- Replace 'dx build' with direct API calls, additional compilation speedup.

## 0.43
- Speed up the creation of a dx:workflow. With one API call create
all the workflow stages, and add set the checksum property.
- Speeding up applet construction

## 0.42
- WDL objects: experimental
- Type coercion
- Faster compilation when applets already exist. Using bulk describe API, instead
  of looking up each applet separately.
- Adding checksum to dx:workflow objects, recompile only if it has not changed
- Specified behavior of input/output files in doc/Internals.md

## 0.41
- Minor fixes to streaming

## 0.40
- Upgrade to wdl4s version 0.15.
- Enable several compiler warnings, removing unused imports
- Bug fixes:
  * Wrong dx project name when using multiple shells, and
    different projects
  * Better handling of errors from background 'dx cat' processes.

## 0.39
- Streaming works with tasks that use docker

## 0.38
- Minor fixes, and better testing, for file streaming

## 0.37
- File download streaming

## 0.36
- Conditionals

## 0.35
- Support white space in destination argument
- Allow providing the dx instance type directly in the runtime attributes.

## 0.34
- Topological sorting of workflow. By default, check for circular
dependencies, and abort in case there are cycles. Optionally, sort the
calls to avoid forward references. This is useful for WDL scripts
that were not written by hand.
- Create an `output_section` applet for a compiled workflow. If
`--reorg` is specified on the command line, the applet also
reorganizes the output folder; it moves all intermediate results to
subfolder `intermediate`. Reorganization requires `CONTRIBUTE` level access,
which the user needs to have.
- Multi region support.

## 0.33
- Initial support for WDL pairs and maps
- Upgrade to wdl4s version 0.13
- Improve parsing for memory specifications
- Optionals can be passed as inputs and outputs from tasks.

## 0.32
- Support archive and force flags a la `dx build`. Applets and workflows
  are *not* deleted by default, the --force flag must be provided.
- If there are insufficient permissions to get the instance price list, we
  have a reasonable fallback option.
- Added namespace concept to intermediate representation.
- WDL pretty printer now retains output section.

## 0.31
- The compiler is packed into a single jar file
- Fixed glob bug

## 0.30
Bug fix release.

Corrected the checksum algorithm, to recurse through the directory
tree.

## 0.29
Improved support for scatters
  * Support an expression in a scatter collection.
  * Compile declarations before a scatter into the scatter
  applet. This optimization folds two applets into one.
  * Use wdl4s native name resolution to calculate scatter
  collection type.
  * Added documentation to doc/IR.md describing how scatters
  are compiled.

## 0.28
- Support for ragged file arrays
- Correctly handle an empty workflow output section
- Upgrade to wdl4s version 0.12
- Improvements to regression tests

## 0.27
- Support the import directive. This allows spreading definitions
  across multiple files.
- Using native wdl4s data structures, instead of pretty printing, for
  internal representation.

## 0.26
- Support passing unbound variables to calls inside scatters
- Implemented glob and size function for files
- Correctly handling empty arrays in task input/output
- Improved scatter linking. Got rid of runtime calls to get dx:applet descriptions.

## 0.25
- Allow a docker image to be specified as a parameter
- Use Travis containers for continuous integration
- Adding tests for instance type choice at runtime

## 0.24
- Support resource requirements (memory/disk) calculated from runtime variables.

## 0.23
- Rebuild an applet, only if the source code has changed. For example,
if an applet's WDL code changed, it will be rebuilt in the next compilation.

## 0.22
- Files are lazily downloaded in auxiliary applets, such as scatters. In
  tasks/applets, they are always downloaded.

## 0.21
- Adding linking information to applets that call other applets. This
ensures the correct applet-ids are invoked. No lookup by name
is performed at runtime.
- Minor bug fixes

## 0.20
- Separate compilation of workflows and tasks. A task is compiled to
single dx:applet, and a workflow is compiled to auxiliary applets and
a dx:workflow.
- WDL files containing only tasks, and no workflow, are supported
- Many improvements all around

## 0.13
- Upgrade to wdl4s v0.10
- Improving version number handling
- Minor improvements in debugging printout and error reporting

## 0.12
- The GATK pipeline compiles and runs (result not validated yet)
- Bug fixes:
  * Correct order of scatter output arrays
  * Improved handling of optionals

## 0.11
- Better compilation error messages
- Version checking
- Compiler verbose mode
- Renamed initial workflow stage to Common<|MERGE_RESOLUTION|>--- conflicted
+++ resolved
@@ -3,13 +3,10 @@
 ## in develop
 
 * Handles empty scatters in WDL workflows
-<<<<<<< HEAD
 * Enables other metadata (title, description, version, etc) to be set via extras.json
 * When using manifests, passes any expression values from the helper applet to the called applet workflow so they are added to the output manifest
-=======
 * Where applet calls executables, adds executables to bundledDepends to support cloning of workflows
 * Enables other metadata (title, description, version, etc) to be set via extras.json
->>>>>>> aab4a9fd
 * Creates hard- rather than soft-links in the input directory, so that linked files are accessible from within containers
 
 ## 2.6.0 2021-10-11
