--- conflicted
+++ resolved
@@ -1,34 +1,13 @@
 # Release Notes
 
 ## in develop
-<<<<<<< HEAD
-* WDL: optimizations to reduce unnecessary `file-xxx/describe` API calls upon (de)localization of input/output files. 
-Now all files are described in bulk.
-* Fixes for the `-pretty` flag in the `describe` command
-=======
-
 ...
 
 ## 2.11.1 2023-05-26
 * dxda version update to v0.6.0 to address occasional filesystem errors seen in DNAnexus jobs.
 * Fixes for the `-pretty` flag in the `describe` command.
->>>>>>> 7d3f11e7
 * WDL: fix for the tasks wrapped in a frag with optional inputs. Those inputs get forcibly evaluated to explicit `null` 
 and cause inconsistencies with applet inputs. This is fixed and all implicit `null` (`None`) values of optionals are remaining implicit.
-* Updated `dxfuse` to `v1.1.1`
-
-### Dependency updates
-
-#### wdlTools [0.17.16](https://github.com/dnanexus/wdlTools/releases/tag/0.17.16)
-
-* New value type `V_ForcedNull` is used to avoid an addition of an explicit `null` input to an Optional value. Previously,
-  if a task was wrapped in a frag - in some cases Optionals without a value were forced to be an explicit `null`. This version
-  fixes such behavior.
-* Draft-2 parser. Previous behavior: if `version` is not declared, it is assumed to be `draft-2`, which has no formal
-  input definitions for tasks and workflows. However, if a user forgets to declare the `version` while working on workflow
-  of a version greater than `draft-2` with formal definition of `input`, the parser fails to follow the syntax and throws
-  the errors not related to the version or the formatting of the input section. Here this behavior is fixed: if `version`
-  is not detected and `draft-2` is assumed, we check if the `input` section is defined and throw an exception in this case.
 
 ## 2.11.0 2023-03-15
 * Option `delayWorkspaceDestruction` was deprecated and will be ignored when included in `extras.json`. To preserve the
