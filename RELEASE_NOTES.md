# Release Notes

## in develop

* WDL: Fix to native app(let)s instance override with system requirements (cpu/memory/disks) in case of the direct calls and executions within fragments. Only `-instanceTypeSelection static` (default) is supported. If compiled with `dynamic` - default instances will be used.
<<<<<<< HEAD
* CWL: Implement task/fragment applets and workflows reuse. Same as in WDL, the `DocContents` attribute, which is the part of source code that defines each executable, is now used for checksum calculation and comparison. However, since the CWL source code is packed as a nested JSON file (instead of standalone blocks in WDL), fragment applets and workflows will also include the code of all underlying processes in their `DocContents`, and they will not be reused if the wrapped applets/subworkflows have changed.
=======
* CWL: Fix evaluating scatter inputs during workflow execution. It would no longer raise an error if optional inputs of the underlying task are not declared at the scatter level.
>>>>>>> 85f7e700

## 2.10.1 2022-04-18

* WDL: Fragments and blocks reuse applets as well, i.e. they are not rebuilt if the code corresponding to them hasn't been updated in the WDL source file. Previously only tasks were reused. **Breaking**: can break the logic of any App reuse for CWL (even tasks maybe are not reused), because `ApplicationCompiler` and `WorkflowCompiler` now look at the `DocContents` for checksum, and `SourceCode` attribute is now ignored.
* CWL: `NetworkAccess`, `WorkReuse` and `ToolTimeLimit` hints are now supported
* WDL: Update custom reorg applet (used for [custom handling of your workflow outputs](https://github.com/dnanexus/dxCompiler/blob/444036acb16f2555d3cfe5f4c892b9996a8079dc/doc/ExpertOptions.md#adding-config-file-based-reorg-applet-at-compilation-time)) example in documentation.
* WDL: Fix to the order of precedence for the different job reuse settings. The [ignoreReuse](https://github.com/dnanexus/dxCompiler/blob/d6371c3f5087c9de23e671928a741007280c2c33/doc/ExpertOptions.md#setting-dnanexus-specific-attributes-in-extras-file) setting specified in the `extras.json` file should override the [dx_ignore_reuse](https://github.com/dnanexus/dxCompiler/blob/d6371c3f5087c9de23e671928a741007280c2c33/doc/ExpertOptions.md#additional-dnanexus-specific-runtime-settings)  setting specified in the `runtime` section of the WDL file.
* Updates to the documentation, esp. sections about [delay workspace destruction](https://github.com/dnanexus/dxCompiler/blob/444036acb16f2555d3cfe5f4c892b9996a8079dc/doc/ExpertOptions.md#delay-workspace-destruction), [DNAnexus-specific runtime settings](https://github.com/dnanexus/dxCompiler/blob/444036acb16f2555d3cfe5f4c892b9996a8079dc/doc/ExpertOptions.md#additional-dnanexus-specific-runtime-settings), and [outputing DNAnexus files](https://github.com/dnanexus/dxCompiler/blob/444036acb16f2555d3cfe5f4c892b9996a8079dc/doc/ExpertOptions.md#dnanexus-files-as-outputs).
* WDL: Fix to configuring network access to tasks (applets). Now you can disable network access to your tasks with the `runSpec.access` setting in the `extras.json` file:

```
{
  "defaultTaskDxAttributes" : {
    "runSpec": {
        "access" : {
          "network": []
        }
      }
  }
}
```
However, if the task needs network access since it uses a Docker image from an external registry (e.g. DockerHub), the setting will be overwritten and full network access will be given to the task. You can prevent this by storing the Docker image as a file in your DNAnexus project.

Note that the setting above is under `defaultTaskDxAttributes`, which means it will be the default setting for all tasks; follow [these instructions](https://github.com/dnanexus/dxCompiler/blob/444036acb16f2555d3cfe5f4c892b9996a8079dc/doc/ExpertOptions.md#default-and-per-task-attributes) to configure a specific task.

### Dependency updates

#### cwlScala 0.8.1

* Fixes CWL default requirement classnames `NetworkAccess`, `WorkReuse` and `ToolTimeLimit` so the corresponding hints can be recognized by dxCompiler (instead of being defined as `GenericHints` which are not interpreted during compilation).

#### wdlTools 0.17.9

* `TAT.Workflow` has a `source` attribute in analogy to `TAT.Document` to be used for checksum calculation for App/Job reuse
* Fixes evaluation of structs as input parameters of workflow/scatter: hash inputs are coerced from object to struct, and their optional elements are assigned to Null if not specified in job inputs.

## 2.10.0 2022-03-17

* CWL: All tasks and workflows conformance tests now pass 
* CWL: Allow a valid CWL identifier that starts with a number or other characters disallowed by the DNAnexus platform
  * Valid CWL IDs starting with disallowed characters will be padded with an extra "\_\_\_" when generating the full encoded name, which will still be a valid CWL ID (as an URI) when decoded
* CWL: Fix to an error with execution of nested workflow step due to incorrect step identifiers. Previously it prevented running of workflows with the `--single-process` flag.
* WDL: Minor fixes with directory path handling when passing `-separateOutputs` flag
  * When a workflow was [compiled with the -separateOutputs flag](https://github.com/dnanexus/dxCompiler/blob/fa748771fbefe30bb9d311fc891b36696d683eaa/doc/ExpertOptions.md#compiling-workflow), it would result in an error at runtime saying "InvalidInput: Folder path must start with /."
* WDL: Fix an issue with optional identifiers not found when they were a part of an unused expression
* Fix an issue where a `dbcluster` object stored in a project in which a workflow was run was causing a runtime error, if the workflow was compiled with the `-reorg` flag.

### Dependency updates

#### dxApi 0.13.2

* Added `database` and `dbcluster` to the list of DNAnexus data objects that are recognized and can be described

#### dxFileAccessProtocols 0.5.4

* Fix to the issue where `-separateOutputs` option was causing a dx API runtime error due to a missing leading `/` in folder path

#### wdlTools 0.17.8

* Input variables are now evaluated and added to the dependency graph, even when they are optional and not used. They need to be a part of the graph in the case when they are assigned to other (unused) variables for a proper expression evaluation.

## 2.9.1 2022-02-25

* Exception messages of subprocesses are propagated to the exception message of the main process. 
* Fixes a bug where inputs to a WDL block were being ignored if they were Optional
* CWL: run input default is now used when not declared in step
* Minor updates to Developing docs

### Dependency updates

#### dxCommon 0.11.2

* Minor changes to JSON formatting

## 2.9.0 2022-02-08

* Command file is now echoed to stderr rather than stdout
* Fixes a bug where directory support was broken for WDL; directories in WDL are represented as strings
* Switches from using cwltool to cwlpack
* Fix an issue with default values in CWL
* Adds support for publishing global workflows from dxCompiler-generated WDL workflows; see [documentation](https://github.com/dnanexus/dxCompiler/blob/develop/doc/ExpertOptions.md#publishing-global-workflows)
* Fix an error message detecting unsupported CWL version
* Update sbt to 1.6.1

### Dependency updates

#### cwlScala 0.8.0

* **Breaking**
  * Parser API has changed substantially, with parameters added, removed, and rearranged
  * `Parser.parse` method is now private - use `parseString` or `parseFile` instead
  * Removes all options to modify IDs during parsing
* Handles workflows packed by cwlpack
* Adds `Process.simpleName` method to return simplified process name from ID automatically generated by `cwlpack --add-ids`
* Adds `Identifiable.copySimplifyIds` method to deep-copy objects with simplified IDs
* Adds `CwlEnum.symbolNames` function for getting enum symbols without any namespace prefixes
* Adds `coerce` option to `Evaluator.evaluate` to actually perform type coercion, rather than just checking that the result is coercible to the specified type
* Trims `StringValue` when coercing to primitive types
* Fixes `Evaluator.finalizeInputValue` for compound and optional types
* `Evaluator.finalizeInputValue` loads file contents from remote file source if file does not exist locally
* `CwlType.coerceTo` now returns both the coerced-to type and value
* Added `CwlType.CwlGenericRecord`, which is coercible to either `CwlInputRecord` or `CwlOutputRecord`
* Fixes evaluation of values with multiple possible types

## 2.8.3 2022-01-07

* Update dxCommon and wdlTools - fixes forwarding of stdout/stderr to job log for commands run in docker
* Improves error message when input to call is missing/null

### Dependency updates

#### dxCommon 0.11.1

* Fix `SysUtils.runCommand` forwarding of stderr

#### wdlTools 0.17.7

* Correctly attaches to docker stdout/stderr

## 2.8.2 2022-01-05

* Fixes issue where task without `runtime` section succeeds even when command block results in a failure code
* Forwards command output to the job log rather than buffering it until after command completion
* Updates code to compile with JDK11
* Updates build environment to JDK11, Scala 2.13.7, and SBT 1.5.7

### Dependency updates

#### dxCommon 0.11.0

* Adds `SysUtils.runCommand`, which exposes options for how to handle stdin/stdout/stderr.
* Adds `Paths.BaseEvalPaths.isLocal` attribute to differentiate local from remote paths.
* **Breaking** removes `SysUtils.execScript`. Use `runCommand` with the script path as the argument instead.
* Adds validation of path characters to `FileUtils.getUriScheme`

#### dxFileAccessProtocols 0.5.3

* Handles `ResourceNotFoundException` in `DxFileSource.exists`

#### wdlTools 0.17.6

* Fixes `stderr()` function - previously it was returning the file for stdout

## 2.8.1 2021-12-13

* Excludes apps from `bundledDepends`
* Localizes files declared in WDL task private variables
* Respects runtime definition in native task stub
* Fixes archiving of executables - tags them as "dxCompilerArchived" rather than renaming them
* Fixes error when parsing a field name with multiple `stage-*` prefixes (specifically with stage number >= 10)
* Logs full output of command execution 

### Dependency updates

#### dxCommon 0.10.1

* Adds `PosixPath` class for working with POSIX-style paths
* Changes Paths to use `PosixPath` rather than `java.nio.Path`
* Prettifies truncated log messages

#### dxApi 0.13.0

* Adds `DxApi.addTags` method
* Fixes `DxFindDataObjects` when used with `tags` constraint
* Handles record results in `DxFindDataObjects`
* Adds `systemRequirements` to `DxWorkflowStageDesc`

#### dxFileAccessProtocols 0.5.2

* Uses `PosixPath` rather than `java.nio.Path` for manipulating remote paths

## 2.8.0 2021-11-29

* Indicates whether static instance type selection was used in workflow description annotations and metadata
* Supports cloning workflows between projects, a prerequisite for publishing global workflows
* Fixes dxda manifest downloads for tasks
* Affected by a bug for workflows that include a native platform app via `dxni`. Bug fixed in v2.8.1.

## 2.7.2 2021-11-20

* Uses manifest files for large subjob inputs
* Uses dxda to bulk-download manifest files
* Increases number of retries when downloading single manifest files
* Fixes error when parsing a field name with multiple `stage-*` prefixes
* Allows file-to-string coercion for WDL inputs
* Affected by a bug for workflows that include a native platform app via `dxni`. Bug fixed in v2.8.1.

### Dependency updates

#### dxApi 0.12.0

* Enables `retryLimit` to be set for `DxApi.uploadFile` and `DxApi.downloadFile`

## 2.7.1 2021-11-18

* Fixes issue where jobs fail due to out-of-disk error due to excessive logging
* Adds option to specify native app information in `runtime` section (or `hints` for WDL 2.0)
* Fixes regression where default instance type was overridden when calling a native app
* Affected by a bug for workflows that include a native platform app via `dxni`. Bug fixed in v2.8.1.

### Dependency updates

#### dxCommon 0.9.0

* Adds option to `Logger.trace*` to show beginning and/or end of log when limiting trace length

#### dxApi 0.11.0

* Fixes `DxApi.resolveApp` to handle app name with with version (e.g. `bwa_mem/1.0.0`)
* Adds `version` field to `DxAppDescribe`

#### wdlTools 0.17.4

* Fixes `eval.Meta.get` to respect override values

## 2.7.0 2021-11-10

* Handles empty scatters in WDL workflows
* Reserved parameters are now placed in the "Reserved for dxCompiler" parameter group (only affects the display of the app/workflow in the UI)
* Enables other metadata (title, description, version, etc.) to be set via extras.json
* When using manifests, passes any expression values from the helper applet to the called applet workflow so they are added to the output manifest
* When an applet calls executables, adds executables to `bundledDepends` to support cloning of workflows
* Executor creates hard- rather than soft-links in the input directory, so that linked files are accessible from within containers
* Fixes bug where default input values were not overridden for task inside subworkflow
* Adds support for specifying native app(let) in `runtime` section
* Fixes some type conversion bugs related to CWL `Any` type
* Affected by a bug for workflows that include a native platform app via `dxni`. Bug fixed in v2.8.1.
* Logs entire contents of WDL command at runtime

*Warning*: we discovered a regression in this release that may cause tasks to fail with out-of-disk errors due to excessive logging. Please update to 2.7.1 or later.

### Dependency updates

#### dxApi 0.10.1

* Fixes `resolveProject` to handle `container-` objects
* Improves error message when API call fails due to connection error

#### cwlScala 0.7.1

* Handles error when listing folder during path value finalization

#### wdlTools 0.17.2

* Fixes infinite loop when calling `wdlTools.eval.Runtime.contains` with "docker" or "container"

## 2.6.0 2021-10-11

* Implements `Directory` support for CWL and for WDL development/2.0
* Implements CWL `secondaryFiles` support
* Implements CWL workflow support
* **Breaking Change**: the inputs folder is now modified to be read-only for non-streaming files (this has always been the case for streaming files). This means that tasks that create files in the inputs folder will no longer work. For example, a task that creates an index file in place for an input BAM file should be changed from:
    ```wdl
    command <<<
    samtools index ~{mybam}
    >>>
    ```
  to
    ```wdl
    command <<<
    mkdir bams
    ln -s ~{mybam} bams/~{basename(mybam)}
    samtools index bams/~{basename(mybam)}
    >>>
    ```

### Dependency updates

#### wdlTools 0.17.1
* Fixes parsing of placeholder options in draft-2 and 1.0 such that `default` and `sep` are no longer treated as reserved words

#### cwlScala 0.7.0
* **Breaking Change**: `Sink.linkMerge` is now `Option`al
* Introduces `ParserResult` class, which is returned from all `Parser.parse*` methods
* For packed workflows, parses out `$schemas` and `$namespaces`
* Updates to latest cwljava, which fixes several parsing errors
* Fixes `CwlType.flatten` to correctly handle duplicate types
* Treats scatter sources as identifiers
* Automatically renames the `main` process if its name collides with another process
* Fixes evalution of compound parameter references
* Set `CommandLineTool.successCodes` to `Set(0)` if not specified
* Fixes deserialization of optional fields
* Uses the source file name as the process name when processing a `$graph` where the top-level element ID is 'main'
* Fixes evaluation for Directory-type values with listings
* Fixes parsing of LoadListingEnum values
* Adds option to `Parser.parseFile` and `Parser.parseString` to specify that the CWL file is in "packed" form
* Updates to latest cwljava, which fixes parsing of anonymous schemas in packed documents
* Correctly handles identifiers with namespaces from imported documents
* Fixes error when trying to finalize a File value without location or path
* Updates dxCommon to 0.2.15-SNAPSHOT
* Uses `FileSource.listing` to determine directory listing during finalization
* Updates to dxCommon 0.7.0
* *Breaking change*: schema types now have `id: Option[Identifier]` rather than `name: Option[String]`
* Parser can now handle `$graph` style CWL documents
* Adds dependency on `dxCommon` library  
* Improves finalization of file values
* Fixes coercion of StringValue to CwlEnum
* other bugfixes
* Adds `EvaluatorContext.createInputs` to create an `EvaluatorContext` from input values
* Performs "finalization" of input values (setting of missing attributes on File and Directory values) when using `EvaluatorContext.createInputs` or `EvaluatorContext.createStaticInputs`
* Parser bugfixes
* Incorporate `cwljava/39`, which fixes workflow parsing issues
* Allow duplicate Requirements/Hints and specify priority rules
* *Breaking change*: added new `CwlMulti` type and removed all uses of `Vector[CwlType]`

## 2.5.0 2021-09-14

* Docker image dependencies that are DNAnexus platform files are included in applet's bundledDepends
* Adds `-instanceTypeSelection` compiler option to allow disabling compile-type instance type selection
* Adds `-defaultInstanceType` option
* Adds support for new London region, `aws:eu-west-2-g`
* Fixes `-projectWideReuse`
* Fixes evaluation of `outputs` when one declaration depends on another

### Dependency updates

dxCommon 0.8.0
* Adds `getTargetDir` methods to `LocalizationDisambiguator`
* Fixes use of `localizationDir` together with `force` in `SafeLocalizationDisambiguator`
* Adds `FileSource.resolveDirectory` as a separate method from `resolve`

dxApi 0.10.0
* Removes price-based selection of instance types in favor of rank-based selection
* Fixes parsing of non-file-type default values that are reference-type links
* Fixes parsing of parameter defaults/suggestions/choices that are of type `Hash`

dxFileAccessProtocols 0.5.0
* Implements `resolveDirectory` method

wdlTools 0.17.0
* **Breaking Change** `Eval.applyMap` is changed to `Eval.applyAll` and takes a `Vector` rather than `Map` argument. This is done to ensure the expressions are evaluated in order in case there are dependencies between them.
* Fixes parsing of `runtime.returnCodes`

## 2.4.10 2021-08-16

* Fixes issue with using `File` declarations in scatter/conditional blocks
* Updates dxda to 0.5.7
* Handles empty scatters

## 2.4.9 2021-08-09

* Files that are generated by calling functions in worklfow expressions are now uploaded to the platform
* `dxni` now makes optional any input parameter for which the native app(let) has a default value 
* Jobs now fail on out-of-disk errors
* Updated dxda and dxfuse to latest versions
* Updated dxCommon and dxApi dependencies

## 2.4.8 2021-07-13

* Fixes issue where an optional variable inside a conditional could have an inferred type of `T??`, which is illegal and results in a runtime error
* Specifies operating system when selecting optimal instance type
* Fixes issue with references between output variables
* Uses an output stage if there is an output parameter with a literal value (DNAnexus output parameters do not support default values)
* Fixes issue where compiling with `-execTree [pretty|json]` did not print the workflow tree
* Adds support for specifying app metadata in the hints section in WDL development version
* All compile-time calls to `findDataObjects` now search the context project for any file with no project specified
* All runtime calls to `findDataObjects` now search the job/analysis workspace first before searching the source project(s)
* Better handles insufficient permissions when requesting instance type price list

## 2.4.7 2021-06-09

* Fixes issue with using struct types in workflow outputs
* Fixes issue with array with optional item type

## 2.4.6 2021-05-27

* Fixes regression in WDL code generator where long expressions within placeholders are line-wrapped incorrectly

## 2.4.5 2021-05-25

* An applet that contains multiple scatter or conditional blocks will now have a name that is the concatenation of all the block names 
* Fixes multiple issues with WDL code generator
* Fixes issue with referencing struct fields/call outputs in declarations within nested blocks

## 2.4.4 2021-05-10

* Escapes WDL strings in generated code
* Fixes issues with using expressions in placeholder option values
* Fixes error when evaluating array element access for an optional value
* Fixes localization of files in identically named folders in different projects
* Fixes localization of files with the same name in the same folder
* Encodes/decodes `dx://` URIs to handle project/file names with spaces

## 2.4.3 2021-04-23

* Fixes an issue where a file input from an different project than where the workflow is compiled is localized to an invalid path
* File downloads (including Docker images) no longer fail when retried after a previous failure
* Adds the `-waitOnUpload` compiler option, which causes all file uploads to block until they complete
* Fixes an issue where tasks with outputs that are collections of files (e.g. `Array[File]`) are compiled with an incorrect default input value
* Fixes an issue where using a field of a struct as a call input causes a runtime error, e.g.
    ```wdl
    struct MyStruct {
      String s
    }
    workflow wf {
      input {
        MyStruct my
      }
      call mytask { input: s = my.s }
    }
    ```

## 2.4.2 2021-04-20

* `-imports` now works correctly - `import` statements can reference files that are relative to an import directory rather than the main document
* Coercion from `Object` to `Map` is now allowed - this enables the result of `read_json` to be assigned to a variable of type `Map`
* Strings with escape sequences are now processed correctly - to preserve escape sequences in a string, they need to be "double-escaped"
  - For example, to pass a regular expression containing a tab character to the second argument of the `sub` function:
      ```wdl
      String s1 = "hello\tBob"
      String s2 = sub(s1, "\\t", " ")
      ```
  - Another common example is passing a read group to `bwa mem`. Whether the string is defined in WDL, in a JSON input file, or on the command line, it needs to be "double-escaped":
      ```wdl
      String rg = "@RG\\tID:${sample_name}\\tSM:${sample_name}\\tLB:${sample_name}\\tPL:ILLUMINA"
      
      command <<<
      bwa -R "~{rg}" ...
      >>>
      ```
* Fixes an issue where indentation is stripped out of some commands
* The default reorg applet now polls the analysis until it is fully updated before proceeding. For custom reorg applets, see the updated code in the [example](doc/CustomReorgAppletExample.md).
* Fixes an issue with nested scatters that reference private variables from outer scopes, e.g.
    ```wdl
    workflow wf {
      input {
        Array[String] samples
        Array[File] files
      } 
      scatter (i in range(length(samples))) {
        scatter (j in range(length(files))) {
          call mytask { 
            input: sample = samples[i], file = files[j]
          }
        }  
      }
    }  
    ```

## 2.4.1 2021-03-25

* Fixes AWS ECR issues: bundles AWS CLI with executor rather than installing at runtime

## 2.4.0 2021-03-18

* Adds `-useManifests` option to generate applets and workflows whose inputs and outputs are manifest files
* Fixes issue with using both streaming and non-streaming file inputs in the same task
* Fixes issue with scatter as the first element of a workflow
* Updates to wdlTools 0.12.7, which provides compatibility for some non-complaint syntax allowed by Cromwell
* Fixes `-separateOutputs` for scatter jobs

## 2.3.1 2021-03-03

* Fixes issue with call arguments that access fields of private declarations
* Fixes issue with passing null to optional call parameters
* Fixes common applet naming issue with complex nested workflows
* **Experimental**: * adds `-useManifests` option to generate applets and workflows whose inputs and outputs are manifest files

## 2.3.0 2021-02-23

* Adds `-separateOutputs` option to store output from each call in a separate folder
* Fixes issue with referencing optional variables in the command block
* Ignores default values from native app stubs that can cause errors during compilation

## 2.2.1 2021-02-17

* Fix: native tasks now use instance type from native app/let, not wrapper task

## 2.2.0 2021-02-12

* DxNI handles native app(let)s with optional non-file object inputs
* Sevaral additions/changes to extras.json:  
  * Adds support for Amazon ECR repositories
  * Adds support for configuring the chunk size for scatters (how many scatter jobs run concurrently)
  * All top-level keys are now camel-case (old-style names are still recognized)

## 2.1.1 2021-02-09

* Adds support for WDL v1.1
* Fixes errors due to expression evaluator not handling values wrapped in V\_Optional
* Fixes errors related to compound references
* Updated wdlTools 0.12.3. This update enforces uniqueness of variable names within the same scope
* Avoids unnecessarily generating sub-workflow output applets
* Fixes issue with task command blocks that begin with a placeholder
* Upgraded dxfuse to 0.24.0

## 2.1.0 2021-02-04

* Update CWL parser to fix compilation of WDL tools with imports
* Add CWL tool compilance tests to integration test suite
* Fixes a bug where structs were out of order in generated code. This bug was due to an unnecessary conversion of a Vector to Map in CodeGenerator, which disordered the items.
* Fixes an issue with resolving nested field references. There were two issues here: i. Unnecessarily including outputs that are direct pass-throughs of inputs in the closure when determining the inputs to an Output stage. ii. A bug in the resolution of deeply nested field references in wdlTools.eval.Eval that is fixed in 0.11.18.
* Added an implementation of the manifest format for WDL.
* Update wdlTools to 0.12.1, dxCommon to 0.2.5, dxApi to 0.1.8, cwlScala to 0.3.4

## 2.0.1 2021-01-22

* Implement translator and executor for CWL (tools only)
* Fix map keys and values being out of order
* Fix to EvalException: identifier not found
* Fix to passing non-optional empty arrays
* Update and fix documentation and WDL examples
* Upgrade [dxfuse](https://github.com/dnanexus/dxfuse/releases) to 0.23.3, which now mounts in a read-only mode by default

## 2.0.0 Release Notes Summary

A summary of changes in the 2.0.0 version of dxCompiler comparing to the dxWDL version 1.47.2 (after which the first 2.0.0-rc version was introduced):

User-facing changes:
* Changed the name and all references from dxWDL to dxCompiler, dxCompiler-\*.jar is now used to compile an application or a workflow
* Replaced Cromwell WOM (parser, type checker and evaluator) with [wdlTools](https://github.com/dnanexus/wdlTools), a library maintained by DNAnexus
* Added support for per-workflow and per-scatter chunk size settings to extras.json
* Added `streamFiles` compile option
* Updated the mechanism of comparing instance types to select the cheapest one for execution
* Improved file resolving and caching
* Optimized bulk description of files by replacing `system/describeDataObjects` with `system/findDataObjects` API call and scoping file search to projects
* Increased file name disambiguation directory size limit to 5000
* Increased number of retries for the DNAnexus API requests to 10

Development and codebase changes:
* Reorganized dxCompiler code into subprojects
  * core: shared code between front-end and back-end
  * compiler: the front-end
  * executorCommon: shared code between executors
  * executorWdl: the WDL executor
  * executorCwl: the CWL executor
* Separated the compiler from executor packages
* Moved API code to a separate dxApi library
* Moved DxFileAccessProtocol to a separate protocols library
* Moved parts of the code to a separate dxCommon library
* Moved WDL type serialization code to wdlTools
* Added archive format and implemented UDFs (user-defined functions) for archiving and unarchiving inputs
* Changed the way the applet\_resources folder is used: common binaries are stored in sub-folders by version, each executor is built in its own sub-folder
* Replaced Travis with Github Actions for unit and integration testing

## 2.0.0 2020-12-17

* Reorganizes dxCompiler code into subprojects, splits codebase into 5 subprojects:
  * core: shared code between front-end and back-end
  * compiler: the front-end
  * executorCommon: shared code between executors
  * executorWdl: the WDL executor
  * executorCwl: the CWL executor
* A few classes were moved into different packages to clear up invalid dependencies (e.g. code in core depending on a class in compiler)
* Changes (almost) all references from dxWDL to dxCompiler
* Updates build and test scripts to handle the new layout
* Changes the way the applet\_resources folder is used: common binaries are stored in sub-folders by version, each executor is built in its own sub-folder
* Updates to latest wdlTools (0.11.8)
* Adds archive format
* Implements udfs for archive and unarchive
* Updates to dxApi 0.1.6 - fixes parsing of DxFindDataObjects workflow results
* Fixes errors encountered for repeated compilation
* Skips epilog if there are no applet outputs
* Fixes conversion of Map schema to WDL Map type - unwrap key and value array types
* Fixes comment parsing bug in WDL v2
 
## 2.0.0-rc6 2020-11-20

- Upgrades wdlTools to 0.11.0
- Fixes the issue with type-checking struct-typed objects
- Adds hooks for user-defined functions, which is needed for the new archive/unarchive operations that will be added
- Uses file name when creating names for scatter jobs
- Uses dnanexus-executable.json to get type information about applet input/output parameters, and uses it to type-check the actual inputs/outputs. Ignores hash types, which might be JSON objects or schemas
- Adds `streamFiles` compile option
- Moves API code to dxApi library
- Moves DxFileAccessProtocol to separate protocols library
- Moves WDL type serialization code to wdlTools
- Makes array type-checking less strict (to coerce between empty and non-empty array types)

## 2.0.0-rc5 2020-11-13

- Upgrades wdlTools to 0.10.5
- Adds dxCommon dependency
- Sets either a default or null value for missing optional block inputs, and throws an exception if there are any missing required block inputs
- Addresses the situation where a call input references a field of the scatter variable
- Updates the mechanism of comparing instance types to select the cheapest one for execution
- Fixes to the "x appears with two different callable definitions" compilation error
- Increases disambiguation dir limit to 5000
- Simplifies job names

## 2.0.0-rc4 2020-10-15

- Upgrade wdlTools to 0.6.1
- Upgrade dxda to 0.5.4
- Increase number of API retries to 10
- Fix to the "x appears with two different callable definitions" compilation error
- Add missing required fields to findXXX/describe
- Fix name regexp in DxFindDataObjects
- Additional fixes and improvements

## 2.0.0-rc3 2020-09-16

- Major code reorganization to separate the compiler from executor
- Upgrade of dxda to v0.5.4 and dxfuse - to v0.22.4

## 2.0.0-rc2 2020-07-30

- Mostly internal changes and code re-organization, in preparation for adding CWL support

## 2.0.0-rc 2020-06-25

- Replaced WOM with `wdlTools`
- TODO:
    - Publish wdlTools to MavenCentral and update `build.sbt`
    - Map `parameter_meta` output parameters, remove note in ExpertOptions
    - Update `Internals.md`
- Replaced Travis with Github Actions for unit testing
- Optimized bulk description of files by replacing `system/describeDataObjects` with `system/findDataObjects` API call and scoping file search to projects

## 1.47.2 2020-06-05
- Upgrade dx-download-agent (includes a fix to the early database close issue) 
- Fix to describing billTo of a project

## 1.47.1 2020-05-26
- Log dxda and dxfuse version in applet execution

## 1.47 2020-05-14
- Improvements to `exectree` option
- Upgrade dxfuse to v0.22.2
- Bug fix in dx-download-agent (https://github.com/dnanexus/dxda/issues/34)

## 1.46.4 2020-04-08
- Limit scatters to 500 elements. Running more than that risks causing platform problems.
- Uprade dxfuse to v0.22.1

## 1.46.3 2020-03-27
- fixed bug when describing a live (non-archived) hidden file.
- Uprade dxfuse to v0.21

## 1.46.2 2020-03-18
- Do not use any of the test instances, or any instance with less than 2 CPUs and 3GiB or RAM for auxiliarly WDL jobs.

## 1.46.1 2020-03-17
- Do not use AWS nano instances for auxiliarly WDL jobs. They are not strong enough for the task.

## 1.46 2020-03-12
- Recognize DNAnexus-specific keys in task and workflow metadata
- Recognize workflow parameter metadata
- Optionally load task and workflow descriptions from README files
- Updated dx-download-agent that reduces memory consumption. This is noticible on small instances with a limited amount of memory.

## 1.45 2020-03-03
- Upgrade packages to:
  - dxfuse v20
  - dx-download-agent with support for symbolic links
  - Cromwell v49
- Retry `docker login` if it fails
- Allow DxNI to work with an [app](https://github.com/dnanexus/dxWDL/issues/364)
- DNAx symbolic links can now be used as input files, the dx-download-agent is able to download them. You will need to specifically allow network access to applets that use symbolic links, otherwise they will won't be able to reach external URLs. For example, the `extras.json` file below sets the timeout policy to 8 hours and allows network access.

```
{
  "default_task_dx_attributes" : {
    "runSpec": {
      "timeoutPolicy": {
        "*": {
          "hours": 8
        }
      },
      "access" : {
        "network": [
          "*"
        ]
      }
    }
  }
}
```

## 1.44 2020-02-21
- Added support for additional parameter metadata:
  - group
  - label
  - choices
  - suggestions
  - dx_type
- Fixed bug in project-wide-reuse option.

## 1.43 2020-02-11
- Providing a tree structure representing a compiled workflow via `--execTree pretty`
- For the json structure use `--execTree json`
- Added support for the parameter_meta: patterns to take an object: [docs/ExpertOptions](doc/ExpertOptions.md#parameter_meta-section)
- Support the `ignoreReuse` and `delayWorkspaceDestruction` in the extras file. More details are in the [expert options](doc/ExpertOptions.md#job-reuse).


## 1.42 2020-01-23
- Providing a JSON structure representing a compiled workflow. This can be done with the command line flag `--execTree`. For example:

```
java -jar dxWDL-v1.42.jar compile CODE.wdl --project project-xxxx --execTree
```

- Bug fix for case where the number of executions is large and requires multiple queries.

## 1.41 2020-01-21
- Added support for `patterns` and `help` in the `parameter_meta` section of a WDL task. For more information, see [docs/ExpertOptions](doc/ExpertOptions.md#parameter_meta-section)
- Upgrade to Cromwell v48
- Upgrade to dxfuse v0.17
- Added support for a `path` command line argument to `dxni`.

```
java -jar dxWDL-v1.41.jar dxni --path /MY_APPLETS/assemble --project project-xxxx --language wdl_v1.0 --output headers.wdl
```

- Using `scalafmt` to normalize code indentation.
- Check if a file is archived prior to downloading or streaming it. Such a file cannot be read, and will cause a
"403 forbidden" http error code.


## 1.40 2019-12-19
- Replaced the dxjava package with scala code. The dnanexus calls now go through the low-level DXAPI java
module.


## 1.37.1 2019-12-18
- Bug fix for calling a task inside a scatter with an optional that is not provided.

## 1.37 2019-12-16

- Fix issue with invalid WOM when compiling workflows containing sub-workflow with expression in output block while using custom reorg applet.
- Warning message for custom reorg applet will only show when `--verbosity` is set.
- Minor changes.

## 1.36.1 2019-11-22

- Upgraded to dxfuse version [0.13](https://github.com/dnanexus/dxfuse/releases/tag/v0.13)
- Making dxfuse startup script more robust

## 1.36 2019-11-18
Added a mechanism for a custom reorganization applet, it can be used instead of the built in --reorg option.
You can use it to reorganize workflow file results after it completes.

Please refer to [docs/ExpertOptions.md](doc/ExpertOptions.md#adding-config-file-based-reorg-applet-at-compilation-time)

## 1.35.1
- Object form of streaming syntax. This allows several annotations for an input/output
parameter. In addition to the previously supported:
```
parameter_meta {
  foo: stream
}
```

You can also write:
```
parameter_meta {
  foo: {
    stream: true
  }
}
```
- New version of dxfuse (v0.12)
- The checksum of an applet/workflow does not include the dxWDL version. This means that upgrading to
a new dxWDL version does not require recompiling everything.

## 1.35 2019-10-24
- Support for GPU instances.

If you want an instance that has a GPU chipset, set the `gpu` attribute to true. For example:
```
runtime {
   memory: "4 GB"
   cpu : 4
   gpu : true
}
```


## 1.34 2019-10-17
- Bug fix for handling of structs when creating task headers

## 1.33 2019-10-15
- Upgrade to Cromwell 47
- Protect 300MiB of memory for dxfuse, if it is running. We don't want it killed by the OOM if the user
processes use too much memory. This works only when using docker images.
- Fixed bug with comparision of tasks.

## 1.32 2019-10-04
- Upgrade to Cromwell 46.1
- Retrying docker pull at runtime.
- Improved release script. Copies to geographically distributed regions with an app.
- Fixed bug [#313](https://github.com/dnanexus/dxWDL/issues/313).

## 1.31 2019-09-30

- Renaming dxfs2 to [dxfuse](https://github.com/dnanexus/dxfuse). This
  is the official name for the DNAx FUSE filesystem.
- [Prefer](https://github.com/dnanexus/dxWDL/issues/309) v2 instances over v1 instances.
- Improving marshalling of WDL values to JSON.
- Allow a WDL input that is a map where the key is a file.

## 1.30
- Using dxfs2 to stream files. This replaces `dx cat`, which was the previous solution.

## 1.22
- Upgrade to Cromwell version 46
- Removed a runtime assert that was too strict. It was checking that the type of a WDL value *V* had a static WDL type *T*. However, the real question was whether *V* could be casted type *T*.

## 1.21.1
- Writing out a better description when raising a runtime assertion because WOM types don't match.

## 1.21
- Documented syntax limitation for task/workflow [bracket placement](README.md#Strict-syntax).
- Upgraded to sbt 1.3.0
- Improvements to the download agent

## 1.20b
- The default timeout limit for tasks is 48 hours. It can be overriden by setting a different timeout in the [extras file](./doc/ExpertOptions.md#Setting-dnanexus-specific-attributes-for-tasks).
- Fixing a bug where the database is locked, in the [dx-download-agent](https://github.com/dnanexus/dxda/).

## 1.20a
- An experimental version of dx-download-agent
- Upgrade to Cromwell 45.1

## 1.20
- Experimental version of the download-agent. Trying to reduce download failures at the beginning of a job. For internal use only.

## 1.19
- Bug fix for DxNI error
- Limit the size of the name of jobs in a scatter
- Upgrade to Cromwell v45
- Nested scatters are supported

## 1.18
- Correctly identify WDL calls with no arguments
- Dealing with the case where a WDL file imports a file, that imports another file
- Making checksums deterministic, this ensures that a compilation process will not be repeated unnecessarily.
- Added the dxWDL version number to the properties.
- Optimized queries that if a workflow/applet has already been compiled. This is done by limiting
the possible names of the data object we are searching for. We add a regular expression to the
query, bounding the legal names.

## 1.17
**Fixed**
- Setting recurse to false, when searching for existing applets and
  workflows. Fix contributed by Jeff Tratner.
- An optional output file, that does not exist, is returned as `None`.
For example, examine task `foo`.

```wdl
version 1.0
task foo {
    command {}
    output {
        File? f = "A.txt"
        Array[File?] fa = ["X.txt", "Y.txt"]
    }
}
```

Running it will return:
```
{
    "fa" : [null, null]
}
```
Note that `f` is missing. When passing through the DNAx
system, it is removed becaues it is optional and null.


## 1.16
**Fixed**
- [Bug 284](https://github.com/dnanexus/dxWDL/issues/284), dropping a default when
calling a subworkflow.

## 1.15

Improved find-data-objects queries, reducing the time to check if an
applet (or workflow) already exists on the platform. This is used when
deciding if an applet should be built, rebuilt, or archived.

To speed the query so it works on large projects with thousands of
applets and workflows, we limited the search to data objects generated
by dxWDL. These have a `dxWDL_checksum` property. This runs the risk
of missing cases where an applet name is already in use by a regular
dnanexus applet/workflow. We assume this is an unusual case. To fix this,
the existing applet can be moved or renamed.

## 1.14

**Fixed**
- Binary and decimal units are respected when specifying memory. For example, GB is 10<sup>9</sup> bytes, and GiB is 2<sup>30</sup> bytes. This follows the [memory spec](https://github.com/openwdl/wdl/blob/master/versions/1.0/SPEC.md#memory).

**Added**
- Initial support for the development WDL version, 1.1 (or 2.0). This does not include the directory type.

## 1.13
**Fixed**
- [Bug 274](https://github.com/dnanexus/dxWDL/issues/274), losing pipe symbols ('|') at the beginning of a line.

**Changed**
- Upgrade to Cromwell 44, with support for JSON-like values in meta sections

**Added**
- Ability to put a list of upstream projects into the [extras file](./doc/ExpertOptions.md#Setting-dnanexus-specific-attributes-for-tasks).

## 1.12
**Fixed**
- Tolerate platform applets/workflows with input/output specs that use non WDL types. For example, an array of applets.
- Bug when accessing call results that were not executed. For example, in `path_not_taken` the `compare` call is not made. This, incorrectly, causes an exception to be raised while evaluating `equality`.
```
version 1.0

workflow path_not_taken {
    if (false) {
        call compare
    }
    output {
        Boolean? equality = compare.equality
    }
}

task compare {
    command {}
    output {
        Boolean equality = true
    }
}
```

**Changed**
- Removed warning for variables that cannot be set from the inputs file. These are messages like this:
```
Argument unify.contig_shards, is not treated as an input, it cannot be set
Argument etl.shards, is not treated as an input, it cannot be set
Argument seq.iter_compare, is not treated as an input, it cannot be set
```
Top level call argument can now be set.

## 1.11
**Fixed**
- Default values specified for top-level calls using a JSON file.
- [Bug 272](https://github.com/dnanexus/dxWDL/issues/272)
- Runtime error when using an array of WDL structs

**Changed**
- Upgrade to Cromwell v43
- Replaced internal implementation of finding source lines for calls, with Cromwell/WOM implementation.

## 1.10
**Fixed**
- Handling of pair type in a JSON input file
- Allow overriding default values in calls from the input file. For example, in a workflow like:

```wdl
version 1.0

workflow override {
    call etl { input: a = 3 }
    output {
        Int result = etl.result
    }
}

task etl {
    input {
        Int a
        Int b = 10
    }
    command {}
    output {
        Int result = a + b
    }
}
```

We can now set b to a value other than 10, with an input file like this:

```
{
  "override.etl.b" : 5
}
```

**New**
- Support for compressed docker images (gzip)

**Changed**
- Upgrade to Cromwell v42


## 1.09
**Fixed**
- The `-p` flag was not respected
- Environment not passed correctly during compilation.
- Sorting structs by dependencies

## 1.08
**Fixed**
- [bug 259](https://github.com/dnanexus/dxWDL/issues/259). Unified the code for resolving platform paths.
- Error when downloading a file that resides in a container, rather than a project.
- Imports specified from the command line

**Changed**
- Merged `DxPath` and `DxBulkResolve` modules.

## 1.06
- Upgrade to Cromwell v41
- Mark auxiliary workflows and applets as hidden. This is a step in the direction of supporting copying of a workflow from one project to another.
- Added unit tests for the `WomValueAnalysis` module, which checks if WOM expressions are constant.
- Reducing reliance on the dxjava library, calling the DXAPI directly.
- Merged fork of the dxjava library back into the dx-toolkit.
- Use the dx-download-agent (dxda) instead of `dx download` in tasks.
- Fix for bug (https://github.com/dnanexus/dxWDL/issues/254)
- Fix for bug occurring when a `struct` is imported twice

## 1.05
- Got DxNI to work for DNAnexus apps, not just applets.
- Added links to applets that are referenced inside WDL fragments. This should allow, at some point, copying workflows between projects.
- Moved applet meta-information into the `details` field. This makes dx:applets more readable.
- Wrote unit-tests for the `WdlVarLinks` module.
- Batching file-describe, and file-resolve calls.

## 1.04
- Precalculate instance types. There are tasks that calculate the instance type they need in the runtime section. If the task call is made from a workflow fragment, we can calculate the instance type then and there. This allows launching directly in the correct instance type, instead of launching an additional job.
- Fixed bug in expression evaluation at runtime (https://github.com/dnanexus/dxWDL/issues/240)
- Improved unit-test coverage

## 1.03
- Bug fixes related to optional arguments (https://github.com/dnanexus/dxWDL/issues/235).

## 1.02
- Removed the instance-type database, and wom source code from the inputs of applets.
- Added the WDL source code to workflow and applet objects on the platform. It is stored in the details field, and
can be easily [retrieved](./doc/ExpertOptions.md#Getting-WDL-sources). It has been removed from the generated applet bash script.
- Initial support for the `struct` type
- Check that the reserved substring '___' is not used in the source WDL code. This sequence is used
  to translate dots ('.') into DNAx inputs and outputs. Dots are invalid symbols there.
- Bug fixes: https://github.com/dnanexus/dxWDL/issues/224, https://github.com/dnanexus/dxWDL/issues/227, https://github.com/dnanexus/dxWDL/issues/228

## 1.01
- Ensure that native docker uses the machine's hostname (i.e., the job ID) as
  the hostname, matching the previous behavior of dx-docker. This allows
  setting the job ID in error messages, helping debugging. Contributed by Jeff Tratner.

## 1.00
- Support for WDL version 1.0, as well as draft-2. There are two features
that are not yet supported: `struct`, and nested scatters. Work is ongoing
to address these omissions.

## 0.81.5
- Adding debug information to conversions from JSON to WDL variables. This helps
track down runtime problems with missing variables that a task is expecting. Previously,
we didn't know which variable was having a problem.

## 0.81.4
- Bug fix for complex cases where WDL files import each other.

## 0.81.3
- Bug fix for native docker. There was a problem when a docker image was using an internally defined
user; it didn't have the necessary permissions to create output files on the worker.

## 0.81.2
- Support NTLM proxies. If your organization is configured with an NTLM proxy,
you can use it like this:
```
$ export HTTP_PROXY_METHOD=ntlm
$ export HTTP_PROXY_DOMAIN = acme.com
$ export HTTP_PROXY = https://john_smith:welcome1@proxy.acme.com:8080
$ java -jar dxWDL.jar ...
```


## 0.81.1
- Supporting proxy configuration with user and password. For example:
```
$ export HTTPS_PROXY = https://john_smith:welcome1@proxy.acme.com:8080
```

## 0.81

- [Proxy configuration](./doc/ExpertOptions.md#Proxy-configurations). If your organization interposes a proxy between the internal machines and external hosts, you can set the environment variable `HTTP_PROXY` (or `HTTPS_PROXY`) to point to the proxy. The compiler will pass all of its dnanexus API calls through that proxy. For example, if you perform the following on the command line shell:

```bash
$ export HTTP_PROXY = proxy.acme.com:8080
$ java -jar dxWDL.jar ...
```

the compiler will route all requests through the machine `proxy.acme.com` on port `8080`.

## 0.80

- Native docker is now the default. If you still want to use [dx-docker](https://wiki.dnanexus.com/Developer-Tutorials/Using-Docker-Images), the `-useDxDocker` flag is available. In order to store a docker image on the platform, you can do `docker save`, and upload the tarball to a file. More details are provided in the [Expert options](./doc/ExpertOptions.md#Docker).

- The compiler emits a warning for partialy defined workflow outputs. For example, in workflow `foo`, the output `add.result` is partial, because it is not assigned to a variable. Partial definitions are discarded during compilation, hence the warning.

```wdl
workflow foo {
  call add { ... }
  output {
     add.result
  }
}
```

To avoid this problem, rewrite like this:

```wdl
workflow foo {
  call add { ... }
  output {
     Int r = add.result
  }
}
```

- Update test scripts for python3

## 0.79.1

- Version [docker-based runner script](https://github.com/dnanexus/dxWDL/tree/master/scripts/compiler_image/run-dxwdl-docker)
- Do not call sudo in runner script, in case system is set up not to require
  sudo to run Docker.
- Rename run script to `run-dxwdl-docker`

```
$ export DXWDL_VERSION=0.79.1
$ sudo run-dxwdl-docker compile /path/to/foo.wdl -project project-xxx
```

## 0.79
- Support [per task dx-attributes](./doc/ExpertOptions.md#Setting-dnanexus-specific-attributes-for-tasks).
- Report a warning for a non-empty runtime section in a native applet, instead of throwing an error. Note
that the WDL runtime section will be ignored, the native definitions will be used instead.
- Fix bug when using [spaces in output files](https://github.com/dnanexus/dxWDL/issues/181)
- Eliminate a job-describe API call from all tasks. This reduces overall platform load,
which is important in volume workflows.
- Support for [private docker registries](./doc/ExperOptions.md#Native-docker-and-private-registries)
- A [docker image](https://hub.docker.com/r/dnanexus/dxwdl) for
running the compiler without needing to install dependencies. You can
use the
[dxwdl](https://github.com/dnanexus/dxWDL/tree/master/scripts/compiler_image/dxwdl)
script to compile file `foo.wdl` like this:

```bash
$ runc.sh compile /path/to/foo.wdl -project project-xxxx
```

- Instructions for how to replace the built in
  [reorganize workflow outputs](./doc/ExpertOptions.md#Use-your-own-applet) applet,
  with your [own](./doc/ExpertOptions.md#Handling-intermediate-workflow-outputs).


## 0.78.1
- Support the `restartableEntryPoints` applet option in the `extras` file.

## 0.78
- Clone the dxWDL runtime asset to local project, to allow sub-jobs access to it.

## 0.77
- Improve user message when pretty printing an erroneous WDL file.
- New command line flag `--leaveWorkflowsOpen`, that leaves the toplevel workflow
open. This option is intended for power users, it allows modifying the workflow
after the compiler is done.
- Figure out the smallest instance from the *current* price list,
avoid the use of a hardcoded instance type. On the Azure cloud, an
applet failed because it tried using the hardcoded `mem1_ssd1_x4`
instance, which does not exist there (only on AWS).

## 0.76
- Handle using an asset that lives in another project by creating a local
record for it.

## 0.75
- Upgrade to Ubuntu 16.04
- Preparatory work for supporting WOM as a compilation intermediate representation.

## 0.74.1
- Removed inlining of tasks code into auxiliary applets. This was causing
a workflow to change when a task was modified, violating separate compilation,
and not allowing executable cloning to work.

## 0.74
- Improving test and release scripts.
- Adding printout for the dxWDL version to running applets and workflows
- Check and throw an exception if an asset is not in the current project. It
needs to be cloned.
- Supporting Amsterdam (azure:westeurope) and Berlin (aws:eu-central-1) regions.
- Fixed error in collecting results from an optional workflow branch.

## 0.72
- Put the project-wide reuse of applets under a special flag `projectWideReuse`.
- Improved the queries to find dx:executables on the target path.
- Improvements to the algorithm for splitting a WDL code block into parts.

## 0.71
- In an unlocked workflow, compile toplevel calls with no
subexpressions to dx stages. The
[expert options](./doc/ExpertOptions.md#toplevel-calls-compiled-as-stages)
page has a full description of the feature.
- Allow the compiler to reuse applets that have been archived. Such
applets are moved to a `.Archive` directory, and the creation date is
appended to the applet name, thereby modifying the applet name. The
name changes causes the search to fail. This was fixed by loosening the
search criterion.

## 0.70
- Upgrade to Cromwell 33.1
- Reuse applets and workflows inside a rpoject. The compiler now looks
for an applet/workflow with the correct name and checksum anywhere in
the project, not just in the target directory. This resolved
issue (https://github.com/dnanexus/dxWDL/issues/154).

## 0.69
- Support importing http URLs
- Simplified handling of imports and workflow decomposition
- Fixed issue (https://github.com/dnanexus/dxWDL/issues/148). This was a bug
occuring when three or more files with the same name were downloaded to
a task.
- Fixed issue (https://github.com/dnanexus/dxWDL/issues/146). This
occurred when (1) a workflow called a task, and (2) the task and the workflow had
an input with the same name but different types. For example, workflow
`w` calls task `PTAsays`, both use input `fruit`, but it has types
`Array[String]` and `String`.

```wdl
workflow w {
    Array[String] fruit = ["Banana", "Apple"]
    scatter (index in indices) {
        call PTAsays {
            input: fruit = fruit[index], y = " is good to eat"
        }
        call Add { input:  a = 2, b = 4 }
    }
}

task PTAsays {
    String fruit
    String y
     ...
}
```

## 0.68.1
- Fixing build and release scripts.
- Allowing non-priviliged users to find the dxWDL runtime asset in
the public repository.

## 0.68
- Throw an exception if a wrapper for a native platform call has
a non-empty runtime section.
- Use an SSD instance for the collect sub-jobs.
- Remove the runtime check for calling a task with missing values,
fix issue (https://github.com/dnanexus/dxWDL/issues/112). The check
is overly restrictive. The task could have a default, or, be able to
tolerate the missing argument.

## 0.67
- Color coding outputs, yellow for warnings, red for errors.
- Indenting information output in verbose mode
- Removing the use of `dx pwd`. The user needs to specify the
destination path on the command line. A way to avoid this, is to compile
from the dx-toolkit, with the upcoming `dx compile` command.


## 0.66.2
- Allow variable and task names to include the sub-string "last"
- Workflow fragment applets inherit access properties from the extras
file.

## 0.66.1
- Ignoring unknown runtime attributes in the extras file.

## 0.66
- Decomposing a workflow when there is a declaration after a call. For example,
workflow `foo` needs to be decomposed. The workflow fragment runner does not
handle dependencies, and cannot wait for the `add` call to complete.

```wdl
workflow foo {
    Array[Int] numbers

    scatter (i in numbers) {
        call add { input: a=i, b=1}
        Int m = add.result + 2
    }

    output {
        Array[Int] ms = m
    }
}
```

- Setting debug levels at runtime. The compiler flag `runtimeDebugLevel` can be set to 0, 1, or 2.
Level 2 is maximum verbosity, level 1 is the default, zero is minimal outputs.

- Upgrade to Cromwell version 32.

- Using headers to speed up the workflow decomposition step. The idea
is to represent a WDL file with header. When a file is imported, we
use the header, instead of pulling in the entire WDL code, including
its own imports.

- Support setting defaults in applets, not just workflows. This can be done with the `--defaults`
command line option, and a JSON file of WDL inputs.

## 0.65
- Optimization for the case of launching an instance where it is
calculated at runtime.

- Support dnanexus configuration options for tasks. Setting
the execution policy, timeout policies, and access
control can be achieved by specifying the default option in the
`default_taskdx_attributes` section of the `extras` file. For
example:

```json
{
  "default_task_dx_attributes" : {
    "runSpec": {
        "executionPolicy": {
          "restartOn": {
            "*": 3
          }
        },
        "timeoutPolicy": {
          "*": {
            "hours": 12
          }
        },
        "access" : {
          "project": "CONTRIBUTE",
          "allProjects": "VIEW",
          "network": [
            "*"
          ],
          "developer": true
        }
      }
  }
}
```

- Improved error message for namespace validation. Details are no longer hidden when
the `-quiet` flag is set.

- Reduced logging verbosity at runtime. Disabled printing of directory structure when running
tasks, as the directories could be very large.

- Added support for calling native DNAx apps. The command

```
java -jar dxWDL.jar dxni -apps -o my_apps.wdl
```

instructs the compiler to search for all the apps you can call, and create WDL
tasks for them.


## 0.64
- Support for setting defaults for all task runtime attributes has been added.
This is similar to the Cromwell style. The `extras` command line flag takes a JSON file
as an argument. For example, if `taskAttrs.json` is this file:
```json
{
    "default_runtime_attributes" : {
      "docker" : "quay.io/encode-dcc/atac-seq-pipeline:v1"
    }
}
```

Then adding it to the compilation command line will add the `atac-seq` docker image to all
tasks by default.
```
java -jar dxWDL-0.44.jar compile test/files.wdl -defaults test/files_input.json -extras taskAttrs.json
```

- Reduced the number of auxiliary jobs launched when a task specifies the instance type dynamically.
A task can do this is by specifiying runtime attributes with expressions.
- Added the value iterated on in scatters

## 0.63
- Upgrade to cromwell-31 WDL/WOM library
- Report multiple validation errors in one step; do not throw an exception for
the first one and stop.
- Reuse more of Cromwell's stdlib implementation
- Close generated dx workflows


## 0.62.2
- Bug fix for case where optional optional types were generated. For example, `Int??`.

## 0.62

- Nested scatters and if blocks
- Support for missing arguments has been removed, the compiler will generate
an error in such cases.


## 0.61.1

- When a WDL workflow has an empty outputs section, no outputs will be generated.

## 0.61

- Decomposing a large block into a sub-workflow, and a call. For
example, workflow `foobar` has a complex scatter block, one that has
more than one call. It is broken down into the top-level workflow
(`foobar`), and a subworkflow (`foobar_add`) that encapsulates the
inner block.

```
workflow foobar {
  Array[Int] ax

  scatter (x in ax) {
    Int y = x + 4
    call add { input: a=y, b=x }
    Int base = add.result
    call mul { input: a=base, n=x}
  }
  output {
    Array[Int] result = mul.result
  }
}

task add {
  Int a
  Int b
  command {}
  output {
    Int result = a + b
  }
}

task mul {
  Int a
  Int n
  command {}
  output {
    Int result = a ** b
  }
}
```

Two pieces are together equivalent to the original workflow.
```
workflow foobar {
  Array[Int] ax
  scatter (x in ax) {
    Int y = x + 4
    call foobar_add { x=x, y=y }
  }
  output {
    Array[Int] result = foobar_add.mul_result
  }
}

workflow foobar_add {
  Int x
  Int y

  call add { input: a=y, b=x }
  Int base = add.result
  call mul { input: a=base, n=x}

  output {
     Int add_result = add.result
     Int out_base = base
     Int mul_result = mul.result
   }
 }
```

- A current limitation is that subworkflows, created in this way, give errors
for missing variables.
- The allowed syntax for workflow outputs has been tightened. An output
declaration must have a type and and a value. For example, this is legal:
```
output {
   Int add_result = add.result
}
```

but this is not:
```
output {
   add.result
}
```

## 0.60.2
- Minor bug fixes

## 0.60.1
- Bug fix release

## 0.60
- Split README into introduction, and advanced options. This should, hopefully, make
the top level text easier for the beginner.
- A workflow can call another workflow (subworkflow). Currently,
  the UI support for this feature is undergoing improvements.
- The search path for import can be extended by using the `--imports` command line argument.
This is useful when the source WDL files are spread across several directories.

## 0.59
- Improved handling of pricing list
- Upgraded to the new wdl4s library, that now lives in the cromwell
  repository under cromwell-wdl. The cromwell version is 30.2.

## 0.58
- Adhering to WDL spec: a declaration set to a constant is
treated as an input. In the example, `contamination` is compiled to
a workflow input with a default of `0.75`.

```
workflow w {
  Float contamination = 0.75
}
```

- Improving naming of workflow stages, and how their appear in the UI.
- Fixed regression in compilation of stand-alone applets.
- Fixed bug when pretty-printing applets that use <<<,>>> instead of {,}

## 0.57
- Fixed bug in setting workflow defaults from JSON file
- Improved behavior of the `sub` and `size` stdlib functions
- Improved naming convention for scatter/if workflow stages.

## 0.56
- Access to arguments in calls inside scatters. This
feature was lost while supporting locked-down workflows.

```
task Add {
    Int a
    Int b
    command {}
    output {
        Int result = a + b
    }
}

workflow w {
    scatter (i in [1, 10, 100]) {
        call Add { input: a=i }
    }
}
```

For example, in workflow `w`, argument `b` is missing from the `Add`
call. It is now possible to set it it from the command line with `dx
run w -iscatter_1.Add_b=3`. With an inputs file, the syntax is:
`w.Add.b = 3`.

- Fixed bad interaction with the UI, where default values were omitted.

## 0.55
- Improved support for conditionals and optional values
- Automated tests for both locked and regular workflows
- Various minor bug fixes

## 0.54
- More accurate detection of the IO classes in dx:applets.
- Improved handling of WDL constants. For example, multi word
constants such as `["1", "2", "4"]`, and `4 + 11` are recognized as
such. When possible, they are evaluated at runtime.
- Revert default compilation to a regular workflow. It is possible to
compile to a locked-down workflow by specifying `-locked` on the
command line. To specify command workflow inputs from the command line
use:
```
dx run foo -i0.N=19
```


## 0.53
- Not closing dx:workflow objects, this is too restrictive.


## 0.52
- Uplift the code to use DNAnexus workflow inputs and outputs.
Running a workflow now has slighly easier command line syntax.
For example, if workflow `foo` takes an integer
argument `N`, then running it through the CLI is done like
this:

```
dx run foo -iN=19
```

- Revamp the conversions between dx:file and wdl:file. This allows
specifying dx files in defaults.
- Initial support for non-empty WDL array types, for example `Array[String]+`.
- Improved handling of optional values

- An experimental new syntax for specifying inputs where the workflow
is underspecified. WDL allows leaving required call inputs unassigned, and
specifying them from the input file. For example, workflow `math`
calls task `add`, but does not specify argument `b`. It can then
be specified from the input file as follows: `{ "math.add.b" : 3}`.

```
task add {
    Int a
    Int b
    output {
        Int result = a + b
    }
}

workflow math {
    call add { input: a = 3 }
    output {
       add.result
    }
}
```

The dx:workflow that is compiled from `math` can set this variable from
the command line as follows:
```
dx run math -iadd___b=5
```

This command line syntax may change in the future.

## 0.51
- Adding a `-quiet` flag to suppress warning and informational
  messages during compilation.
- Minor fixes

## 0.50
- Tasks that have an empty command section do not download files eagerly. For example,
if a task only looks at `size(file)`, it will not download the file at all.

```
task fileSize {
    File in_file

    command {}
    output {
        Float num_bytes = size(in_file)
    }
}
```

- Support docker images that reside on the platform.


## 0.49
- Removed limitation on maximal hourly price per instance. Some bioinformatics pipelines
regularly require heavy weight instances.
- Fixed several WDL typing issues
- Improving the internal representation of JSON objects given as input.

## 0.48
- Support string interpolation in workflow expressions
- Handle scatters where the called tasks return file arrays, and non-native
platform types. This is done by spawning a subjob to collect all the outputs
and bundle them.
- Azure us-west region is supported

## 0.47
- Support calling native DNAx applets from a WDL workflow. A helper utility
  is `dxni` (*Dx Native Interface*), it creates task wrappers for existing
  dx:applets.

## 0.46
- Allow applet/workflow inputs that are optional, and have a default.
- More friendly command line interface

## 0.45
- Default workflow inputs. The `--defaults` command line argument
embeds key-value pairs as workflow defaults. They can be overridden
at runtime if necessary.

## 0.44
- Use hashes instead of files for non-native dx types
- Do not use the help field in applet input/output arguments to carry
  WDL typing information.
- Fold small text files into the applet bash script. This speeds up the 'dx build'
  command, and avoids uploading them as separate platform files.
- Replace 'dx build' with direct API calls, additional compilation speedup.

## 0.43
- Speed up the creation of a dx:workflow. With one API call create
all the workflow stages, and add set the checksum property.
- Speeding up applet construction

## 0.42
- WDL objects: experimental
- Type coercion
- Faster compilation when applets already exist. Using bulk describe API, instead
  of looking up each applet separately.
- Adding checksum to dx:workflow objects, recompile only if it has not changed
- Specified behavior of input/output files in doc/Internals.md

## 0.41
- Minor fixes to streaming

## 0.40
- Upgrade to wdl4s version 0.15.
- Enable several compiler warnings, removing unused imports
- Bug fixes:
  * Wrong dx project name when using multiple shells, and
    different projects
  * Better handling of errors from background 'dx cat' processes.

## 0.39
- Streaming works with tasks that use docker

## 0.38
- Minor fixes, and better testing, for file streaming

## 0.37
- File download streaming

## 0.36
- Conditionals

## 0.35
- Support white space in destination argument
- Allow providing the dx instance type directly in the runtime attributes.

## 0.34
- Topological sorting of workflow. By default, check for circular
dependencies, and abort in case there are cycles. Optionally, sort the
calls to avoid forward references. This is useful for WDL scripts
that were not written by hand.
- Create an `output_section` applet for a compiled workflow. If
`--reorg` is specified on the command line, the applet also
reorganizes the output folder; it moves all intermediate results to
subfolder `intermediate`. Reorganization requires `CONTRIBUTE` level access,
which the user needs to have.
- Multi region support.

## 0.33
- Initial support for WDL pairs and maps
- Upgrade to wdl4s version 0.13
- Improve parsing for memory specifications
- Optionals can be passed as inputs and outputs from tasks.

## 0.32
- Support archive and force flags a la `dx build`. Applets and workflows
  are *not* deleted by default, the --force flag must be provided.
- If there are insufficient permissions to get the instance price list, we
  have a reasonable fallback option.
- Added namespace concept to intermediate representation.
- WDL pretty printer now retains output section.

## 0.31
- The compiler is packed into a single jar file
- Fixed glob bug

## 0.30
Bug fix release.

Corrected the checksum algorithm, to recurse through the directory
tree.

## 0.29
Improved support for scatters
  * Support an expression in a scatter collection.
  * Compile declarations before a scatter into the scatter
  applet. This optimization folds two applets into one.
  * Use wdl4s native name resolution to calculate scatter
  collection type.
  * Added documentation to doc/IR.md describing how scatters
  are compiled.

## 0.28
- Support for ragged file arrays
- Correctly handle an empty workflow output section
- Upgrade to wdl4s version 0.12
- Improvements to regression tests

## 0.27
- Support the import directive. This allows spreading definitions
  across multiple files.
- Using native wdl4s data structures, instead of pretty printing, for
  internal representation.

## 0.26
- Support passing unbound variables to calls inside scatters
- Implemented glob and size function for files
- Correctly handling empty arrays in task input/output
- Improved scatter linking. Got rid of runtime calls to get dx:applet descriptions.

## 0.25
- Allow a docker image to be specified as a parameter
- Use Travis containers for continuous integration
- Adding tests for instance type choice at runtime

## 0.24
- Support resource requirements (memory/disk) calculated from runtime variables.

## 0.23
- Rebuild an applet, only if the source code has changed. For example,
if an applet's WDL code changed, it will be rebuilt in the next compilation.

## 0.22
- Files are lazily downloaded in auxiliary applets, such as scatters. In
  tasks/applets, they are always downloaded.

## 0.21
- Adding linking information to applets that call other applets. This
ensures the correct applet-ids are invoked. No lookup by name
is performed at runtime.
- Minor bug fixes

## 0.20
- Separate compilation of workflows and tasks. A task is compiled to
single dx:applet, and a workflow is compiled to auxiliary applets and
a dx:workflow.
- WDL files containing only tasks, and no workflow, are supported
- Many improvements all around

## 0.13
- Upgrade to wdl4s v0.10
- Improving version number handling
- Minor improvements in debugging printout and error reporting

## 0.12
- The GATK pipeline compiles and runs (result not validated yet)
- Bug fixes:
  * Correct order of scatter output arrays
  * Improved handling of optionals

## 0.11
- Better compilation error messages
- Version checking
- Compiler verbose mode
- Renamed initial workflow stage to Common<|MERGE_RESOLUTION|>--- conflicted
+++ resolved
@@ -3,11 +3,8 @@
 ## in develop
 
 * WDL: Fix to native app(let)s instance override with system requirements (cpu/memory/disks) in case of the direct calls and executions within fragments. Only `-instanceTypeSelection static` (default) is supported. If compiled with `dynamic` - default instances will be used.
-<<<<<<< HEAD
 * CWL: Implement task/fragment applets and workflows reuse. Same as in WDL, the `DocContents` attribute, which is the part of source code that defines each executable, is now used for checksum calculation and comparison. However, since the CWL source code is packed as a nested JSON file (instead of standalone blocks in WDL), fragment applets and workflows will also include the code of all underlying processes in their `DocContents`, and they will not be reused if the wrapped applets/subworkflows have changed.
-=======
 * CWL: Fix evaluating scatter inputs during workflow execution. It would no longer raise an error if optional inputs of the underlying task are not declared at the scatter level.
->>>>>>> 85f7e700
 
 ## 2.10.1 2022-04-18
 
