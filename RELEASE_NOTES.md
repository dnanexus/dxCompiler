# Release Notes

## in develop

<<<<<<< HEAD
* Updates to wdlTools 0.12.8
=======
* Fixes issue with nested scatters that reference private variables from outer scopes
>>>>>>> 9f7cce9e

## 2.4.1 03-25-2021

* Fixes AWS ECR issues: bundles AWS CLI with executor rather than installing at runtime

## 2.4.0 03-18-2021

* Adds `-useManifests` option to generate applets and workflows whose inputs and outputs are manifest files
* Fixes issue with using both streaming and non-streaming file inputs in the same task
* Fixes issue with scatter as the first element of a workflow
* Updates to wdlTools 0.12.7, which provides compatibility for some non-complaint syntax allowed by Cromwell
* Fixes `-separateOutputs` for scatter jobs

## 2.3.1 03-03-2021

* Fixes issue with call arguments that access fields of private declarations
* Fixes issue with passing null to optional call parameters
* Fixes common applet naming issue with complex nested workflows

## 2.3.0 23-02-2021

* Adds `-separateOutputs` option to store output from each call in a separate folder
* Fixes issue with referencing optional variables in the command block
* Ignores default values from native app stubs that can cause errors during compilation

## 2.2.1 17-02-2021

* Fix: native tasks now use instance type from native app/let, not wrapper task

## 2.2.0 12-02-2021

* DxNI handles native app(let)s with optional non-file object inputs
* Sevaral additions/changes to extras.json:  
  * Adds support for Amazon ECR repositories
  * Adds support for configuring the chunk size for scatters (how many scatter jobs run concurrently)
  * All top-level keys are now camel-case (old-style names are still recognized)

## 2.1.1 09-02-2021

* Adds support for WDL v1.1
* Fixes errors due to expression evaluator not handling values wrapped in V\_Optional
* Fixes errors related to compound references
* Updated wdlTools 0.12.3. This update enforces uniqueness of variable names within the same scope
* Avoids unnecessarily generating sub-workflow output applets
* Fixes issue with task command blocks that begin with a placeholder
* Upgraded dxfuse to 0.24.0

## 2.1.0 04-02-2021

* Update CWL parser to fix compilation of WDL tools with imports
* Add CWL tool compilance tests to integration test suite
* Fixes a bug where structs were out of order in generated code. This bug was due to an unnecessary conversion of a Vector to Map in CodeGenerator, which disordered the items.
* Fixes an issue with resolving nested field references. There were two issues here: i. Unnecessarily including outputs that are direct pass-throughs of inputs in the closure when determining the inputs to an Output stage. ii. A bug in the resolution of deeply nested field references in wdlTools.eval.Eval that is fixed in 0.11.18.
* Added an implementation of the manifest format for WDL.
* Update wdlTools to 0.12.1, dxCommon to 0.2.5, dxApi to 0.1.8, cwlScala to 0.3.4

## 2.0.1 22-01-2021

* Implement translator and executor for CWL (tools only)
* Fix map keys and values being out of order
* Fix to EvalException: identifier not found
* Fix to passing non-optional empty arrays
* Update and fix documentation and WDL examples
* Upgrade [dxfuse](https://github.com/dnanexus/dxfuse/releases) to 0.23.3, which now mounts in a read-only mode by default

## 2.0.0 Release Notes Summary

A summary of changes in the 2.0.0 version of dxCompiler comparing to the dxWDL version 1.47.2 (after which the first 2.0.0-rc version was introduced):

User-facing changes:
* Changed the name and all references from dxWDL to dxCompiler, dxCompiler-\*.jar is now used to compile an application or a workflow
* Replaced Cromwell WOM (parser, type checker and evaluator) with [wdlTools](https://github.com/dnanexus-rnd/wdlTools), a library maintained by DNAnexus
* Added support for per-workflow and per-scatter chunk size settings to extras.json
* Added `streamFiles` compile option
* Updated the mechanism of comparing instance types to select the cheapest one for execution
* Improved file resolving and caching
* Optimized bulk description of files by replacing `system/describeDataObjects` with `system/findDataObjects` API call and scoping file search to projects
* Increased file name disambiguation directory size limit to 5000
* Increased number of retries for the DNAnexus API requests to 10

Development and codebase changes:
* Reorganized dxCompiler code into subprojects
  * core: shared code between front-end and back-end
  * compiler: the front-end
  * executorCommon: shared code between executors
  * executorWdl: the WDL executor
  * executorCwl: the CWL executor
* Separated the compiler from executor packages
* Moved API code to a separate dxApi library
* Moved DxFileAccessProtocol to a separate protocols library
* Moved parts of the code to a separate dxCommon library
* Moved WDL type serialization code to wdlTools
* Added archive format and implemented UDFs (user-defined functions) for archiving and unarchiving inputs
* Changed the way the applet\_resources folder is used: common binaries are stored in sub-folders by version, each executor is built in its own sub-folder
* Replaced Travis with Github Actions for unit and integration testing

## 2.0.0 17-12-2020

* Reorganizes dxCompiler code into subprojects, splits codebase into 5 subprojects:
  * core: shared code between front-end and back-end
  * compiler: the front-end
  * executorCommon: shared code between executors
  * executorWdl: the WDL executor
  * executorCwl: the CWL executor
* A few classes were moved into different packages to clear up invalid dependencies (e.g. code in core depending on a class in compiler)
* Changes (almost) all references from dxWDL to dxCompiler
* Updates build and test scripts to handle the new layout
* Changes the way the applet\_resources folder is used: common binaries are stored in sub-folders by version, each executor is built in its own sub-folder
* Updates to latest wdlTools (0.11.8)
* Adds archive format
* Implements udfs for archive and unarchive
* Updates to dxApi 0.1.6 - fixes parsing of DxFindDataObjects workflow results
* Fixes errors encountered for repeated compilation
* Skips epilog if there are no applet outputs
* Fixes conversion of Map schema to WDL Map type - unwrap key and value array types
* Fixes comment parsing bug in WDL v2
 
## 2.0.0-rc6 20-11-2020

- Upgrades wdlTools to 0.11.0
- Fixes the issue with type-checking struct-typed objects
- Adds hooks for user-defined functions, which is needed for the new archive/unarchive operations that will be added
- Uses file name when creating names for scatter jobs
- Uses dnanexus-executable.json to get type information about applet input/output parameters, and uses it to type-check the actual inputs/outputs. Ignores hash types, which might be JSON objects or schemas
- Adds `streamFiles` compile option
- Moves API code to dxApi library
- Moves DxFileAccessProtocol to separate protocols library
- Moves WDL type serialization code to wdlTools
- Makes array type-checking less strict (to coerce between empty and non-empty array types)

## 2.0.0-rc5 13-11-2020

- Upgrades wdlTools to 0.10.5
- Adds dxCommon dependency
- Sets either a default or null value for missing optional block inputs, and throws an exception if there are any missing required block inputs
- Addresses the situation where a call input references a field of the scatter variable
- Updates the mechanism of comparing instance types to select the cheapest one for execution
- Fixes to the "x appears with two different callable definitions" compilation error
- Increases disambiguation dir limit to 5000
- Simplifies job names

## 2.0.0-rc4 08-10-2020

- Upgrade wdlTools to 0.6.1
- Upgrade dxda to 0.5.4
- Increase number of API retries to 10
- Fix to the "x appears with two different callable definitions" compilation error
- Add missing required fields to findXXX/describe
- Fix name regexp in DxFindDataObjects
- Additional fixes and improvements

## 2.0.0-rc2 14-10-2020

- Major code reorganization to separate the compiler from executor
- Upgrade of dxda to v0.5.4 and dxfuse - to v0.22.4

## 2.0.0-rc2

- Mostly internal changes and code re-organization, in preparation for adding CWL support

## 2.0.0-rc 25-Jun-2020

- Replaced WOM with `wdlTools`
- TODO:
    - Publish wdlTools to MavenCentral and update `build.sbt`
    - Map `parameter_meta` output parameters, remove note in ExpertOptions
    - Update `Internals.md`
- Replaced Travis with Github Actions for unit testing
- Optimized bulk description of files by replacing `system/describeDataObjects` with `system/findDataObjects` API call and scoping file search to projects

## 1.47.2 05-Jun-2020
- Upgrade dx-download-agent (includes a fix to the early database close issue) 
- Fix to describing billTo of a project

## 1.47.1 26-May-2020
- Log dxda and dxfuse version in applet execution

## 1.47  14-May-2020
- Improvements to `exectree` option
- Upgrade dxfuse to v0.22.2
- Bug fix in dx-download-agent (https://github.com/dnanexus/dxda/issues/34)

## 1.46.4 8-Apr-2020
- Limit scatters to 500 elements. Running more than that risks causing platform problems.
- Uprade dxfuse to v0.22.1

## 1.46.3 27-Mar-2020
- fixed bug when describing a live (non-archived) hidden file.
- Uprade dxfuse to v0.21

## 1.46.2 18-Mar-2020
- Do not use any of the test instances, or any instance with less than 2 CPUs and 3GiB or RAM for auxiliarly WDL jobs.

## 1.46.1 17-Mar-2020
- Do not use AWS nano instances for auxiliarly WDL jobs. They are not strong enough for the task.

## 1.46 12-Mar-2020
- Recognize DNAnexus-specific keys in task and workflow metadata
- Recognize workflow parameter metadata
- Optionally load task and workflow descriptions from README files
- Updated dx-download-agent that reduces memory consumption. This is noticible on small instances with a limited amount of memory.

## 1.45 3-Mar-2020
- Upgrade packages to:
  - dxfuse v20
  - dx-download-agent with support for symbolic links
  - Cromwell v49
- Retry `docker login` if it fails
- Allow DxNI to work with an [app](https://github.com/dnanexus/dxWDL/issues/364)
- DNAx symbolic links can now be used as input files, the dx-download-agent is able to download them. You will need to specifically allow network access to applets that use symbolic links, otherwise they will won't be able to reach external URLs. For example, the `extras.json` file below sets the timeout policy to 8 hours and allows network access.

```
{
  "default_task_dx_attributes" : {
    "runSpec": {
      "timeoutPolicy": {
        "*": {
          "hours": 8
        }
      },
      "access" : {
        "network": [
          "*"
        ]
      }
    }
  }
}
```

## 1.44 21-Feb-2020
- Added support for additional parameter metadata:
  - group
  - label
  - choices
  - suggestions
  - dx_type
- Fixed bug in project-wide-reuse option.

## 1.43 11-Feb-2020
- Providing a tree structure representing a compiled workflow via `--execTree pretty`
- For the json structure use `--execTree json`
- Added support for the parameter_meta: patterns to take an object: [docs/ExpertOptions](doc/ExpertOptions.md#parameter_meta-section)
- Support the `ignoreReuse` and `delayWorkflowDestruction` in the extras file. More details are in the [expert options](https://github.com/dnanexus/dxWDL/blob/DEVEX-1499-support-job-reuse-flag/doc/ExpertOptions.md#job-reuse).


## 1.42 23-Jan-2020
- Providing a JSON structure representing a compiled workflow. This can be done with the command line flag `--execTree`. For example:

```
java -jar dxWDL-v1.42.jar compile CODE.wdl --project project-xxxx --execTree
```

- Bug fix for case where the number of executions is large and requires multiple queries.

## 1.41 21-Jan-2020
- Added support for `patterns` and `help` in the `parameter_meta` section of a WDL task. For more information, see [docs/ExpertOptions](doc/ExpertOptions.md#parameter_meta-section)
- Upgrade to Cromwell v48
- Upgrade to dxfuse v0.17
- Added support for a `path` command line argument to `dxni`.

```
java -jar dxWDL-v1.41.jar dxni --path /MY_APPLETS/assemble --project project-xxxx --language wdl_v1.0 --output headers.wdl
```

- Using `scalafmt` to normalize code indentation.
- Check if a file is archived prior to downloading or streaming it. Such a file cannot be read, and will cause a
"403 forbidden" http error code.


## 1.40  19-Dec-2019
- Replaced the dxjava package with scala code. The dnanexus calls now go through the low-level DXAPI java
module.


## 1.37.1 18-Dec-2019
- Bug fix for calling a task inside a scatter with an optional that is not provided.

## 1.37  16-Dec-2019

- Fix issue with invalid WOM when compiling workflows containing sub-workflow with expression in output block while using custom reorg applet.
- Warning message for custom reorg applet will only show when `--verbosity` is set.
- Minor changes.

## 1.36.1 22-Nov-2019

- Upgraded to dxfuse version [0.13](https://github.com/dnanexus/dxfuse/releases/tag/v0.13)
- Making dxfuse startup script more robust

## 1.36 18-Nov-2019
Added a mechanism for a custom reorganization applet, it can be used instead of the built in --reorg option.
You can use it to reorganize workflow file results after it completes.

Please refer to [docs/ExpertOptions.md](doc/ExpertOptions.md#adding-config-file-based-reorg-applet-at-compilation-time)

## 1.35.1
- Object form of streaming syntax. This allows several annotations for an input/output
parameter. In addition to the previously supported:
```
parameter_meta {
  foo: stream
}
```

You can also write:
```
parameter_meta {
  foo: {
    stream: true
  }
}
```
- New version of dxfuse (v0.12)
- The checksum of an applet/workflow does not include the dxWDL version. This means that upgrading to
a new dxWDL version does not require recompiling everything.

## 1.35 24-Oct-2019
- Support for GPU instances.

If you want an instance that has a GPU chipset, set the `gpu` attribute to true. For example:
```
runtime {
   memory: "4 GB"
   cpu : 4
   gpu : true
}
```


## 1.34 17-Oct-2019
- Bug fix for handling of structs when creating task headers

## 1.33 15-Oct-2019
- Upgrade to Cromwell 47
- Protect 300MiB of memory for dxfuse, if it is running. We don't want it killed by the OOM if the user
processes use too much memory. This works only when using docker images.
- Fixed bug with comparision of tasks.

## 1.32 4-Oct-2019
- Upgrade to Cromwell 46.1
- Retrying docker pull at runtime.
- Improved release script. Copies to geographically distributed regions with an app.
- Fixed bug [#313](https://github.com/dnanexus/dxWDL/issues/313).

## 1.31  30-Sep-2019
- Renaming dxfs2 to [dxfuse](https://github.com/dnanexus/dxfuse). This
  is the official name for the DNAx FUSE filesystem.
- [Prefer](https://github.com/dnanexus/dxWDL/issues/309) v2 instances over v1 instances.
- Improving marshalling of WDL values to JSON.
- Allow a WDL input that is a map where the key is a file.

## 1.30
- Using dxfs2 to stream files. This replaces `dx cat`, which was the previous solution.

## 1.22
- Upgrade to Cromwell version 46
- Removed a runtime assert that was too strict. It was checking that the type of a WDL value *V* had a static WDL type *T*. However, the real question was whether *V* could be casted type *T*.

## 1.21.1
- Writing out a better description when raising a runtime assertion because WOM types don't match.

## 1.21
- Documented syntax limitation for task/workflow [bracket placement](README.md#Strict-syntax).
- Upgraded to sbt 1.3.0
- Improvements to the download agent

## 1.20b
- The default timeout limit for tasks is 48 hours. It can be overriden by setting a different timeout in the [extras file](./doc/ExpertOptions.md#Setting-dnanexus-specific-attributes-for-tasks).
- Fixing a bug where the database is locked, in the [dx-download-agent](https://github.com/dnanexus/dxda/).

## 1.20a
- An experimental version of dx-download-agent
- Upgrade to Cromwell 45.1

## 1.20
- Experimental version of the download-agent. Trying to reduce download failures at the beginning of a job. For internal use only.

## 1.19
- Bug fix for DxNI error
- Limit the size of the name of jobs in a scatter
- Upgrade to Cromwell v45
- Nested scatters are supported

## 1.18
- Correctly identify WDL calls with no arguments
- Dealing with the case where a WDL file imports a file, that imports another file
- Making checksums deterministic, this ensures that a compilation process will not be repeated unnecessarily.
- Added the dxWDL version number to the properties.
- Optimized queries that if a workflow/applet has already been compiled. This is done by limiting
the possible names of the data object we are searching for. We add a regular expression to the
query, bounding the legal names.

## 1.17
**Fixed**
- Setting recurse to false, when searching for existing applets and
  workflows. Fix contributed by Jeff Tratner.
- An optional output file, that does not exist, is returned as `None`.
For example, examine task `foo`.

```wdl
version 1.0
task foo {
    command {}
    output {
        File? f = "A.txt"
        Array[File?] fa = ["X.txt", "Y.txt"]
    }
}
```

Running it will return:
```
{
    "fa" : [null, null]
}
```
Note that `f` is missing. When passing through the DNAx
system, it is removed becaues it is optional and null.


## 1.16
**Fixed**
- [Bug 284](https://github.com/dnanexus/dxWDL/issues/284), dropping a default when
calling a subworkflow.

## 1.15

Improved find-data-objects queries, reducing the time to check if an
applet (or workflow) already exists on the platform. This is used when
deciding if an applet should be built, rebuilt, or archived.

To speed the query so it works on large projects with thousands of
applets and workflows, we limited the search to data objects generated
by dxWDL. These have a `dxWDL_checksum` property. This runs the risk
of missing cases where an applet name is already in use by a regular
dnanexus applet/workflow. We assume this is an unusual case. To fix this,
the existing applet can be moved or renamed.

## 1.14

**Fixed**
- Binary and decimal units are respected when specifying memory. For example, GB is 10<sup>9</sup> bytes, and GiB is 2<sup>30</sup> bytes. This follows the [memory spec](https://github.com/openwdl/wdl/blob/master/versions/1.0/SPEC.md#memory).

**Added**
- Initial support for the development WDL version, 1.1 (or 2.0). This does not include the directory type.

## 1.13
**Fixed**
- [Bug 274](https://github.com/dnanexus/dxWDL/issues/274), losing pipe symbols ('|') at the beginning of a line.

**Changed**
- Upgrade to Cromwell 44, with support for JSON-like values in meta sections

**Added**
- Ability to put a list of upstream projects into the [extras file](./doc/ExpertOptions.md#Setting-dnanexus-specific-attributes-for-tasks).

## 1.12
**Fixed**
- Tolerate platform applets/workflows with input/output specs that use non WDL types. For example, an array of applets.
- Bug when accessing call results that were not executed. For example, in `path_not_taken` the `compare` call is not made. This, incorrectly, causes an exception to be raised while evaluating `equality`.
```
version 1.0

workflow path_not_taken {
    if (false) {
        call compare
    }
    output {
        Boolean? equality = compare.equality
    }
}

task compare {
    command {}
    output {
        Boolean equality = true
    }
}
```

**Changed**
- Removed warning for variables that cannot be set from the inputs file. These are messages like this:
```
Argument unify.contig_shards, is not treated as an input, it cannot be set
Argument etl.shards, is not treated as an input, it cannot be set
Argument seq.iter_compare, is not treated as an input, it cannot be set
```
Top level call argument can now be set.

## 1.11
**Fixed**
- Default values specified for top-level calls using a JSON file.
- [Bug 272](https://github.com/dnanexus/dxWDL/issues/272)
- Runtime error when using an array of WDL structs

**Changed**
- Upgrade to Cromwell v43
- Replaced internal implementation of finding source lines for calls, with Cromwell/WOM implementation.

## 1.10
**Fixed**
- Handling of pair type in a JSON input file
- Allow overriding default values in calls from the input file. For example, in a workflow like:

```wdl
version 1.0

workflow override {
    call etl { input: a = 3 }
    output {
        Int result = etl.result
    }
}

task etl {
    input {
        Int a
        Int b = 10
    }
    command {}
    output {
        Int result = a + b
    }
}
```

We can now set b to a value other than 10, with an input file like this:

```
{
  "override.etl.b" : 5
}
```

**New**
- Support for compressed docker images (gzip)

**Changed**
- Upgrade to Cromwell v42


## 1.09
**Fixed**
- The `-p` flag was not respected
- Environment not passed correctly during compilation.
- Sorting structs by dependencies

## 1.08
**Fixed**
- [bug 259](https://github.com/dnanexus/dxWDL/issues/259). Unified the code for resolving platform paths.
- Error when downloading a file that resides in a container, rather than a project.
- Imports specified from the command line

**Changed**
- Merged `DxPath` and `DxBulkResolve` modules.

## 1.06
- Upgrade to Cromwell v41
- Mark auxiliary workflows and applets as hidden. This is a step in the direction of supporting copying of a workflow from one project to another.
- Added unit tests for the `WomValueAnalysis` module, which checks if WOM expressions are constant.
- Reducing reliance on the dxjava library, calling the DXAPI directly.
- Merged fork of the dxjava library back into the dx-toolkit.
- Use the dx-download-agent (dxda) instead of `dx download` in tasks.
- Fix for bug (https://github.com/dnanexus/dxWDL/issues/254)
- Fix for bug occurring when a `struct` is imported twice

## 1.05
- Got DxNI to work for DNAnexus apps, not just applets.
- Added links to applets that are referenced inside WDL fragments. This should allow, at some point, copying workflows between projects.
- Moved applet meta-information into the `details` field. This makes dx:applets more readable.
- Wrote unit-tests for the `WdlVarLinks` module.
- Batching file-describe, and file-resolve calls.

## 1.04
- Precalculate instance types. There are tasks that calculate the instance type they need in the runtime section. If the task call is made from a workflow fragment, we can calculate the instance type then and there. This allows launching directly in the correct instance type, instead of launching an additional job.
- Fixed bug in expression evaluation at runtime (https://github.com/dnanexus/dxWDL/issues/240)
- Improved unit-test coverage

## 1.03
- Bug fixes related to optional arguments (https://github.com/dnanexus/dxWDL/issues/235).

## 1.02
- Removed the instance-type database, and wom source code from the inputs of applets.
- Added the WDL source code to workflow and applet objects on the platform. It is stored in the details field, and
can be easily [retrieved](./doc/ExpertOptions.md#Getting-WDL-sources). It has been removed from the generated applet bash script.
- Initial support for the `struct` type
- Check that the reserved substring '___' is not used in the source WDL code. This sequence is used
  to translate dots ('.') into DNAx inputs and outputs. Dots are invalid symbols there.
- Bug fixes: https://github.com/dnanexus/dxWDL/issues/224, https://github.com/dnanexus/dxWDL/issues/227, https://github.com/dnanexus/dxWDL/issues/228

## 1.01
- Ensure that native docker uses the machine's hostname (i.e., the job ID) as
  the hostname, matching the previous behavior of dx-docker. This allows
  setting the job ID in error messages, helping debugging. Contributed by Jeff Tratner.

## 1.00
- Support for WDL version 1.0, as well as draft-2. There are two features
that are not yet supported: `struct`, and nested scatters. Work is ongoing
to address these omissions.

## 0.81.5
- Adding debug information to conversions from JSON to WDL variables. This helps
track down runtime problems with missing variables that a task is expecting. Previously,
we didn't know which variable was having a problem.

## 0.81.4
- Bug fix for complex cases where WDL files import each other.

## 0.81.3
- Bug fix for native docker. There was a problem when a docker image was using an internally defined
user; it didn't have the necessary permissions to create output files on the worker.

## 0.81.2
- Support NTLM proxies. If your organization is configured with an NTLM proxy,
you can use it like this:
```
$ export HTTP_PROXY_METHOD=ntlm
$ export HTTP_PROXY_DOMAIN = acme.com
$ export HTTP_PROXY = https://john_smith:welcome1@proxy.acme.com:8080
$ java -jar dxWDL.jar ...
```


## 0.81.1
- Supporting proxy configuration with user and password. For example:
```
$ export HTTPS_PROXY = https://john_smith:welcome1@proxy.acme.com:8080
```

## 0.81

- [Proxy configuration](./doc/ExpertOptions.md#Proxy-configurations). If your organization interposes a proxy between the internal machines and external hosts, you can set the environment variable `HTTP_PROXY` (or `HTTPS_PROXY`) to point to the proxy. The compiler will pass all of its dnanexus API calls through that proxy. For example, if you perform the following on the command line shell:

```bash
$ export HTTP_PROXY = proxy.acme.com:8080
$ java -jar dxWDL.jar ...
```

the compiler will route all requests through the machine `proxy.acme.com` on port `8080`.

## 0.80

- Native docker is now the default. If you still want to use [dx-docker](https://wiki.dnanexus.com/Developer-Tutorials/Using-Docker-Images), the `-useDxDocker` flag is available. In order to store a docker image on the platform, you can do `docker save`, and upload the tarball to a file. More details are provided in the [export options](./doc/ExpertOptions.md#Docker).

- The compiler emits a warning for partialy defined workflow outputs. For example, in workflow `foo`, the output `add.result` is partial, because it is not assigned to a variable. Partial definitions are discarded during compilation, hence the warning.

```wdl
workflow foo {
  call add { ... }
  output {
     add.result
  }
}
```

To avoid this problem, rewrite like this:

```wdl
workflow foo {
  call add { ... }
  output {
     Int r = add.result
  }
}
```

- Update test scripts for python3

## 0.79.1

- Version [docker-based runner script](https://github.com/dnanexus/dxWDL/tree/master/scripts/compiler_image/run-dxwdl-docker)
- Do not call sudo in runner script, in case system is set up not to require
  sudo to run Docker.
- Rename run script to `run-dxwdl-docker`

```
$ export DXWDL_VERSION=0.79.1
$ sudo run-dxwdl-docker compile /path/to/foo.wdl -project project-xxx
```

## 0.79
- Support [per task dx-attributes](./doc/ExpertOptions.md#Setting-dnanexus-specific-attributes-for-tasks).
- Report a warning for a non-empty runtime section in a native applet, instead of throwing an error. Note
that the WDL runtime section will be ignored, the native definitions will be used instead.
- Fix bug when using [spaces in output files](https://github.com/dnanexus/dxWDL/issues/181)
- Eliminate a job-describe API call from all tasks. This reduces overall platform load,
which is important in volume workflows.
- Support for [private docker registries](./doc/ExperOptions.md#Native-docker-and-private-registries)
- A [docker image](https://hub.docker.com/r/dnanexus/dxwdl) for
running the compiler without needing to install dependencies. You can
use the
[dxwdl](https://github.com/dnanexus/dxWDL/tree/master/scripts/compiler_image/dxwdl)
script to compile file `foo.wdl` like this:

```bash
$ runc.sh compile /path/to/foo.wdl -project project-xxxx
```

- Instructions for how to replace the built in
  [reorganize workflow outputs](./doc/ExpertOptions.md#Use-your-own-applet) applet,
  with your [own](./doc/ExpertOptions.md#Handling-intermediate-workflow-outputs).


## 0.78.1
- Support the `restartableEntryPoints` applet option in the `extras` file.

## 0.78
- Clone the dxWDL runtime asset to local project, to allow sub-jobs access to it.

## 0.77
- Improve user message when pretty printing an erroneous WDL file.
- New command line flag `--leaveWorkflowsOpen`, that leaves the toplevel workflow
open. This option is intended for power users, it allows modifying the workflow
after the compiler is done.
- Figure out the smallest instance from the *current* price list,
avoid the use of a hardcoded instance type. On the Azure cloud, an
applet failed because it tried using the hardcoded `mem1_ssd1_x4`
instance, which does not exist there (only on AWS).

## 0.76
- Handle using an asset that lives in another project by creating a local
record for it.

## 0.75
- Upgrade to Ubuntu 16.04
- Preparatory work for supporting WOM as a compilation intermediate representation.

## 0.74.1
- Removed inlining of tasks code into auxiliary applets. This was causing
a workflow to change when a task was modified, violating separate compilation,
and not allowing executable cloning to work.

## 0.74
- Improving test and release scripts.
- Adding printout for the dxWDL version to running applets and workflows
- Check and throw an exception if an asset is not in the current project. It
needs to be cloned.
- Supporting Amsterdam (azure:westeurope) and Berlin (aws:eu-central-1) regions.
- Fixed error in collecting results from an optional workflow branch.

## 0.72
- Put the project-wide reuse of applets under a special flag `projectWideReuse`.
- Improved the queries to find dx:executables on the target path.
- Improvements to the algorithm for splitting a WDL code block into parts.

## 0.71
- In an unlocked workflow, compile toplevel calls with no
subexpressions to dx stages. The
[expert options](./doc/ExpertOptions.md#toplevel-calls-compiled-as-stages)
page has a full description of the feature.
- Allow the compiler to reuse applets that have been archived. Such
applets are moved to a `.Archive` directory, and the creation date is
appended to the applet name, thereby modifying the applet name. The
name changes causes the search to fail. This was fixed by loosening the
search criterion.

## 0.70
- Upgrade to Cromwell 33.1
- Reuse applets and workflows inside a rpoject. The compiler now looks
for an applet/workflow with the correct name and checksum anywhere in
the project, not just in the target directory. This resolved
issue (https://github.com/dnanexus/dxWDL/issues/154).

## 0.69
- Support importing http URLs
- Simplified handling of imports and workflow decomposition
- Fixed issue (https://github.com/dnanexus/dxWDL/issues/148). This was a bug
occuring when three or more files with the same name were downloaded to
a task.
- Fixed issue (https://github.com/dnanexus/dxWDL/issues/146). This
occurred when (1) a workflow called a task, and (2) the task and the workflow had
an input with the same name but different types. For example, workflow
`w` calls task `PTAsays`, both use input `fruit`, but it has types
`Array[String]` and `String`.

```wdl
workflow w {
    Array[String] fruit = ["Banana", "Apple"]
    scatter (index in indices) {
        call PTAsays {
            input: fruit = fruit[index], y = " is good to eat"
        }
        call Add { input:  a = 2, b = 4 }
    }
}

task PTAsays {
    String fruit
    String y
     ...
}
```

## 0.68.1
- Fixing build and release scripts.
- Allowing non-priviliged users to find the dxWDL runtime asset in
the public repository.

## 0.68
- Throw an exception if a wrapper for a native platform call has
a non-empty runtime section.
- Use an SSD instance for the collect sub-jobs.
- Remove the runtime check for calling a task with missing values,
fix issue (https://github.com/dnanexus/dxWDL/issues/112). The check
is overly restrictive. The task could have a default, or, be able to
tolerate the missing argument.

## 0.67
- Color coding outputs, yellow for warnings, red for errors.
- Indenting information output in verbose mode
- Removing the use of `dx pwd`. The user needs to specify the
destination path on the command line. A way to avoid this, is to compile
from the dx-toolkit, with the upcoming `dx compile` command.


## 0.66.2
- Allow variable and task names to include the sub-string "last"
- Workflow fragment applets inherit access properties from the extras
file.

## 0.66.1
- Ignoring unknown runtime attributes in the extras file.

## 0.66
- Decomposing a workflow when there is a declaration after a call. For example,
workflow `foo` needs to be decomposed. The workflow fragment runner does not
handle dependencies, and cannot wait for the `add` call to complete.

```wdl
workflow foo {
    Array[Int] numbers

    scatter (i in numbers) {
        call add { input: a=i, b=1}
        Int m = add.result + 2
    }

    output {
        Array[Int] ms = m
    }
}
```

- Setting debug levels at runtime. The compiler flag `runtimeDebugLevel` can be set to 0, 1, or 2.
Level 2 is maximum verbosity, level 1 is the default, zero is minimal outputs.

- Upgrade to Cromwell version 32.

- Using headers to speed up the workflow decomposition step. The idea
is to represent a WDL file with header. When a file is imported, we
use the header, instead of pulling in the entire WDL code, including
its own imports.

- Support setting defaults in applets, not just workflows. This can be done with the `--defaults`
command line option, and a JSON file of WDL inputs.

## 0.65
- Optimization for the case of launching an instance where it is
calculated at runtime.

- Support dnanexus configuration options for tasks. Setting
the execution policy, timeout policies, and access
control can be achieved by specifying the default option in the
`default_taskdx_attributes` section of the `extras` file. For
example:

```json
{
  "default_task_dx_attributes" : {
    "runSpec": {
        "executionPolicy": {
          "restartOn": {
            "*": 3
          }
        },
        "timeoutPolicy": {
          "*": {
            "hours": 12
          }
        },
        "access" : {
          "project": "CONTRIBUTE",
          "allProjects": "VIEW",
          "network": [
            "*"
          ],
          "developer": true
        }
      }
  }
}
```

- Improved error message for namespace validation. Details are no longer hidden when
the `-quiet` flag is set.

- Reduced logging verbosity at runtime. Disabled printing of directory structure when running
tasks, as the directories could be very large.

- Added support for calling native DNAx apps. The command

```
java -jar dxWDL.jar dxni -apps -o my_apps.wdl
```

instructs the compiler to search for all the apps you can call, and create WDL
tasks for them.


## 0.64
- Support for setting defaults for all task runtime attributes has been added.
This is similar to the Cromwell style. The `extras` command line flag takes a JSON file
as an argument. For example, if `taskAttrs.json` is this file:
```json
{
    "default_runtime_attributes" : {
      "docker" : "quay.io/encode-dcc/atac-seq-pipeline:v1"
    }
}
```

Then adding it to the compilation command line will add the `atac-seq` docker image to all
tasks by default.
```
java -jar dxWDL-0.44.jar compile test/files.wdl -defaults test/files_input.json -extras taskAttrs.json
```

- Reduced the number of auxiliary jobs launched when a task specifies the instance type dynamically.
A task can do this is by specifiying runtime attributes with expressions.
- Added the value iterated on in scatters

## 0.63
- Upgrade to cromwell-31 WDL/WOM library
- Report multiple validation errors in one step; do not throw an exception for
the first one and stop.
- Reuse more of Cromwell's stdlib implementation
- Close generated dx workflows


## 0.62.2
- Bug fix for case where optional optional types were generated. For example, `Int??`.

## 0.62

- Nested scatters and if blocks
- Support for missing arguments has been removed, the compiler will generate
an error in such cases.


## 0.61.1

- When a WDL workflow has an empty outputs section, no outputs will be generated.

## 0.61

- Decomposing a large block into a sub-workflow, and a call. For
example, workflow `foobar` has a complex scatter block, one that has
more than one call. It is broken down into the top-level workflow
(`foobar`), and a subworkflow (`foobar_add`) that encapsulates the
inner block.

```
workflow foobar {
  Array[Int] ax

  scatter (x in ax) {
    Int y = x + 4
    call add { input: a=y, b=x }
    Int base = add.result
    call mul { input: a=base, n=x}
  }
  output {
    Array[Int] result = mul.result
  }
}

task add {
  Int a
  Int b
  command {}
  output {
    Int result = a + b
  }
}

task mul {
  Int a
  Int n
  command {}
  output {
    Int result = a ** b
  }
}
```

Two pieces are together equivalent to the original workflow.
```
workflow foobar {
  Array[Int] ax
  scatter (x in ax) {
    Int y = x + 4
    call foobar_add { x=x, y=y }
  }
  output {
    Array[Int] result = foobar_add.mul_result
  }
}

workflow foobar_add {
  Int x
  Int y

  call add { input: a=y, b=x }
  Int base = add.result
  call mul { input: a=base, n=x}

  output {
     Int add_result = add.result
     Int out_base = base
     Int mul_result = mul.result
   }
 }
```

- A current limitation is that subworkflows, created in this way, give errors
for missing variables.
- The allowed syntax for workflow outputs has been tightened. An output
declaration must have a type and and a value. For example, this is legal:
```
output {
   Int add_result = add.result
}
```

but this is not:
```
output {
   add.result
}
```

## 0.60.2
- Minor bug fixes

## 0.60.1
- Bug fix release

## 0.60
- Split README into introduction, and advanced options. This should, hopefully, make
the top level text easier for the beginner.
- A workflow can call another workflow (subworkflow). Currently,
  the UI support for this feature is undergoing improvements.
- The search path for import can be extended by using the `--imports` command line argument.
This is useful when the source WDL files are spread across several directories.

## 0.59
- Improved handling of pricing list
- Upgraded to the new wdl4s library, that now lives in the cromwell
  repository under cromwell-wdl. The cromwell version is 30.2.

## 0.58
- Adhering to WDL spec: a declaration set to a constant is
treated as an input. In the example, `contamination` is compiled to
a workflow input with a default of `0.75`.

```
workflow w {
  Float contamination = 0.75
}
```

- Improving naming of workflow stages, and how their appear in the UI.
- Fixed regression in compilation of stand-alone applets.
- Fixed bug when pretty-printing applets that use <<<,>>> instead of {,}

## 0.57
- Fixed bug in setting workflow defaults from JSON file
- Improved behavior of the `sub` and `size` stdlib functions
- Improved naming convention for scatter/if workflow stages.

## 0.56
- Access to arguments in calls inside scatters. This
feature was lost while supporting locked-down workflows.

```
task Add {
    Int a
    Int b
    command {}
    output {
        Int result = a + b
    }
}

workflow w {
    scatter (i in [1, 10, 100]) {
        call Add { input: a=i }
    }
}
```

For example, in workflow `w`, argument `b` is missing from the `Add`
call. It is now possible to set it it from the command line with `dx
run w -iscatter_1.Add_b=3`. With an inputs file, the syntax is:
`w.Add.b = 3`.

- Fixed bad interaction with the UI, where default values were omitted.

## 0.55
- Improved support for conditionals and optional values
- Automated tests for both locked and regular workflows
- Various minor bug fixes

## 0.54
- More accurate detection of the IO classes in dx:applets.
- Improved handling of WDL constants. For example, multi word
constants such as `["1", "2", "4"]`, and `4 + 11` are recognized as
such. When possible, they are evaluated at runtime.
- Revert default compilation to a regular workflow. It is possible to
compile to a locked-down workflow by specifying `-locked` on the
command line. To specify command workflow inputs from the command line
use:
```
dx run foo -i0.N=19
```


## 0.53
- Not closing dx:workflow objects, this is too restrictive.


## 0.52
- Uplift the code to use DNAnexus workflow inputs and outputs.
Running a workflow now has slighly easier command line syntax.
For example, if workflow `foo` takes an integer
argument `N`, then running it through the CLI is done like
this:

```
dx run foo -iN=19
```

- Revamp the conversions between dx:file and wdl:file. This allows
specifying dx files in defaults.
- Initial support for non-empty WDL array types, for example `Array[String]+`.
- Improved handling of optional values

- An experimental new syntax for specifying inputs where the workflow
is underspecified. WDL allows leaving required call inputs unassigned, and
specifying them from the input file. For example, workflow `math`
calls task `add`, but does not specify argument `b`. It can then
be specified from the input file as follows: `{ "math.add.b" : 3}`.

```
task add {
    Int a
    Int b
    output {
        Int result = a + b
    }
}

workflow math {
    call add { input: a = 3 }
    output {
       add.result
    }
}
```

The dx:workflow that is compiled from `math` can set this variable from
the command line as follows:
```
dx run math -iadd___b=5
```

This command line syntax may change in the future.

## 0.51
- Adding a `-quiet` flag to suppress warning and informational
  messages during compilation.
- Minor fixes

## 0.50
- Tasks that have an empty command section do not download files eagerly. For example,
if a task only looks at `size(file)`, it will not download the file at all.

```
task fileSize {
    File in_file

    command {}
    output {
        Float num_bytes = size(in_file)
    }
}
```

- Support docker images that reside on the platform.


## 0.49
- Removed limitation on maximal hourly price per instance. Some bioinformatics pipelines
regularly require heavy weight instances.
- Fixed several WDL typing issues
- Improving the internal representation of JSON objects given as input.

## 0.48
- Support string interpolation in workflow expressions
- Handle scatters where the called tasks return file arrays, and non-native
platform types. This is done by spawning a subjob to collect all the outputs
and bundle them.
- Azure us-west region is supported

## 0.47
- Support calling native DNAx applets from a WDL workflow. A helper utility
  is `dxni` (*Dx Native Interface*), it creates task wrappers for existing
  dx:applets.

## 0.46
- Allow applet/workflow inputs that are optional, and have a default.
- More friendly command line interface

## 0.45
- Default workflow inputs. The `--defaults` command line argument
embeds key-value pairs as workflow defaults. They can be overridden
at runtime if necessary.

## 0.44
- Use hashes instead of files for non-native dx types
- Do not use the help field in applet input/output arguments to carry
  WDL typing information.
- Fold small text files into the applet bash script. This speeds up the 'dx build'
  command, and avoids uploading them as separate platform files.
- Replace 'dx build' with direct API calls, additional compilation speedup.

## 0.43
- Speed up the creation of a dx:workflow. With one API call create
all the workflow stages, and add set the checksum property.
- Speeding up applet construction

## 0.42
- WDL objects: experimental
- Type coercion
- Faster compilation when applets already exist. Using bulk describe API, instead
  of looking up each applet separately.
- Adding checksum to dx:workflow objects, recompile only if it has not changed
- Specified behavior of input/output files in doc/Internals.md

## 0.41
- Minor fixes to streaming

## 0.40
- Upgrade to wdl4s version 0.15.
- Enable several compiler warnings, removing unused imports
- Bug fixes:
  * Wrong dx project name when using multiple shells, and
    different projects
  * Better handling of errors from background 'dx cat' processes.

## 0.39
- Streaming works with tasks that use docker

## 0.38
- Minor fixes, and better testing, for file streaming

## 0.37
- File download streaming

## 0.36
- Conditionals

## 0.35
- Support white space in destination argument
- Allow providing the dx instance type directly in the runtime attributes.

## 0.34
- Topological sorting of workflow. By default, check for circular
dependencies, and abort in case there are cycles. Optionally, sort the
calls to avoid forward references. This is useful for WDL scripts
that were not written by hand.
- Create an `output_section` applet for a compiled workflow. If
`--reorg` is specified on the command line, the applet also
reorganizes the output folder; it moves all intermediate results to
subfolder `intermediate`. Reorganization requires `CONTRIBUTE` level access,
which the user needs to have.
- Multi region support.

## 0.33
- Initial support for WDL pairs and maps
- Upgrade to wdl4s version 0.13
- Improve parsing for memory specifications
- Optionals can be passed as inputs and outputs from tasks.

## 0.32
- Support archive and force flags a la `dx build`. Applets and workflows
  are *not* deleted by default, the --force flag must be provided.
- If there are insufficient permissions to get the instance price list, we
  have a reasonable fallback option.
- Added namespace concept to intermediate representation.
- WDL pretty printer now retains output section.

## 0.31
- The compiler is packed into a single jar file
- Fixed glob bug

## 0.30
Bug fix release.

Corrected the checksum algorithm, to recurse through the directory
tree.

## 0.29
Improved support for scatters
  * Support an expression in a scatter collection.
  * Compile declarations before a scatter into the scatter
  applet. This optimization folds two applets into one.
  * Use wdl4s native name resolution to calculate scatter
  collection type.
  * Added documentation to doc/IR.md describing how scatters
  are compiled.

## 0.28
- Support for ragged file arrays
- Correctly handle an empty workflow output section
- Upgrade to wdl4s version 0.12
- Improvements to regression tests

## 0.27
- Support the import directive. This allows spreading definitions
  across multiple files.
- Using native wdl4s data structures, instead of pretty printing, for
  internal representation.

## 0.26
- Support passing unbound variables to calls inside scatters
- Implemented glob and size function for files
- Correctly handling empty arrays in task input/output
- Improved scatter linking. Got rid of runtime calls to get dx:applet descriptions.

## 0.25
- Allow a docker image to be specified as a parameter
- Use Travis containers for continuous integration
- Adding tests for instance type choice at runtime

## 0.24
- Support resource requirements (memory/disk) calculated from runtime variables.

## 0.23
- Rebuild an applet, only if the source code has changed. For example,
if an applet's WDL code changed, it will be rebuilt in the next compilation.

## 0.22
- Files are lazily downloaded in auxiliary applets, such as scatters. In
  tasks/applets, they are always downloaded.

## 0.21
- Adding linking information to applets that call other applets. This
ensures the correct applet-ids are invoked. No lookup by name
is performed at runtime.
- Minor bug fixes

## 0.20
- Separate compilation of workflows and tasks. A task is compiled to
single dx:applet, and a workflow is compiled to auxiliary applets and
a dx:workflow.
- WDL files containing only tasks, and no workflow, are supported
- Many improvements all around

## 0.13
- Upgrade to wdl4s v0.10
- Improving version number handling
- Minor improvements in debugging printout and error reporting

## 0.12
- The GATK pipeline compiles and runs (result not validated yet)
- Bug fixes:
  * Correct order of scatter output arrays
  * Improved handling of optionals

## 0.11
- Better compilation error messages
- Version checking
- Compiler verbose mode
- Renamed initial workflow stage to Common<|MERGE_RESOLUTION|>--- conflicted
+++ resolved
@@ -2,11 +2,8 @@
 
 ## in develop
 
-<<<<<<< HEAD
 * Updates to wdlTools 0.12.8
-=======
 * Fixes issue with nested scatters that reference private variables from outer scopes
->>>>>>> 9f7cce9e
 
 ## 2.4.1 03-25-2021
 
