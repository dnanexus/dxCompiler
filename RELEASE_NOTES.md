--- conflicted
+++ resolved
@@ -2,7 +2,6 @@
 
 ## in develop
 
-<<<<<<< HEAD
 * Implements `Directory` support for CWL and for WDL development/2.0
 * Implements CWL `secondaryFiles` support   
 * Implements CWL workflow support
@@ -20,13 +19,12 @@
     samtools index bams/~{basename(mybam)}
     >>>
     ```
-=======
+
 * Fixes issue where an optional variable inside a conditional could have an inferred type of `T??`, which is illegal and results in a runtime error
 * Specifies operating system when selecting optimal instance type
 * Fixes issue with references between output variables
 * Uses an output stage if there is an output parameter with a literal value (DNAnexus output parameters do not support default values)
 * Fixes issue where compiling with -execTree pretty / json did not print the workflow tree
->>>>>>> d5026565
 
 ## 2.4.7 2021-06-09
 
