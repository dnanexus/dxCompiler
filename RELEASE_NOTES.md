--- conflicted
+++ resolved
@@ -2,12 +2,9 @@
 
 ## in develop
 
-<<<<<<< HEAD
-* added support for new region in Azure London, specifically for OFH projects
-=======
 * `dxda` update to `v0.5.10` which adds a retry for file download. This fixes the "context canceled" error which was 
 thrown due to the `dxda` behavior.
->>>>>>> 389ead93
+* added support for new region in Azure London, specifically for OFH projects
 
 ## 2.10.6 2022-10-25
 
