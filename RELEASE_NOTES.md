--- conflicted
+++ resolved
@@ -2,7 +2,7 @@
 
 ## in develop
 
-<<<<<<< HEAD
+* `dxni` now makes optional any input parameter for which the native app(let) has a default valuei
 * Implements `Directory` support for CWL and for WDL development/2.0
 * Implements CWL `secondaryFiles` support   
 * Implements CWL workflow support
@@ -20,11 +20,8 @@
     samtools index bams/~{basename(mybam)}
     >>>
     ```
-=======
-* `dxni` now makes optional any input parameter for which the native app(let) has a default value 
 
 ## 2.4.8 2021-07-13
->>>>>>> 54b67c50
 
 * Fixes issue where an optional variable inside a conditional could have an inferred type of `T??`, which is illegal and results in a runtime error
 * Specifies operating system when selecting optimal instance type
