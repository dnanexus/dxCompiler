--- conflicted
+++ resolved
@@ -1,13 +1,13 @@
 # Release Notes
 
+## in dev
+
+* Adds `-useManifests` option to generate applets and workflows whose inputs and outputs are manifest files
+
 ## 2.3.1 03-03-2021
 
-<<<<<<< HEAD
-* Adds `-useManifests` option to generate applets and workflows whose inputs and outputs are manifest files
-=======
 * Fixes issue with call arguments that access fields of private declarations
 * Fixes issue with passing null to optional call parameters
->>>>>>> 9304c8ba
 * Fixes common applet naming issue with complex nested workflows
 
 ## 2.3.0 23-02-2021
