--- conflicted
+++ resolved
@@ -2,11 +2,8 @@
 
 ## in develop
 
-<<<<<<< HEAD
 * Fixes issue where file input from an external project is localized to an invalid path
-=======
 * Fixes usage of a struct in a call argument
->>>>>>> 7c7453b7
 
 ## 2.4.2 2021-04-20
 
