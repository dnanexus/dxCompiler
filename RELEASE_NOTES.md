# Release Notes

## in develop

* Uses manifest files for large subjob inputs
<<<<<<< HEAD
* Uses dxda to bulk-download manifest files
* Increases number of retries when downloading single manifest files
=======
* Fixes error when parsing a field name with multiple `stage-*` prefixes
>>>>>>> 772f4db1

### Dependency updates

#### dxApi 0.12.0

* Enables `retryLimit` to be set for `DxApi.uploadFile` and `DxApi.downloadFile`

## 2.7.1 2021-11-18

* Fixes issue where jobs fail due to out-of-disk error due to excessive logging
* Adds option to specify native app information in `runtime` section (or `hints` for WDL 2.0)
* Fixes regression where default instance type was overridden when calling a native app

### Dependency updates

#### dxCommon 0.9.0

* Adds option to `Logger.trace*` to show beginning and/or end of log when limiting trace length

#### dxApi 0.11.0

* Fixes `DxApi.resolveApp` to handle app name with with version (e.g. `bwa_mem/1.0.0`)
* Adds `version` field to `DxAppDescribe`

#### wdlTools 0.17.4

* Fixes `eval.Meta.get` to respect override values

## 2.7.0 2021-11-10

* Handles empty scatters in WDL workflows
* Reserved parameters are now placed in the "Reserved for dxCompiler" parameter group (only affects the display of the app/workflow in the UI)
* Enables other metadata (title, description, version, etc.) to be set via extras.json
* When using manifests, passes any expression values from the helper applet to the called applet workflow so they are added to the output manifest
* When an applet calls executables, adds executables to `bundledDepends` to support cloning of workflows
* Executor creates hard- rather than soft-links in the input directory, so that linked files are accessible from within containers
* Fixes bug where default input values were not overridden for task inside subworkflow
* Adds support for specifying native app(let) in `runtime` section
* Fixes some type conversion bugs related to CWL `Any` type

### Dependency updates

#### dxApi 0.10.1

* Fixes `resolveProject` to handle `container-` objects
* Improves error message when API call failes due to connection error

#### cwlScala 0.7.1

* Handles error when listing folder during path value finalization

#### wdlTools 0.17.2

* Fixes infinite loop when calling `wdlTools.eval.Runtime.contains` with "docker" or "container"

## 2.6.0 2021-10-11

* Implements `Directory` support for CWL and for WDL development/2.0
* Implements CWL `secondaryFiles` support
* Implements CWL workflow support
* **Breaking Change**: the inputs folder is now modified to be read-only for non-streaming files (this has always been the case for streaming files). This means that tasks that create files in the inputs folder will no longer work. For example, a task that creates an index file in place for an input BAM file should be changed from:
    ```wdl
    command <<<
    samtools index ~{mybam}
    >>>
    ```
  to
    ```wdl
    command <<<
    mkdir bams
    ln -s ~{mybam} bams/~{basename(mybam)}
    samtools index bams/~{basename(mybam)}
    >>>
    ```

### Dependency updates

#### wdlTools 0.17.1
* Fixes parsing of placeholder options in draft-2 and 1.0 such that `default` and `sep` are no longer treated as reserved words

#### cwlScala 0.7.0
* **Breaking Change**: `Sink.linkMerge` is now `Option`al
* Introduces `ParserResult` class, which is returned from all `Parser.parse*` methods
* For packed workflows, parses out `$schemas` and `$namespaces`
* Updates to latest cwljava, which fixes several parsing errors
* Fixes `CwlType.flatten` to correctly handle duplicate types
* Treats scatter sources as identifiers
* Automatically renames the `main` process if its name collides with another process
* Fixes evalution of compound parameter references
* Set `CommandLineTool.successCodes` to `Set(0)` if not specified
* Fixes deserialization of optional fields
* Uses the source file name as the process name when processing a `$graph` where the top-level element ID is 'main'
* Fixes evaluation for Directory-type values with listings
* Fixes parsing of LoadListingEnum values
* Adds option to `Parser.parseFile` and `Parser.parseString` to specify that the CWL file is in "packed" form
* Updates to latest cwljava, which fixes parsing of anonymous schemas in packed documents
* Correctly handles identifiers with namespaces from imported documents
* Fixes error when trying to finalize a File value without location or path
* Updates dxCommon to 0.2.15-SNAPSHOT
* Uses `FileSource.listing` to determine directory listing during finalization
* Updates to dxCommon 0.7.0
* *Breaking change*: schema types now have `id: Option[Identifier]` rather than `name: Option[String]`
* Parser can now handle `$graph` style CWL documents
* Adds dependency on `dxCommon` library  
* Improves finalization of file values
* Fixes coercion of StringValue to CwlEnum
* other bugfixes
* Adds `EvaluatorContext.createInputs` to create an `EvaluatorContext` from input values
* Performs "finalization" of input values (setting of missing attributes on File and Directory values) when using `EvaluatorContext.createInputs` or `EvaluatorContext.createStaticInputs`
* Parser bugfixes
* Incorporate `cwljava/39`, which fixes workflow parsing issues
* Allow duplicate Requirements/Hints and specify priority rules
* *Breaking change*: added new `CwlMulti` type and removed all uses of `Vector[CwlType]`

## 2.5.0 2021-09-14

* Docker image dependencies that are DNAnexus platform files are included in applet's bundledDepends
* Adds `-instanceTypeSelection` compiler option to allow disabling compile-type instance type selection
* Adds `-defaultInstanceType` option
* Adds support for new London region, `aws:eu-west-2-g`
* Fixes `-projectWideReuse`
* Fixes evaluation of `outputs` when one declaration depends on another

### Dependency updates

dxCommon 0.8.0
* Adds `getTargetDir` methods to `LocalizationDisambiguator`
* Fixes use of `localizationDir` together with `force` in `SafeLocalizationDisambiguator`
* Adds `FileSource.resolveDirectory` as a separate method from `resolve`

dxApi 0.10.0
* Removes price-based selection of instance types in favor of rank-based selection
* Fixes parsing of non-file-type default values that are reference-type links
* Fixes parsing of parameter defaults/suggestions/choices that are of type `Hash`

dxFileAccessProtocols 0.5.0
* Implements `resolveDirectory` method

wdlTools 0.17.0
* **Breaking Change** `Eval.applyMap` is changed to `Eval.applyAll` and takes a `Vector` rather than `Map` argument. This is done to ensure the expressions are evaluated in order in case there are dependencies between them.
* Fixes parsing of `runtime.returnCodes`

## 2.4.10 2021-08-16

* Fixes issue with using `File` declarations in scatter/conditional blocks
* Updates dxda to 0.5.7
* Handles empty scatters

## 2.4.9 2021-08-09

* Files that are generated by calling functions in worklfow expressions are now uploaded to the platform
* `dxni` now makes optional any input parameter for which the native app(let) has a default value 
* Jobs now fail on out-of-disk errors
* Updated dxda and dxfuse to latest versions
* Updated dxCommon and dxApi dependencies

## 2.4.8 2021-07-13

* Fixes issue where an optional variable inside a conditional could have an inferred type of `T??`, which is illegal and results in a runtime error
* Specifies operating system when selecting optimal instance type
* Fixes issue with references between output variables
* Uses an output stage if there is an output parameter with a literal value (DNAnexus output parameters do not support default values)
* Fixes issue where compiling with `-execTree [pretty|json]` did not print the workflow tree
* Adds support for specifying app metadata in the hints section in WDL development version
* All compile-time calls to `findDataObjects` now search the context project for any file with no project specified
* All runtime calls to `findDataObjects` now search the job/analysis workspace first before searching the source project(s)
* Better handles insufficient permissions when requesting instance type price list

## 2.4.7 2021-06-09

* Fixes issue with using struct types in workflow outputs
* Fixes issue with array with optional item type

## 2.4.6 2021-05-27

* Fixes regression in WDL code generator where long expressions within placeholders are line-wrapped incorrectly

## 2.4.5 2021-05-25

* An applet that contains multiple scatter or conditional blocks will now have a name that is the concatenation of all the block names 
* Fixes multiple issues with WDL code generator
* Fixes issue with referencing struct fields/call outputs in declarations within nested blocks

## 2.4.4 2021-05-10

* Escapes WDL strings in generated code
* Fixes issues with using expressions in placeholder option values
* Fixes error when evaluating array element access for an optional value
* Fixes localization of files in identically named folders in different projects
* Fixes localization of files with the same name in the same folder
* Encodes/decodes `dx://` URIs to handle project/file names with spaces

## 2.4.3 2021-04-23

* Fixes an issue where a file input from an different project than where the workflow is compiled is localized to an invalid path
* File downloads (including Docker images) no longer fail when retried after a previous failure
* Adds the `-waitOnUpload` compiler option, which causes all file uploads to block until they complete
* Fixes an issue where tasks with outputs that are collections of files (e.g. `Array[File]`) are compiled with an incorrect default input value
* Fixes an issue where using a field of a struct as a call input causes a runtime error, e.g.
    ```wdl
    struct MyStruct {
      String s
    }
    workflow wf {
      input {
        MyStruct my
      }
      call mytask { input: s = my.s }
    }
    ```

## 2.4.2 2021-04-20

* `-imports` now works correctly - `import` statements can reference files that are relative to an import directory rather than the main document
* Coercion from `Object` to `Map` is now allowed - this enables the result of `read_json` to be assigned to a variable of type `Map`
* Strings with escape sequences are now processed correctly - to preserve escape sequences in a string, they need to be "double-escaped"
  - For example, to pass a regular expression containing a tab character to the second argument of the `sub` function:
      ```wdl
      String s1 = "hello\tBob"
      String s2 = sub(s1, "\\t", " ")
      ```
  - Another common example is passing a read group to `bwa mem`. Whether the string is defined in WDL, in a JSON input file, or on the command line, it needs to be "double-escaped":
      ```wdl
      String rg = "@RG\\tID:${sample_name}\\tSM:${sample_name}\\tLB:${sample_name}\\tPL:ILLUMINA"
      
      command <<<
      bwa -R "~{rg}" ...
      >>>
      ```
* Fixes an issue where indentation is stripped out of some commands
* The default reorg applet now polls the analysis until it is fully updated before proceeding. For custom reorg applets, see the updated code in the [example](doc/CustomReorgAppletExample.md).
* Fixes an issue with nested scatters that reference private variables from outer scopes, e.g.
    ```wdl
    workflow wf {
      input {
        Array[String] samples
        Array[File] files
      } 
      scatter (i in range(length(samples))) {
        scatter (j in range(length(files))) {
          call mytask { 
            input: sample = samples[i], file = files[j]
          }
        }  
      }
    }  
    ```

## 2.4.1 2021-03-25

* Fixes AWS ECR issues: bundles AWS CLI with executor rather than installing at runtime

## 2.4.0 2021-03-18

* Adds `-useManifests` option to generate applets and workflows whose inputs and outputs are manifest files
* Fixes issue with using both streaming and non-streaming file inputs in the same task
* Fixes issue with scatter as the first element of a workflow
* Updates to wdlTools 0.12.7, which provides compatibility for some non-complaint syntax allowed by Cromwell
* Fixes `-separateOutputs` for scatter jobs

## 2.3.1 2021-03-03

* Fixes issue with call arguments that access fields of private declarations
* Fixes issue with passing null to optional call parameters
* Fixes common applet naming issue with complex nested workflows
* **Experimental**: * adds `-useManifests` option to generate applets and workflows whose inputs and outputs are manifest files

## 2.3.0 2021-02-23

* Adds `-separateOutputs` option to store output from each call in a separate folder
* Fixes issue with referencing optional variables in the command block
* Ignores default values from native app stubs that can cause errors during compilation

## 2.2.1 2021-02-17

* Fix: native tasks now use instance type from native app/let, not wrapper task

## 2.2.0 2021-02-12

* DxNI handles native app(let)s with optional non-file object inputs
* Sevaral additions/changes to extras.json:  
  * Adds support for Amazon ECR repositories
  * Adds support for configuring the chunk size for scatters (how many scatter jobs run concurrently)
  * All top-level keys are now camel-case (old-style names are still recognized)

## 2.1.1 2021-02-09

* Adds support for WDL v1.1
* Fixes errors due to expression evaluator not handling values wrapped in V\_Optional
* Fixes errors related to compound references
* Updated wdlTools 0.12.3. This update enforces uniqueness of variable names within the same scope
* Avoids unnecessarily generating sub-workflow output applets
* Fixes issue with task command blocks that begin with a placeholder
* Upgraded dxfuse to 0.24.0

## 2.1.0 2021-02-04

* Update CWL parser to fix compilation of WDL tools with imports
* Add CWL tool compilance tests to integration test suite
* Fixes a bug where structs were out of order in generated code. This bug was due to an unnecessary conversion of a Vector to Map in CodeGenerator, which disordered the items.
* Fixes an issue with resolving nested field references. There were two issues here: i. Unnecessarily including outputs that are direct pass-throughs of inputs in the closure when determining the inputs to an Output stage. ii. A bug in the resolution of deeply nested field references in wdlTools.eval.Eval that is fixed in 0.11.18.
* Added an implementation of the manifest format for WDL.
* Update wdlTools to 0.12.1, dxCommon to 0.2.5, dxApi to 0.1.8, cwlScala to 0.3.4

## 2.0.1 2021-01-22

* Implement translator and executor for CWL (tools only)
* Fix map keys and values being out of order
* Fix to EvalException: identifier not found
* Fix to passing non-optional empty arrays
* Update and fix documentation and WDL examples
* Upgrade [dxfuse](https://github.com/dnanexus/dxfuse/releases) to 0.23.3, which now mounts in a read-only mode by default

## 2.0.0 Release Notes Summary

A summary of changes in the 2.0.0 version of dxCompiler comparing to the dxWDL version 1.47.2 (after which the first 2.0.0-rc version was introduced):

User-facing changes:
* Changed the name and all references from dxWDL to dxCompiler, dxCompiler-\*.jar is now used to compile an application or a workflow
* Replaced Cromwell WOM (parser, type checker and evaluator) with [wdlTools](https://github.com/dnanexus/wdlTools), a library maintained by DNAnexus
* Added support for per-workflow and per-scatter chunk size settings to extras.json
* Added `streamFiles` compile option
* Updated the mechanism of comparing instance types to select the cheapest one for execution
* Improved file resolving and caching
* Optimized bulk description of files by replacing `system/describeDataObjects` with `system/findDataObjects` API call and scoping file search to projects
* Increased file name disambiguation directory size limit to 5000
* Increased number of retries for the DNAnexus API requests to 10

Development and codebase changes:
* Reorganized dxCompiler code into subprojects
  * core: shared code between front-end and back-end
  * compiler: the front-end
  * executorCommon: shared code between executors
  * executorWdl: the WDL executor
  * executorCwl: the CWL executor
* Separated the compiler from executor packages
* Moved API code to a separate dxApi library
* Moved DxFileAccessProtocol to a separate protocols library
* Moved parts of the code to a separate dxCommon library
* Moved WDL type serialization code to wdlTools
* Added archive format and implemented UDFs (user-defined functions) for archiving and unarchiving inputs
* Changed the way the applet\_resources folder is used: common binaries are stored in sub-folders by version, each executor is built in its own sub-folder
* Replaced Travis with Github Actions for unit and integration testing

## 2.0.0 2020-12-17

* Reorganizes dxCompiler code into subprojects, splits codebase into 5 subprojects:
  * core: shared code between front-end and back-end
  * compiler: the front-end
  * executorCommon: shared code between executors
  * executorWdl: the WDL executor
  * executorCwl: the CWL executor
* A few classes were moved into different packages to clear up invalid dependencies (e.g. code in core depending on a class in compiler)
* Changes (almost) all references from dxWDL to dxCompiler
* Updates build and test scripts to handle the new layout
* Changes the way the applet\_resources folder is used: common binaries are stored in sub-folders by version, each executor is built in its own sub-folder
* Updates to latest wdlTools (0.11.8)
* Adds archive format
* Implements udfs for archive and unarchive
* Updates to dxApi 0.1.6 - fixes parsing of DxFindDataObjects workflow results
* Fixes errors encountered for repeated compilation
* Skips epilog if there are no applet outputs
* Fixes conversion of Map schema to WDL Map type - unwrap key and value array types
* Fixes comment parsing bug in WDL v2
 
## 2.0.0-rc6 2020-11-20

- Upgrades wdlTools to 0.11.0
- Fixes the issue with type-checking struct-typed objects
- Adds hooks for user-defined functions, which is needed for the new archive/unarchive operations that will be added
- Uses file name when creating names for scatter jobs
- Uses dnanexus-executable.json to get type information about applet input/output parameters, and uses it to type-check the actual inputs/outputs. Ignores hash types, which might be JSON objects or schemas
- Adds `streamFiles` compile option
- Moves API code to dxApi library
- Moves DxFileAccessProtocol to separate protocols library
- Moves WDL type serialization code to wdlTools
- Makes array type-checking less strict (to coerce between empty and non-empty array types)

## 2.0.0-rc5 2020-11-13

- Upgrades wdlTools to 0.10.5
- Adds dxCommon dependency
- Sets either a default or null value for missing optional block inputs, and throws an exception if there are any missing required block inputs
- Addresses the situation where a call input references a field of the scatter variable
- Updates the mechanism of comparing instance types to select the cheapest one for execution
- Fixes to the "x appears with two different callable definitions" compilation error
- Increases disambiguation dir limit to 5000
- Simplifies job names

## 2.0.0-rc4 2020-10-15

- Upgrade wdlTools to 0.6.1
- Upgrade dxda to 0.5.4
- Increase number of API retries to 10
- Fix to the "x appears with two different callable definitions" compilation error
- Add missing required fields to findXXX/describe
- Fix name regexp in DxFindDataObjects
- Additional fixes and improvements

## 2.0.0-rc3 2020-09-16

- Major code reorganization to separate the compiler from executor
- Upgrade of dxda to v0.5.4 and dxfuse - to v0.22.4

## 2.0.0-rc2 2020-07-30

- Mostly internal changes and code re-organization, in preparation for adding CWL support

## 2.0.0-rc 2020-06-25

- Replaced WOM with `wdlTools`
- TODO:
    - Publish wdlTools to MavenCentral and update `build.sbt`
    - Map `parameter_meta` output parameters, remove note in ExpertOptions
    - Update `Internals.md`
- Replaced Travis with Github Actions for unit testing
- Optimized bulk description of files by replacing `system/describeDataObjects` with `system/findDataObjects` API call and scoping file search to projects

## 1.47.2 2020-06-05
- Upgrade dx-download-agent (includes a fix to the early database close issue) 
- Fix to describing billTo of a project

## 1.47.1 2020-05-26
- Log dxda and dxfuse version in applet execution

## 1.47 2020-05-14
- Improvements to `exectree` option
- Upgrade dxfuse to v0.22.2
- Bug fix in dx-download-agent (https://github.com/dnanexus/dxda/issues/34)

## 1.46.4 2020-04-08
- Limit scatters to 500 elements. Running more than that risks causing platform problems.
- Uprade dxfuse to v0.22.1

## 1.46.3 2020-03-27
- fixed bug when describing a live (non-archived) hidden file.
- Uprade dxfuse to v0.21

## 1.46.2 2020-03-18
- Do not use any of the test instances, or any instance with less than 2 CPUs and 3GiB or RAM for auxiliarly WDL jobs.

## 1.46.1 2020-03-17
- Do not use AWS nano instances for auxiliarly WDL jobs. They are not strong enough for the task.

## 1.46 2020-03-12
- Recognize DNAnexus-specific keys in task and workflow metadata
- Recognize workflow parameter metadata
- Optionally load task and workflow descriptions from README files
- Updated dx-download-agent that reduces memory consumption. This is noticible on small instances with a limited amount of memory.

## 1.45 2020-03-03
- Upgrade packages to:
  - dxfuse v20
  - dx-download-agent with support for symbolic links
  - Cromwell v49
- Retry `docker login` if it fails
- Allow DxNI to work with an [app](https://github.com/dnanexus/dxWDL/issues/364)
- DNAx symbolic links can now be used as input files, the dx-download-agent is able to download them. You will need to specifically allow network access to applets that use symbolic links, otherwise they will won't be able to reach external URLs. For example, the `extras.json` file below sets the timeout policy to 8 hours and allows network access.

```
{
  "default_task_dx_attributes" : {
    "runSpec": {
      "timeoutPolicy": {
        "*": {
          "hours": 8
        }
      },
      "access" : {
        "network": [
          "*"
        ]
      }
    }
  }
}
```

## 1.44 2020-02-21
- Added support for additional parameter metadata:
  - group
  - label
  - choices
  - suggestions
  - dx_type
- Fixed bug in project-wide-reuse option.

## 1.43 2020-02-11
- Providing a tree structure representing a compiled workflow via `--execTree pretty`
- For the json structure use `--execTree json`
- Added support for the parameter_meta: patterns to take an object: [docs/ExpertOptions](doc/ExpertOptions.md#parameter_meta-section)
- Support the `ignoreReuse` and `delayWorkflowDestruction` in the extras file. More details are in the [expert options](https://github.com/dnanexus/dxWDL/blob/DEVEX-1499-support-job-reuse-flag/doc/ExpertOptions.md#job-reuse).


## 1.42 2020-01-23
- Providing a JSON structure representing a compiled workflow. This can be done with the command line flag `--execTree`. For example:

```
java -jar dxWDL-v1.42.jar compile CODE.wdl --project project-xxxx --execTree
```

- Bug fix for case where the number of executions is large and requires multiple queries.

## 1.41 2020-01-21
- Added support for `patterns` and `help` in the `parameter_meta` section of a WDL task. For more information, see [docs/ExpertOptions](doc/ExpertOptions.md#parameter_meta-section)
- Upgrade to Cromwell v48
- Upgrade to dxfuse v0.17
- Added support for a `path` command line argument to `dxni`.

```
java -jar dxWDL-v1.41.jar dxni --path /MY_APPLETS/assemble --project project-xxxx --language wdl_v1.0 --output headers.wdl
```

- Using `scalafmt` to normalize code indentation.
- Check if a file is archived prior to downloading or streaming it. Such a file cannot be read, and will cause a
"403 forbidden" http error code.


## 1.40 2019-12-19
- Replaced the dxjava package with scala code. The dnanexus calls now go through the low-level DXAPI java
module.


## 1.37.1 2019-12-18
- Bug fix for calling a task inside a scatter with an optional that is not provided.

## 1.37 2019-12-16

- Fix issue with invalid WOM when compiling workflows containing sub-workflow with expression in output block while using custom reorg applet.
- Warning message for custom reorg applet will only show when `--verbosity` is set.
- Minor changes.

## 1.36.1 2019-11-22

- Upgraded to dxfuse version [0.13](https://github.com/dnanexus/dxfuse/releases/tag/v0.13)
- Making dxfuse startup script more robust

## 1.36 2019-11-18
Added a mechanism for a custom reorganization applet, it can be used instead of the built in --reorg option.
You can use it to reorganize workflow file results after it completes.

Please refer to [docs/ExpertOptions.md](doc/ExpertOptions.md#adding-config-file-based-reorg-applet-at-compilation-time)

## 1.35.1
- Object form of streaming syntax. This allows several annotations for an input/output
parameter. In addition to the previously supported:
```
parameter_meta {
  foo: stream
}
```

You can also write:
```
parameter_meta {
  foo: {
    stream: true
  }
}
```
- New version of dxfuse (v0.12)
- The checksum of an applet/workflow does not include the dxWDL version. This means that upgrading to
a new dxWDL version does not require recompiling everything.

## 1.35 2019-10-24
- Support for GPU instances.

If you want an instance that has a GPU chipset, set the `gpu` attribute to true. For example:
```
runtime {
   memory: "4 GB"
   cpu : 4
   gpu : true
}
```


## 1.34 2019-10-17
- Bug fix for handling of structs when creating task headers

## 1.33 2019-10-15
- Upgrade to Cromwell 47
- Protect 300MiB of memory for dxfuse, if it is running. We don't want it killed by the OOM if the user
processes use too much memory. This works only when using docker images.
- Fixed bug with comparision of tasks.

## 1.32 2019-10-04
- Upgrade to Cromwell 46.1
- Retrying docker pull at runtime.
- Improved release script. Copies to geographically distributed regions with an app.
- Fixed bug [#313](https://github.com/dnanexus/dxWDL/issues/313).

## 1.31 2019-09-30

- Renaming dxfs2 to [dxfuse](https://github.com/dnanexus/dxfuse). This
  is the official name for the DNAx FUSE filesystem.
- [Prefer](https://github.com/dnanexus/dxWDL/issues/309) v2 instances over v1 instances.
- Improving marshalling of WDL values to JSON.
- Allow a WDL input that is a map where the key is a file.

## 1.30
- Using dxfs2 to stream files. This replaces `dx cat`, which was the previous solution.

## 1.22
- Upgrade to Cromwell version 46
- Removed a runtime assert that was too strict. It was checking that the type of a WDL value *V* had a static WDL type *T*. However, the real question was whether *V* could be casted type *T*.

## 1.21.1
- Writing out a better description when raising a runtime assertion because WOM types don't match.

## 1.21
- Documented syntax limitation for task/workflow [bracket placement](README.md#Strict-syntax).
- Upgraded to sbt 1.3.0
- Improvements to the download agent

## 1.20b
- The default timeout limit for tasks is 48 hours. It can be overriden by setting a different timeout in the [extras file](./doc/ExpertOptions.md#Setting-dnanexus-specific-attributes-for-tasks).
- Fixing a bug where the database is locked, in the [dx-download-agent](https://github.com/dnanexus/dxda/).

## 1.20a
- An experimental version of dx-download-agent
- Upgrade to Cromwell 45.1

## 1.20
- Experimental version of the download-agent. Trying to reduce download failures at the beginning of a job. For internal use only.

## 1.19
- Bug fix for DxNI error
- Limit the size of the name of jobs in a scatter
- Upgrade to Cromwell v45
- Nested scatters are supported

## 1.18
- Correctly identify WDL calls with no arguments
- Dealing with the case where a WDL file imports a file, that imports another file
- Making checksums deterministic, this ensures that a compilation process will not be repeated unnecessarily.
- Added the dxWDL version number to the properties.
- Optimized queries that if a workflow/applet has already been compiled. This is done by limiting
the possible names of the data object we are searching for. We add a regular expression to the
query, bounding the legal names.

## 1.17
**Fixed**
- Setting recurse to false, when searching for existing applets and
  workflows. Fix contributed by Jeff Tratner.
- An optional output file, that does not exist, is returned as `None`.
For example, examine task `foo`.

```wdl
version 1.0
task foo {
    command {}
    output {
        File? f = "A.txt"
        Array[File?] fa = ["X.txt", "Y.txt"]
    }
}
```

Running it will return:
```
{
    "fa" : [null, null]
}
```
Note that `f` is missing. When passing through the DNAx
system, it is removed becaues it is optional and null.


## 1.16
**Fixed**
- [Bug 284](https://github.com/dnanexus/dxWDL/issues/284), dropping a default when
calling a subworkflow.

## 1.15

Improved find-data-objects queries, reducing the time to check if an
applet (or workflow) already exists on the platform. This is used when
deciding if an applet should be built, rebuilt, or archived.

To speed the query so it works on large projects with thousands of
applets and workflows, we limited the search to data objects generated
by dxWDL. These have a `dxWDL_checksum` property. This runs the risk
of missing cases where an applet name is already in use by a regular
dnanexus applet/workflow. We assume this is an unusual case. To fix this,
the existing applet can be moved or renamed.

## 1.14

**Fixed**
- Binary and decimal units are respected when specifying memory. For example, GB is 10<sup>9</sup> bytes, and GiB is 2<sup>30</sup> bytes. This follows the [memory spec](https://github.com/openwdl/wdl/blob/master/versions/1.0/SPEC.md#memory).

**Added**
- Initial support for the development WDL version, 1.1 (or 2.0). This does not include the directory type.

## 1.13
**Fixed**
- [Bug 274](https://github.com/dnanexus/dxWDL/issues/274), losing pipe symbols ('|') at the beginning of a line.

**Changed**
- Upgrade to Cromwell 44, with support for JSON-like values in meta sections

**Added**
- Ability to put a list of upstream projects into the [extras file](./doc/ExpertOptions.md#Setting-dnanexus-specific-attributes-for-tasks).

## 1.12
**Fixed**
- Tolerate platform applets/workflows with input/output specs that use non WDL types. For example, an array of applets.
- Bug when accessing call results that were not executed. For example, in `path_not_taken` the `compare` call is not made. This, incorrectly, causes an exception to be raised while evaluating `equality`.
```
version 1.0

workflow path_not_taken {
    if (false) {
        call compare
    }
    output {
        Boolean? equality = compare.equality
    }
}

task compare {
    command {}
    output {
        Boolean equality = true
    }
}
```

**Changed**
- Removed warning for variables that cannot be set from the inputs file. These are messages like this:
```
Argument unify.contig_shards, is not treated as an input, it cannot be set
Argument etl.shards, is not treated as an input, it cannot be set
Argument seq.iter_compare, is not treated as an input, it cannot be set
```
Top level call argument can now be set.

## 1.11
**Fixed**
- Default values specified for top-level calls using a JSON file.
- [Bug 272](https://github.com/dnanexus/dxWDL/issues/272)
- Runtime error when using an array of WDL structs

**Changed**
- Upgrade to Cromwell v43
- Replaced internal implementation of finding source lines for calls, with Cromwell/WOM implementation.

## 1.10
**Fixed**
- Handling of pair type in a JSON input file
- Allow overriding default values in calls from the input file. For example, in a workflow like:

```wdl
version 1.0

workflow override {
    call etl { input: a = 3 }
    output {
        Int result = etl.result
    }
}

task etl {
    input {
        Int a
        Int b = 10
    }
    command {}
    output {
        Int result = a + b
    }
}
```

We can now set b to a value other than 10, with an input file like this:

```
{
  "override.etl.b" : 5
}
```

**New**
- Support for compressed docker images (gzip)

**Changed**
- Upgrade to Cromwell v42


## 1.09
**Fixed**
- The `-p` flag was not respected
- Environment not passed correctly during compilation.
- Sorting structs by dependencies

## 1.08
**Fixed**
- [bug 259](https://github.com/dnanexus/dxWDL/issues/259). Unified the code for resolving platform paths.
- Error when downloading a file that resides in a container, rather than a project.
- Imports specified from the command line

**Changed**
- Merged `DxPath` and `DxBulkResolve` modules.

## 1.06
- Upgrade to Cromwell v41
- Mark auxiliary workflows and applets as hidden. This is a step in the direction of supporting copying of a workflow from one project to another.
- Added unit tests for the `WomValueAnalysis` module, which checks if WOM expressions are constant.
- Reducing reliance on the dxjava library, calling the DXAPI directly.
- Merged fork of the dxjava library back into the dx-toolkit.
- Use the dx-download-agent (dxda) instead of `dx download` in tasks.
- Fix for bug (https://github.com/dnanexus/dxWDL/issues/254)
- Fix for bug occurring when a `struct` is imported twice

## 1.05
- Got DxNI to work for DNAnexus apps, not just applets.
- Added links to applets that are referenced inside WDL fragments. This should allow, at some point, copying workflows between projects.
- Moved applet meta-information into the `details` field. This makes dx:applets more readable.
- Wrote unit-tests for the `WdlVarLinks` module.
- Batching file-describe, and file-resolve calls.

## 1.04
- Precalculate instance types. There are tasks that calculate the instance type they need in the runtime section. If the task call is made from a workflow fragment, we can calculate the instance type then and there. This allows launching directly in the correct instance type, instead of launching an additional job.
- Fixed bug in expression evaluation at runtime (https://github.com/dnanexus/dxWDL/issues/240)
- Improved unit-test coverage

## 1.03
- Bug fixes related to optional arguments (https://github.com/dnanexus/dxWDL/issues/235).

## 1.02
- Removed the instance-type database, and wom source code from the inputs of applets.
- Added the WDL source code to workflow and applet objects on the platform. It is stored in the details field, and
can be easily [retrieved](./doc/ExpertOptions.md#Getting-WDL-sources). It has been removed from the generated applet bash script.
- Initial support for the `struct` type
- Check that the reserved substring '___' is not used in the source WDL code. This sequence is used
  to translate dots ('.') into DNAx inputs and outputs. Dots are invalid symbols there.
- Bug fixes: https://github.com/dnanexus/dxWDL/issues/224, https://github.com/dnanexus/dxWDL/issues/227, https://github.com/dnanexus/dxWDL/issues/228

## 1.01
- Ensure that native docker uses the machine's hostname (i.e., the job ID) as
  the hostname, matching the previous behavior of dx-docker. This allows
  setting the job ID in error messages, helping debugging. Contributed by Jeff Tratner.

## 1.00
- Support for WDL version 1.0, as well as draft-2. There are two features
that are not yet supported: `struct`, and nested scatters. Work is ongoing
to address these omissions.

## 0.81.5
- Adding debug information to conversions from JSON to WDL variables. This helps
track down runtime problems with missing variables that a task is expecting. Previously,
we didn't know which variable was having a problem.

## 0.81.4
- Bug fix for complex cases where WDL files import each other.

## 0.81.3
- Bug fix for native docker. There was a problem when a docker image was using an internally defined
user; it didn't have the necessary permissions to create output files on the worker.

## 0.81.2
- Support NTLM proxies. If your organization is configured with an NTLM proxy,
you can use it like this:
```
$ export HTTP_PROXY_METHOD=ntlm
$ export HTTP_PROXY_DOMAIN = acme.com
$ export HTTP_PROXY = https://john_smith:welcome1@proxy.acme.com:8080
$ java -jar dxWDL.jar ...
```


## 0.81.1
- Supporting proxy configuration with user and password. For example:
```
$ export HTTPS_PROXY = https://john_smith:welcome1@proxy.acme.com:8080
```

## 0.81

- [Proxy configuration](./doc/ExpertOptions.md#Proxy-configurations). If your organization interposes a proxy between the internal machines and external hosts, you can set the environment variable `HTTP_PROXY` (or `HTTPS_PROXY`) to point to the proxy. The compiler will pass all of its dnanexus API calls through that proxy. For example, if you perform the following on the command line shell:

```bash
$ export HTTP_PROXY = proxy.acme.com:8080
$ java -jar dxWDL.jar ...
```

the compiler will route all requests through the machine `proxy.acme.com` on port `8080`.

## 0.80

- Native docker is now the default. If you still want to use [dx-docker](https://wiki.dnanexus.com/Developer-Tutorials/Using-Docker-Images), the `-useDxDocker` flag is available. In order to store a docker image on the platform, you can do `docker save`, and upload the tarball to a file. More details are provided in the [export options](./doc/ExpertOptions.md#Docker).

- The compiler emits a warning for partialy defined workflow outputs. For example, in workflow `foo`, the output `add.result` is partial, because it is not assigned to a variable. Partial definitions are discarded during compilation, hence the warning.

```wdl
workflow foo {
  call add { ... }
  output {
     add.result
  }
}
```

To avoid this problem, rewrite like this:

```wdl
workflow foo {
  call add { ... }
  output {
     Int r = add.result
  }
}
```

- Update test scripts for python3

## 0.79.1

- Version [docker-based runner script](https://github.com/dnanexus/dxWDL/tree/master/scripts/compiler_image/run-dxwdl-docker)
- Do not call sudo in runner script, in case system is set up not to require
  sudo to run Docker.
- Rename run script to `run-dxwdl-docker`

```
$ export DXWDL_VERSION=0.79.1
$ sudo run-dxwdl-docker compile /path/to/foo.wdl -project project-xxx
```

## 0.79
- Support [per task dx-attributes](./doc/ExpertOptions.md#Setting-dnanexus-specific-attributes-for-tasks).
- Report a warning for a non-empty runtime section in a native applet, instead of throwing an error. Note
that the WDL runtime section will be ignored, the native definitions will be used instead.
- Fix bug when using [spaces in output files](https://github.com/dnanexus/dxWDL/issues/181)
- Eliminate a job-describe API call from all tasks. This reduces overall platform load,
which is important in volume workflows.
- Support for [private docker registries](./doc/ExperOptions.md#Native-docker-and-private-registries)
- A [docker image](https://hub.docker.com/r/dnanexus/dxwdl) for
running the compiler without needing to install dependencies. You can
use the
[dxwdl](https://github.com/dnanexus/dxWDL/tree/master/scripts/compiler_image/dxwdl)
script to compile file `foo.wdl` like this:

```bash
$ runc.sh compile /path/to/foo.wdl -project project-xxxx
```

- Instructions for how to replace the built in
  [reorganize workflow outputs](./doc/ExpertOptions.md#Use-your-own-applet) applet,
  with your [own](./doc/ExpertOptions.md#Handling-intermediate-workflow-outputs).


## 0.78.1
- Support the `restartableEntryPoints` applet option in the `extras` file.

## 0.78
- Clone the dxWDL runtime asset to local project, to allow sub-jobs access to it.

## 0.77
- Improve user message when pretty printing an erroneous WDL file.
- New command line flag `--leaveWorkflowsOpen`, that leaves the toplevel workflow
open. This option is intended for power users, it allows modifying the workflow
after the compiler is done.
- Figure out the smallest instance from the *current* price list,
avoid the use of a hardcoded instance type. On the Azure cloud, an
applet failed because it tried using the hardcoded `mem1_ssd1_x4`
instance, which does not exist there (only on AWS).

## 0.76
- Handle using an asset that lives in another project by creating a local
record for it.

## 0.75
- Upgrade to Ubuntu 16.04
- Preparatory work for supporting WOM as a compilation intermediate representation.

## 0.74.1
- Removed inlining of tasks code into auxiliary applets. This was causing
a workflow to change when a task was modified, violating separate compilation,
and not allowing executable cloning to work.

## 0.74
- Improving test and release scripts.
- Adding printout for the dxWDL version to running applets and workflows
- Check and throw an exception if an asset is not in the current project. It
needs to be cloned.
- Supporting Amsterdam (azure:westeurope) and Berlin (aws:eu-central-1) regions.
- Fixed error in collecting results from an optional workflow branch.

## 0.72
- Put the project-wide reuse of applets under a special flag `projectWideReuse`.
- Improved the queries to find dx:executables on the target path.
- Improvements to the algorithm for splitting a WDL code block into parts.

## 0.71
- In an unlocked workflow, compile toplevel calls with no
subexpressions to dx stages. The
[expert options](./doc/ExpertOptions.md#toplevel-calls-compiled-as-stages)
page has a full description of the feature.
- Allow the compiler to reuse applets that have been archived. Such
applets are moved to a `.Archive` directory, and the creation date is
appended to the applet name, thereby modifying the applet name. The
name changes causes the search to fail. This was fixed by loosening the
search criterion.

## 0.70
- Upgrade to Cromwell 33.1
- Reuse applets and workflows inside a rpoject. The compiler now looks
for an applet/workflow with the correct name and checksum anywhere in
the project, not just in the target directory. This resolved
issue (https://github.com/dnanexus/dxWDL/issues/154).

## 0.69
- Support importing http URLs
- Simplified handling of imports and workflow decomposition
- Fixed issue (https://github.com/dnanexus/dxWDL/issues/148). This was a bug
occuring when three or more files with the same name were downloaded to
a task.
- Fixed issue (https://github.com/dnanexus/dxWDL/issues/146). This
occurred when (1) a workflow called a task, and (2) the task and the workflow had
an input with the same name but different types. For example, workflow
`w` calls task `PTAsays`, both use input `fruit`, but it has types
`Array[String]` and `String`.

```wdl
workflow w {
    Array[String] fruit = ["Banana", "Apple"]
    scatter (index in indices) {
        call PTAsays {
            input: fruit = fruit[index], y = " is good to eat"
        }
        call Add { input:  a = 2, b = 4 }
    }
}

task PTAsays {
    String fruit
    String y
     ...
}
```

## 0.68.1
- Fixing build and release scripts.
- Allowing non-priviliged users to find the dxWDL runtime asset in
the public repository.

## 0.68
- Throw an exception if a wrapper for a native platform call has
a non-empty runtime section.
- Use an SSD instance for the collect sub-jobs.
- Remove the runtime check for calling a task with missing values,
fix issue (https://github.com/dnanexus/dxWDL/issues/112). The check
is overly restrictive. The task could have a default, or, be able to
tolerate the missing argument.

## 0.67
- Color coding outputs, yellow for warnings, red for errors.
- Indenting information output in verbose mode
- Removing the use of `dx pwd`. The user needs to specify the
destination path on the command line. A way to avoid this, is to compile
from the dx-toolkit, with the upcoming `dx compile` command.


## 0.66.2
- Allow variable and task names to include the sub-string "last"
- Workflow fragment applets inherit access properties from the extras
file.

## 0.66.1
- Ignoring unknown runtime attributes in the extras file.

## 0.66
- Decomposing a workflow when there is a declaration after a call. For example,
workflow `foo` needs to be decomposed. The workflow fragment runner does not
handle dependencies, and cannot wait for the `add` call to complete.

```wdl
workflow foo {
    Array[Int] numbers

    scatter (i in numbers) {
        call add { input: a=i, b=1}
        Int m = add.result + 2
    }

    output {
        Array[Int] ms = m
    }
}
```

- Setting debug levels at runtime. The compiler flag `runtimeDebugLevel` can be set to 0, 1, or 2.
Level 2 is maximum verbosity, level 1 is the default, zero is minimal outputs.

- Upgrade to Cromwell version 32.

- Using headers to speed up the workflow decomposition step. The idea
is to represent a WDL file with header. When a file is imported, we
use the header, instead of pulling in the entire WDL code, including
its own imports.

- Support setting defaults in applets, not just workflows. This can be done with the `--defaults`
command line option, and a JSON file of WDL inputs.

## 0.65
- Optimization for the case of launching an instance where it is
calculated at runtime.

- Support dnanexus configuration options for tasks. Setting
the execution policy, timeout policies, and access
control can be achieved by specifying the default option in the
`default_taskdx_attributes` section of the `extras` file. For
example:

```json
{
  "default_task_dx_attributes" : {
    "runSpec": {
        "executionPolicy": {
          "restartOn": {
            "*": 3
          }
        },
        "timeoutPolicy": {
          "*": {
            "hours": 12
          }
        },
        "access" : {
          "project": "CONTRIBUTE",
          "allProjects": "VIEW",
          "network": [
            "*"
          ],
          "developer": true
        }
      }
  }
}
```

- Improved error message for namespace validation. Details are no longer hidden when
the `-quiet` flag is set.

- Reduced logging verbosity at runtime. Disabled printing of directory structure when running
tasks, as the directories could be very large.

- Added support for calling native DNAx apps. The command

```
java -jar dxWDL.jar dxni -apps -o my_apps.wdl
```

instructs the compiler to search for all the apps you can call, and create WDL
tasks for them.


## 0.64
- Support for setting defaults for all task runtime attributes has been added.
This is similar to the Cromwell style. The `extras` command line flag takes a JSON file
as an argument. For example, if `taskAttrs.json` is this file:
```json
{
    "default_runtime_attributes" : {
      "docker" : "quay.io/encode-dcc/atac-seq-pipeline:v1"
    }
}
```

Then adding it to the compilation command line will add the `atac-seq` docker image to all
tasks by default.
```
java -jar dxWDL-0.44.jar compile test/files.wdl -defaults test/files_input.json -extras taskAttrs.json
```

- Reduced the number of auxiliary jobs launched when a task specifies the instance type dynamically.
A task can do this is by specifiying runtime attributes with expressions.
- Added the value iterated on in scatters

## 0.63
- Upgrade to cromwell-31 WDL/WOM library
- Report multiple validation errors in one step; do not throw an exception for
the first one and stop.
- Reuse more of Cromwell's stdlib implementation
- Close generated dx workflows


## 0.62.2
- Bug fix for case where optional optional types were generated. For example, `Int??`.

## 0.62

- Nested scatters and if blocks
- Support for missing arguments has been removed, the compiler will generate
an error in such cases.


## 0.61.1

- When a WDL workflow has an empty outputs section, no outputs will be generated.

## 0.61

- Decomposing a large block into a sub-workflow, and a call. For
example, workflow `foobar` has a complex scatter block, one that has
more than one call. It is broken down into the top-level workflow
(`foobar`), and a subworkflow (`foobar_add`) that encapsulates the
inner block.

```
workflow foobar {
  Array[Int] ax

  scatter (x in ax) {
    Int y = x + 4
    call add { input: a=y, b=x }
    Int base = add.result
    call mul { input: a=base, n=x}
  }
  output {
    Array[Int] result = mul.result
  }
}

task add {
  Int a
  Int b
  command {}
  output {
    Int result = a + b
  }
}

task mul {
  Int a
  Int n
  command {}
  output {
    Int result = a ** b
  }
}
```

Two pieces are together equivalent to the original workflow.
```
workflow foobar {
  Array[Int] ax
  scatter (x in ax) {
    Int y = x + 4
    call foobar_add { x=x, y=y }
  }
  output {
    Array[Int] result = foobar_add.mul_result
  }
}

workflow foobar_add {
  Int x
  Int y

  call add { input: a=y, b=x }
  Int base = add.result
  call mul { input: a=base, n=x}

  output {
     Int add_result = add.result
     Int out_base = base
     Int mul_result = mul.result
   }
 }
```

- A current limitation is that subworkflows, created in this way, give errors
for missing variables.
- The allowed syntax for workflow outputs has been tightened. An output
declaration must have a type and and a value. For example, this is legal:
```
output {
   Int add_result = add.result
}
```

but this is not:
```
output {
   add.result
}
```

## 0.60.2
- Minor bug fixes

## 0.60.1
- Bug fix release

## 0.60
- Split README into introduction, and advanced options. This should, hopefully, make
the top level text easier for the beginner.
- A workflow can call another workflow (subworkflow). Currently,
  the UI support for this feature is undergoing improvements.
- The search path for import can be extended by using the `--imports` command line argument.
This is useful when the source WDL files are spread across several directories.

## 0.59
- Improved handling of pricing list
- Upgraded to the new wdl4s library, that now lives in the cromwell
  repository under cromwell-wdl. The cromwell version is 30.2.

## 0.58
- Adhering to WDL spec: a declaration set to a constant is
treated as an input. In the example, `contamination` is compiled to
a workflow input with a default of `0.75`.

```
workflow w {
  Float contamination = 0.75
}
```

- Improving naming of workflow stages, and how their appear in the UI.
- Fixed regression in compilation of stand-alone applets.
- Fixed bug when pretty-printing applets that use <<<,>>> instead of {,}

## 0.57
- Fixed bug in setting workflow defaults from JSON file
- Improved behavior of the `sub` and `size` stdlib functions
- Improved naming convention for scatter/if workflow stages.

## 0.56
- Access to arguments in calls inside scatters. This
feature was lost while supporting locked-down workflows.

```
task Add {
    Int a
    Int b
    command {}
    output {
        Int result = a + b
    }
}

workflow w {
    scatter (i in [1, 10, 100]) {
        call Add { input: a=i }
    }
}
```

For example, in workflow `w`, argument `b` is missing from the `Add`
call. It is now possible to set it it from the command line with `dx
run w -iscatter_1.Add_b=3`. With an inputs file, the syntax is:
`w.Add.b = 3`.

- Fixed bad interaction with the UI, where default values were omitted.

## 0.55
- Improved support for conditionals and optional values
- Automated tests for both locked and regular workflows
- Various minor bug fixes

## 0.54
- More accurate detection of the IO classes in dx:applets.
- Improved handling of WDL constants. For example, multi word
constants such as `["1", "2", "4"]`, and `4 + 11` are recognized as
such. When possible, they are evaluated at runtime.
- Revert default compilation to a regular workflow. It is possible to
compile to a locked-down workflow by specifying `-locked` on the
command line. To specify command workflow inputs from the command line
use:
```
dx run foo -i0.N=19
```


## 0.53
- Not closing dx:workflow objects, this is too restrictive.


## 0.52
- Uplift the code to use DNAnexus workflow inputs and outputs.
Running a workflow now has slighly easier command line syntax.
For example, if workflow `foo` takes an integer
argument `N`, then running it through the CLI is done like
this:

```
dx run foo -iN=19
```

- Revamp the conversions between dx:file and wdl:file. This allows
specifying dx files in defaults.
- Initial support for non-empty WDL array types, for example `Array[String]+`.
- Improved handling of optional values

- An experimental new syntax for specifying inputs where the workflow
is underspecified. WDL allows leaving required call inputs unassigned, and
specifying them from the input file. For example, workflow `math`
calls task `add`, but does not specify argument `b`. It can then
be specified from the input file as follows: `{ "math.add.b" : 3}`.

```
task add {
    Int a
    Int b
    output {
        Int result = a + b
    }
}

workflow math {
    call add { input: a = 3 }
    output {
       add.result
    }
}
```

The dx:workflow that is compiled from `math` can set this variable from
the command line as follows:
```
dx run math -iadd___b=5
```

This command line syntax may change in the future.

## 0.51
- Adding a `-quiet` flag to suppress warning and informational
  messages during compilation.
- Minor fixes

## 0.50
- Tasks that have an empty command section do not download files eagerly. For example,
if a task only looks at `size(file)`, it will not download the file at all.

```
task fileSize {
    File in_file

    command {}
    output {
        Float num_bytes = size(in_file)
    }
}
```

- Support docker images that reside on the platform.


## 0.49
- Removed limitation on maximal hourly price per instance. Some bioinformatics pipelines
regularly require heavy weight instances.
- Fixed several WDL typing issues
- Improving the internal representation of JSON objects given as input.

## 0.48
- Support string interpolation in workflow expressions
- Handle scatters where the called tasks return file arrays, and non-native
platform types. This is done by spawning a subjob to collect all the outputs
and bundle them.
- Azure us-west region is supported

## 0.47
- Support calling native DNAx applets from a WDL workflow. A helper utility
  is `dxni` (*Dx Native Interface*), it creates task wrappers for existing
  dx:applets.

## 0.46
- Allow applet/workflow inputs that are optional, and have a default.
- More friendly command line interface

## 0.45
- Default workflow inputs. The `--defaults` command line argument
embeds key-value pairs as workflow defaults. They can be overridden
at runtime if necessary.

## 0.44
- Use hashes instead of files for non-native dx types
- Do not use the help field in applet input/output arguments to carry
  WDL typing information.
- Fold small text files into the applet bash script. This speeds up the 'dx build'
  command, and avoids uploading them as separate platform files.
- Replace 'dx build' with direct API calls, additional compilation speedup.

## 0.43
- Speed up the creation of a dx:workflow. With one API call create
all the workflow stages, and add set the checksum property.
- Speeding up applet construction

## 0.42
- WDL objects: experimental
- Type coercion
- Faster compilation when applets already exist. Using bulk describe API, instead
  of looking up each applet separately.
- Adding checksum to dx:workflow objects, recompile only if it has not changed
- Specified behavior of input/output files in doc/Internals.md

## 0.41
- Minor fixes to streaming

## 0.40
- Upgrade to wdl4s version 0.15.
- Enable several compiler warnings, removing unused imports
- Bug fixes:
  * Wrong dx project name when using multiple shells, and
    different projects
  * Better handling of errors from background 'dx cat' processes.

## 0.39
- Streaming works with tasks that use docker

## 0.38
- Minor fixes, and better testing, for file streaming

## 0.37
- File download streaming

## 0.36
- Conditionals

## 0.35
- Support white space in destination argument
- Allow providing the dx instance type directly in the runtime attributes.

## 0.34
- Topological sorting of workflow. By default, check for circular
dependencies, and abort in case there are cycles. Optionally, sort the
calls to avoid forward references. This is useful for WDL scripts
that were not written by hand.
- Create an `output_section` applet for a compiled workflow. If
`--reorg` is specified on the command line, the applet also
reorganizes the output folder; it moves all intermediate results to
subfolder `intermediate`. Reorganization requires `CONTRIBUTE` level access,
which the user needs to have.
- Multi region support.

## 0.33
- Initial support for WDL pairs and maps
- Upgrade to wdl4s version 0.13
- Improve parsing for memory specifications
- Optionals can be passed as inputs and outputs from tasks.

## 0.32
- Support archive and force flags a la `dx build`. Applets and workflows
  are *not* deleted by default, the --force flag must be provided.
- If there are insufficient permissions to get the instance price list, we
  have a reasonable fallback option.
- Added namespace concept to intermediate representation.
- WDL pretty printer now retains output section.

## 0.31
- The compiler is packed into a single jar file
- Fixed glob bug

## 0.30
Bug fix release.

Corrected the checksum algorithm, to recurse through the directory
tree.

## 0.29
Improved support for scatters
  * Support an expression in a scatter collection.
  * Compile declarations before a scatter into the scatter
  applet. This optimization folds two applets into one.
  * Use wdl4s native name resolution to calculate scatter
  collection type.
  * Added documentation to doc/IR.md describing how scatters
  are compiled.

## 0.28
- Support for ragged file arrays
- Correctly handle an empty workflow output section
- Upgrade to wdl4s version 0.12
- Improvements to regression tests

## 0.27
- Support the import directive. This allows spreading definitions
  across multiple files.
- Using native wdl4s data structures, instead of pretty printing, for
  internal representation.

## 0.26
- Support passing unbound variables to calls inside scatters
- Implemented glob and size function for files
- Correctly handling empty arrays in task input/output
- Improved scatter linking. Got rid of runtime calls to get dx:applet descriptions.

## 0.25
- Allow a docker image to be specified as a parameter
- Use Travis containers for continuous integration
- Adding tests for instance type choice at runtime

## 0.24
- Support resource requirements (memory/disk) calculated from runtime variables.

## 0.23
- Rebuild an applet, only if the source code has changed. For example,
if an applet's WDL code changed, it will be rebuilt in the next compilation.

## 0.22
- Files are lazily downloaded in auxiliary applets, such as scatters. In
  tasks/applets, they are always downloaded.

## 0.21
- Adding linking information to applets that call other applets. This
ensures the correct applet-ids are invoked. No lookup by name
is performed at runtime.
- Minor bug fixes

## 0.20
- Separate compilation of workflows and tasks. A task is compiled to
single dx:applet, and a workflow is compiled to auxiliary applets and
a dx:workflow.
- WDL files containing only tasks, and no workflow, are supported
- Many improvements all around

## 0.13
- Upgrade to wdl4s v0.10
- Improving version number handling
- Minor improvements in debugging printout and error reporting

## 0.12
- The GATK pipeline compiles and runs (result not validated yet)
- Bug fixes:
  * Correct order of scatter output arrays
  * Improved handling of optionals

## 0.11
- Better compilation error messages
- Version checking
- Compiler verbose mode
- Renamed initial workflow stage to Common<|MERGE_RESOLUTION|>--- conflicted
+++ resolved
@@ -3,12 +3,9 @@
 ## in develop
 
 * Uses manifest files for large subjob inputs
-<<<<<<< HEAD
 * Uses dxda to bulk-download manifest files
 * Increases number of retries when downloading single manifest files
-=======
 * Fixes error when parsing a field name with multiple `stage-*` prefixes
->>>>>>> 772f4db1
 
 ### Dependency updates
 
