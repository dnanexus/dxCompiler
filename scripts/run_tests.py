#!/usr/bin/env python3
import argparse
from collections import namedtuple
import dxpy
import glob
import hashlib
import json
import os
<<<<<<< HEAD
import random
=======
>>>>>>> 5df433ab
import re
import sys
import subprocess
import tempfile
from termcolor import cprint
import time
import traceback
import yaml
from dxpy.exceptions import DXJobFailureError

import util

here = os.path.dirname(sys.argv[0])
top_dir = os.path.dirname(os.path.abspath(here))
test_dir = os.path.join(os.path.abspath(top_dir), "test")
default_instance_type = "mem1_ssd1_v2_x4"

git_revision = subprocess.check_output(["git", "describe", "--always", "--dirty", "--tags"]).strip()
test_files = {}

test_failing = {
    "bad_status",
    "bad_status2",
    "just_fail_wf",
    "missing_output",
    "docker_retry",
    "argument_list_too_long",
    "diskspace_exhauster"
}

test_compilation_failing = {"import_passwd"}

wdl_v1_list = [
    # calling native dx applets/apps
    "call_native_v1",
    "call_native_app",

    "cast",
    "dict",
    "instance_types",
    "linear_no_expressions",
    "linear",
    "optionals",
    "optionals3",
    "spaces_in_file_paths",
    "strings",
    "runtime_vs_static_type",
    "wf_person",
    "call_level2",
    "environment_passing_deep_nesting",
    "optional_output",
    "unpassed_default_arg",

    # workflows with nested blocks
    "two_levels",
    "three_levels",
    "four_levels",
    "param_passing",
    "nested_scatter",

    # Array input with no values
    "empty_array",

    # Map with a File key
    "map_file_key",

    # defaults and parameter passing
    "top_wf",
    "subworkflow_with_default",

    # can we download from a container?
    "download_from_container",

    # input file with pairs
    "echo_pairs",
    "array_structs",

    # Missing optional output files, returned as none, instead
    # of an error
    "missing_optional_output_file",

    # calling with an optional argument not specified
    "scatter_subworkflow_with_optional",

    # streaming
    "streaming_inputs",

    # input/output linear_no_expressions
    "wf_with_input_expressions",
    "wf_with_output_expressions",

    # bug regression tests
    "nested_pairs",  # APPS-370
    "apps_378",
    "apps_384",
    "diff_stream_and_download",  # APPS-288
    "apps_573",
    "apps_612",
    "nested_optional",
    "struct_deref",  # APPS-615

    # manifests
    "simple_manifest",
    "complex_manifest",
    "view_and_count_manifest",

    # workflow with output files created by expressions
    "upload_workflow_files"
]

wdl_v1_1_list = [
    "v1_1_dict",

    # bug regression tests
    "apps_579_boolean_flag_expr",
    "apps_579_string_substitution_expr"
]

# docker image tests
docker_test_list = [
    "broad_genomics",
    "biocontainers",
    "private_registry",
    "native_docker_file_image",
    "native_docker_file_image_gzip",
    "samtools_count",
    "dynamic_docker_image",
    "ecr_docker",
]

# wdl draft-2
draft2_test_list = [
    "advanced",
    "bad_status",
    "bad_status2",
    "just_fail_wf",
    "call_with_defaults1",
    "call_with_defaults2",
    "conditionals_base",
    "files",
    "files_with_the_same_name",
    "hello",
    "shapes",
    # this test cannot be enabled yet, because we
    # don't yet support overriding task inputs
    #"population",

    # multiple library imports in one WDL workflow
    "multiple_imports",

    # subworkflows
    "conditionals2",
    "modulo",
    "movies",
    "subblocks2",
    "subblocks",
    "var_type_change",
    "outer",

    # calling native dx applets/apps
    # We currently do not have a code generator for draft-2, so cannot import dx_extern.wdl.
    #"call_native",

    "write_lines_bug",
]

single_tasks_list = [
    "add3",
    "diff2files",
    "empty_stdout",
    "sort_file",
    "symlinks_wc",
    "DiskSpace2",
    "echo_line_split",
    "opt_array",
    "stream_diff_v1"
]

cwl_tools = [
    "cat",  # hello world tool
    "tar_files",
]

cwl_conformance = [
    os.path.basename(path)[:-4]
    for path in glob.glob(os.path.join(test_dir, "cwl_conformance", "tools", "*.cwl"))
]

# Tests run in continuous integration. We remove the native app test,
# because we don't want to give permissions for creating platform apps.
ci_test_list = [
    # WDL tests
    "advanced",
    # We currently do not have a code generator for draft-2, so cannot import dx_extern.wdl.
    # "call_native",
    "call_with_defaults1",
    "trains",
    "files",
    # CWL tests
    "cat",
]

special_flags_list = [
    "add2",       # test the ignoreReuse flag
    "add_many",   # tests the delayWorkspaceDestruction flag
    "inc_range",  # check that runtime call to job/analysis pass the delayWorkspaceDestruction flag
]

# these are the examples from the documentation
doc_tests_list = [
    "bwa_mem"
]

cromwell_key_error_list = [
    "http_inputs",
    "drs_usa_hca",
    "drs_usa_jdr",
]

# These are cromwell tests that won't run on DNAnexus - see README.txt
cromwell_invalid = {
    "local_backend",
    "string_interpolation",
    "call_cache_hit_prefixes",
    "declarations",
    "reference_disk_test",
    "optional_parameter",
    "sub",
    "sub_sub",
    "echo",
    "sub_workflow_no_output",
    "recursive_imports",
    "large_final_workflow_outputs_dir",
    "input_from_bucket_with_requester_pays",
    "optional_declarations",
    "sub_workflow_interactions",
    "unscattered",
    "inter_scatter_dependencies",
    "docker_alpine",
    "read_write_functions",
    "afters_and_ifs",
    "afters",
    "afters_and_scatters",
    "custom_cacheworthy_attributes",
    "input_expressions",
    "missing_delete",
    "confirm_preemptible",
    "call_cache_capoeira_jes",
    "dedup_localizations_papi_v2",
    "papi_v2_log",
    "papi_v2_plain_detritus",
    "call_cache_capoeira_local",
    "backendWithNoDocker",
    "docker_image_cache_true",
    "dummy_scatter",
    "fofn_caching",
    "hello_private_repo",
    "local_bourne",
    "papi_v2_gcsa",
    "monitoring_log",
    "call_cache_capoeira_tes",
    "check_network_in_vpc",
    "tmp_dir",
    "long_cmd",
    "workbench_health_monitor_check",
    "monitoring_image_script",
    "docker_size_dockerhub",
    "docker_size_gcr",
    "custom_mount_point",
    "short_circuit",
    "top",
    "recursive_imports_no_subwf",
    "parallel_composite_uploads_on",
    "parallel_composite_uploads_off",
    "default_runtime_attributes",
}

# tests taken from cromwell repository that fail execution:
cromwell_failed_exec = [
    # will be supported after merging #87
    #"continue_on_return_code",
    #"exit",
    # APPS-759
    #"empty_scatter",
]

# tests taken from cromwell repository
cromwell_tests_list = [
    "null_input_values",
    "dont_strip_line_prefix",
    "non_root_default_user",
    "memory_units",
    "cacheWithinWF",
    "dot_dir_stuck_running",
    "empty_string",
    "floating_tags",
    "array_literal_locations",
    "stdout_delete",
    "sub_workflow_delete",
    "no_output_delete",
    "exhaustive_delete",
    "scatter_delete",
    "collections_delete",
    "hello_delete",
    "sub_workflow_delete_import",
    "no_cache_delete",
    "gcs_path_ending_with_newline",
    "readFromCache",
    "sizerelativepath",
    "subworkflow",
    "b",
    "c",
    "a",
    "d",
    "sub_sub_sub",
    "array_io",
    "simple_if",
    "single_to_array_conversion",
    "coerce_to_array_of_optionals",
    "wdl_function_locations",
    "workflow_output_paths",
    "sub_function",
    "public_http_import",
    "control_chars",
    "prefix",
    "write_lines_files",
    "cached_copy",
    "read_tsv",
    "custom_entrypoint",
    "square",
    "papi_cpu_platform",
    "complex_types_files",
    "file_evaluator_identifier_lookups",
    "non_root_specified_user",
    "write_lines",
    "workflow_output_paths_colliding",
    "jes_labels",
    "localization_sanity_papi_v2",
    "recimp_nosubwf_outer",
    "recimp_nosubwf_inner",
    "globbingindex",
    "postfix_quantifiers",
    "length",
    "wdl_empty_glob",
    "output_filename_interpolation",
    "aliased_subworkflows",
    "docker_image_cache_false",
    "curl",
    "symlink_localization",
    "error_10_preemptible",
    "multiline_command_line",
    "use_cacheCopy_dir",
    "writeToCache",
    "cacheBetweenWF",
    "lots_of_inputs",
    "local_gcs",
    "read_write_json_roundtrip_develop",
    "read_write_json_roundtrip",
    "checkpointing",
    "cromwell_restart",
    "space",
    "arrays_scatters_ifs",
    "declarations_as_nodes",
    "variable_scoping",
    "sub_workflow_decls",
    "input_mirror",
    "sub_workflow_hello_world_import",
    "sub_workflow_hello_world",
    "volatile_disables_cache",
    "file_outputs_from_input",
    "write_tsv",
    "final_call_logs_dir",
    "subdirectory",
    "input_localization",
    "scattered",
    "filearrayoutput",
    "array_io",
    "docker_hash_quay",
    "docker_hash_gcr",
    "workflow_type_and_version_wdl",
    "dontglobinputs",
    "globbingscatter",
    "ifs_in_scatters",
    "nested_lookups",
    "simple_if",
    "declarations_in_ifs",
    "lots_of_nesting",
    "ifs_upstream_and_downstream",
    "subworkflows_in_ifs",
    "scatters_in_ifs",
    "simple_if_workflow_outputs",
    "scattergather",
    "map_workflow",
    "forkjoin",
    "scatter_chain",
    "output_redirection",
    "workflowenginefunctions",
    "stdout_stderr_passing",
    "scatter",
    "siblings_scatter",
    "simple_scatter",
    "prepare_scatter_gather",
    "multiplesourcedarray",
    "passingfiles",
    "referencingpreviousinputsandoutputs",
    "engine_functions",
    #"string_interpolation_optional",  # pending wdlTools 170
    #"none_literal",  # pending wdlTools 170
    "sub_workflow_interactions_scatter",
    "sub_workflow_one_output_import",
    "sub_workflow_var_refs",
    "sub_workflow_var_refs_import",
    #"globbingBehavior",  # pending dxCompiler 87
    #"object_access",  # pending wdlTools 171
    #"read_write_json",  # pending wdlTools 171
    "no_task_no_output_delete",
    "if_then_else_expressions",
    "sub_workflow_no_output_block_import",
    "sub_workflow_no_outputs_in_block_import",
    "sub_workflow_interactions_import",
    "workflow_output_declarations",
    "member_access",
    "select_functions",
    "dollars_in_strings",
    "workflow_name_length_ok",
    "importer_ok",
    "read_write_map",
    "docker_image_cache_unspecified",
    "subworkflow",
    "defined_function",
    "workflow_engine_functions",
]

# these are tests that take a long time to run
long_test_list = [
    "diskspace_exhauster"  # APPS-749
]

medium_test_list = wdl_v1_list + wdl_v1_1_list + docker_test_list + special_flags_list + cwl_tools
large_test_list = medium_test_list + draft2_test_list + single_tasks_list + doc_tests_list + long_test_list + cromwell_tests_list

test_suites = {
    'CI': ci_test_list,
    'M': medium_test_list,
    'L': large_test_list,
    'tasks': single_tasks_list,
    'draft2': draft2_test_list,
    'docker': docker_test_list,
    'native': ["call_native", "call_native_v1"],
    'docs': doc_tests_list,
    'cwl_conformance': cwl_conformance,
    'cromwell': cromwell_tests_list
}

# Tests with the reorg flags
test_reorg = [
    "dict",
    "strings",
    "test_reorg",
    "test_reorg_no_config"
]
test_defaults = []
test_unlocked = [
    "array_structs",
    "cast",
    "call_with_defaults1",
    "files",
    "hello",
    "path_not_taken",
    "optionals",
    "shapes",
    #"population"
]
test_project_wide_reuse = ['add2', "add_many"]

test_import_dirs = ["A"]
TestMetaData = namedtuple('TestMetaData', ['name', 'kind'])
TestDesc = namedtuple('TestDesc',
                      ['name', 'kind', 'source_file', 'raw_input', 'dx_input', 'results', 'extras'])

# Test with -waitOnUpload flag
test_upload_wait = ["upload_wait"]

# use the applet's default instance type rather than the default (mem1_ssd1_x4)
test_instance_type = ["diskspace_exhauster"]

######################################################################
# Read a JSON file
def read_json_file(path):
    with open(path, 'r') as fd:
        data = fd.read()
        d = json.loads(data)
        return d

def verify_json_file(path):
    try:
        read_json_file(path)
    except:
        raise RuntimeError("Error verifying JSON file {}".format(path))

# Search a WDL file with a python regular expression.
# Note this is not 100% accurate.
#
# Look for all tasks and workflows. If there is exactly
# one workflow, this is a WORKFLOW. If there are no
# workflows and exactly one task, this is an APPLET.
task_pattern_re = re.compile(r"^(task)(\s+)(\w+)(\s+){")
wf_pattern_re = re.compile(r"^(workflow)(\s+)(\w+)(\s+){")
def get_wdl_metadata(filename):
    workflows = []
    tasks = []
    with open(filename, 'r') as fd:
        for line in fd:
            m = re.match(wf_pattern_re, line)
            if m is not None:
                workflows.append(m.group(3))
            m = re.match(task_pattern_re, line)
            if m is not None:
                tasks.append(m.group(3))
    if len(workflows) > 1:
        raise RuntimeError("WDL file {} has multiple workflows".format(filename))
    if len(workflows) == 1:
        return TestMetaData(name = workflows[0],
                            kind = "workflow")
    assert(len(workflows) == 0)
    if len(tasks) == 1:
        return TestMetaData(name = tasks[0],
                            kind = "applet")
    if (os.path.basename(filename).startswith("library") or
        os.path.basename(filename).endswith("_extern")):
        return
    raise RuntimeError("{} is not a valid WDL test, #tasks={}".format(filename, len(tasks)))

def get_cwl_metadata(filename, tname):
    with open(filename, 'r') as fd:
        doc = yaml.safe_load(fd)

    if doc["class"] == "CommandLineTool":
        name = doc.get("id", tname)
        return TestMetaData(name=name, kind="applet")

    raise RuntimeError("{} is not a valid CWL test".format(filename))

# Register a test name, find its inputs and expected results files.
def register_test(dir_path, tname, ext):
    global test_files
    if tname in test_suites.keys():
        raise RuntimeError("Test name {} is already used by a test-suite, it is reserved".format(tname))
    source_file = os.path.join(dir_path, tname + ext)
    if not os.path.exists(source_file):
        raise RuntimeError("Test file {} does not exist".format(source_file))
    if ext == ".wdl":
        metadata = get_wdl_metadata(source_file)
    elif ext == ".cwl":
        metadata = get_cwl_metadata(source_file, tname)
    else:
        raise RuntimeError("unsupported file type {}".format(ext))
    desc = TestDesc(name=metadata.name,
                    kind=metadata.kind,
                    source_file=source_file,
                    raw_input=[],
                    dx_input=[],
                    results=[],
                    extras=None)

    # Verify the input file, and add it (if it exists)
    test_input = os.path.join(dir_path, tname + "_input.json")
    if os.path.exists(test_input):
        verify_json_file(test_input)
        desc.raw_input.append(test_input)
        desc.dx_input.append(os.path.join(dir_path, tname + "_input.dx.json"))
        desc.results.append(os.path.join(dir_path, tname + "_results.json"))

    # check if the alternate naming scheme is used for tests with multiple inputs
    i = 1
    while True:
        test_input = os.path.join(dir_path, tname + "_input{}.json".format(i))
        if os.path.exists(test_input):
            verify_json_file(test_input)
            desc.raw_input.append(test_input)
            desc.dx_input.append(os.path.join(dir_path, tname + "_input{}.dx.json".format(i)))
            desc.results.append(os.path.join(dir_path, tname + "_results{}.json".format(i)))
            i += 1
        else:
            break

    # Add an extras file (if it exists)
    extras = os.path.join(dir_path, tname + "_extras.json")
    if os.path.exists(extras):
        desc = desc._replace(extras=extras)

    test_files[tname] = desc
    desc

######################################################################

# Same as above, however, if a file is empty, return an empty dictionary
def read_json_file_maybe_empty(path):
    if not os.path.exists(path):
        return {}
    else:
        return read_json_file(path)

def find_test_from_exec(exec_obj):
    dx_desc = exec_obj.describe()
    exec_name = dx_desc["name"].split(' ')[0]
    for tname, desc in test_files.items():
        if desc.name == exec_name:
            return tname
    raise RuntimeError("Test for {} {} not found".format(exec_obj, exec_name))

# Check that a workflow returned the expected result for
# a [key]
def validate_result(tname, exec_outputs, key, expected_val):
    desc = test_files[tname]
    # Extract the key. For example, for workflow "math" returning
    # output "count":
    #    'math.count' -> count
    exec_name = key.split('.')[0]
    field_name_parts = key.split('.')[1:]

    field_name1 = ".".join(field_name_parts)
    # convert dots to ___
    field_name2 = "___".join(field_name_parts)
    if exec_name != tname:
        raise RuntimeError("Key {} is invalid, must start with {} name".format(key, desc.kind))
    try:
        # get the actual results
        if field_name1 in exec_outputs:
            result = exec_outputs[field_name1]
        elif field_name2 in exec_outputs:
            result = exec_outputs[field_name2]
        elif expected_val is None:
            # optional
            return True
        else:
            cprint("field {} missing from executable results {}".format(field_name1, exec_outputs),
                   "red")
            return False
        if isinstance(result, dict) and "___" in result:
            result = result["___"]
        if isinstance(result, list) and isinstance(expected_val, list):
            result = list(sorted(filter(lambda x: x is not None, result)))
            expected_val = list(sorted(filter(lambda x: x is not None, expected_val)))
        if isinstance(result, dict) and "$dnanexus_link" in result:
            # the result is a file - download it and extract the contents
            dlpath = os.path.join(tempfile.mkdtemp(), 'result.txt')
            dxpy.download_dxfile(result["$dnanexus_link"], dlpath)
            with open(dlpath, "r") as inp:
                result = inp.read()
        if isinstance(expected_val, dict) and expected_val.get("class") == "File":
            contents = str(result).strip()
            # the result is a cwl File - match the contents, checksum, and/or size
            if "contents" in result and len(contents) != result["size"]:
                cprint("Analysis {} gave unexpected results".format(tname), "red")
                cprint("Field {} should have contents ({}), actual = ({})".format(
                    field_name1, result["contents"], contents
                ), "red")
                return False
            if "size" in result and len(contents) != result["size"]:
                cprint("Analysis {} gave unexpected results".format(tname), "red")
                cprint("Field {} should have size ({}), actual = ({})".format(
                    field_name1, result["size"], len(contents)
                ), "red")
                return False
            if "checksum" in result:
                algo, expected_digest = result["checksum"].split("$")
                actual_digest = get_checksum(contents, algo)
                if actual_digest not in (expected_digest, None):
                    cprint("Analysis {} gave unexpected results".format(tname), "red")
                    cprint("Field {} should have size ({}), actual = ({})".format(
                        field_name1, expected_digest, actual_digest
                    ), "red")
                    return False
        elif str(result).strip() != str(expected_val).strip():
            cprint("Analysis {} gave unexpected results".format(tname), "red")
            cprint("Field {} should be ({}), actual = ({})".format(field_name1, expected_val, result), "red")
            return False
        return True
    except Exception as e:
        print("exception message={}".format(e))
        return False


def get_checksum(contents, algo):
    try:
        m = hashlib.new(algo)
        m.update(contents)
        return m.digest()
    except:
        print("python does not support digest algorithm {}".format(algo))
        return None


def lookup_dataobj(tname, project, folder):
    desc = test_files[tname]
    wfgen = dxpy.bindings.search.find_data_objects(classname= desc.kind,
                                                   name= desc.name,
                                                   folder= folder,
                                                   project= project.get_id(),
                                                   limit= 1)
    objs = [item for item in wfgen]
    if len(objs) > 0:
        return objs[0]['id']
    return None

# Build a workflow.
#
# wf             workflow name
# classpath      java classpath needed for running compilation
# folder         destination folder on the platform
def build_test(tname, project, folder, version_id, compiler_flags):
    desc = test_files[tname]
    print("build {} {}".format(desc.kind, desc.name))
    print("Compiling {} to a {}".format(desc.source_file, desc.kind))
    # both static and dynamic instance type selection should work,
    # so we can test them at random
    instance_type_selection = random.choice(["static", "dynamic"])
    cmdline = [ "java", "-jar",
                os.path.join(top_dir, "dxCompiler-{}.jar".format(version_id)),
                "compile",
                desc.source_file,
                "-force",
                "-folder", folder,
                "-project", project.get_id(),
                "-instanceTypeSelection", instance_type_selection
                ]
    if "manifest" in desc.source_file:
        cmdline.append("-useManifests")
    cmdline += compiler_flags
    print(" ".join(cmdline))
    try:
        oid = subprocess.check_output(cmdline).strip()
    except subprocess.CalledProcessError as cpe:
        print(f"error compiling {desc.source_file}\n  stdout: {cpe.stdout}\n  stderr: {cpe.stderr}")
        raise
    return oid.decode("ascii")

def ensure_dir(path):
    print("making sure that {} exists".format(path))
    if not os.path.exists(path):
        os.makedirs(path)

def wait_for_completion(test_exec_objs):
    print("awaiting completion ...")
    failures = []
    for exec_obj in test_exec_objs:
        tname = find_test_from_exec(exec_obj)
        desc = test_files[tname]
        try:
            exec_obj.wait_on_done()
            print("Executable {} succeeded".format(desc.name))
        except DXJobFailureError:
            if tname in test_failing:
                print("Executable {} failed as expected".format(desc.name))
            else:
                cprint("Error: executable {} failed".format(desc.name), "red")
                failures.append(tname)
    print("tools execution completed")
    return failures

# Run [workflow] on several inputs, return the analysis ID.
def run_executable(
    project, test_folder, tname, oid, debug_flag, delay_workspace_destruction, instance_type=default_instance_type
):
    desc = test_files[tname]

    def once(i):
        try:
            if tname in test_defaults:
                inputs = {}
            elif i < 0:
                inputs = {}
            else:
                inputs = read_json_file(desc.dx_input[i])
            project.new_folder(test_folder, parents=True)
            if desc.kind == "workflow":
                exec_obj = dxpy.DXWorkflow(project=project.get_id(), dxid=oid)
            elif desc.kind == "applet":
                exec_obj = dxpy.DXApplet(project=project.get_id(), dxid=oid)
            else:
                raise RuntimeError("Unknown kind {}".format(desc.kind))

            run_kwargs = {}
            if debug_flag:
                run_kwargs = {
                    "debug": {"debugOn": ['AppError', 'AppInternalError', 'ExecutionError'] },
                    "allow_ssh": [ "*" ]
                }
            if delay_workspace_destruction:
                run_kwargs["delay_workspace_destruction"] = True
            if instance_type:
                run_kwargs["instance_type"] = instance_type

            return exec_obj.run(inputs,
                                project=project.get_id(),
                                folder=test_folder,
                                name="{} {}".format(desc.name, git_revision),
                                **run_kwargs)
        except Exception as e:
            print("exception message={}".format(e))
            return None

    def run(i):
        for _ in range(1,5):
            retval = once(i)
            if retval is not None:
                return retval
            print("Sleeping for 5 seconds before trying again")
            time.sleep(5)
        else:
            raise RuntimeError("running workflow")

    n = len(desc.dx_input)
    if n == 0:
        return [run(-1)]
    else:
        return [run(i) for i in range(n)]


def extract_outputs(tname, exec_obj):
    desc = test_files[tname]
    if desc.kind == "workflow":
        locked = tname not in test_unlocked
        if locked:
            return exec_obj['output']
        else:
            stages = exec_obj['stages']
            for snum in range(len(stages)):
                crnt = stages[snum]
                if crnt['id'] == 'stage-outputs':
                    return stages[snum]['execution']['output']
            raise RuntimeError("Analysis for test {} does not have stage 'outputs'".format(tname))
    elif desc.kind == "applet":
        return exec_obj['output']
    else:
        raise RuntimeError("Unknown kind {}".format(desc.kind))

def run_test_subset(project, runnable, test_folder, debug_flag, delay_workspace_destruction):
    # Run the workflows
    test_exec_objs=[]
    for tname, oid in runnable.items():
        desc = test_files[tname]
        print("Running {} {} {}".format(desc.kind, desc.name, oid))
        if tname in test_instance_type:
            instance_type = None
        else:
            instance_type = default_instance_type
        anl = run_executable(project, test_folder, tname, oid, debug_flag, delay_workspace_destruction, instance_type)
        test_exec_objs.extend(anl)
    print("executables: " + ", ".join([a.get_id() for a in test_exec_objs]))

    # Wait for completion
    failed_execution = wait_for_completion(test_exec_objs)

    print("Verifying results")
    def verify_test(exec_obj, i):
        exec_desc = exec_obj.describe()
        tname = find_test_from_exec(exec_obj)
        if tname in test_failing:
            return None
        test_desc = test_files[tname]
        exec_outputs = extract_outputs(tname, exec_desc)
        if len(test_desc.results) > i:
            shouldbe = read_json_file_maybe_empty(test_desc.results[i])
            correct = True
            print("Checking results for workflow {} job {}".format(test_desc.name, i))
            for key, expected_val in shouldbe.items():
                if not validate_result(tname, exec_outputs, key, expected_val):
                    correct = False
                    break
            anl_name = "{}.{}".format(tname, i)
            if correct:
                print("Analysis {} passed".format(anl_name))
                return None
            else:
                return anl_name

    failed_verification = []
    for i, exec_obj in enumerate(test_exec_objs):
        failed_name = verify_test(exec_obj, i)
        if failed_name is not None:
            failed_verification.append(failed_name)

    if failed_execution or failed_verification:
        all_failures = failed_execution + failed_verification
        print("-----------------------------")
        if failed_execution:
            fexec = '\n'.join(failed_execution)
            print(f"Tools failed execution: {len(failed_execution)}:\n{fexec}")
        if failed_verification:
            fveri = '\n'.join(failed_verification)
            print(f"Tools failed results verification: {len(failed_verification)}:\n{fveri}")
        raise RuntimeError("Failed")

def print_test_list():
    l = [key for key in test_files.keys()]
    l.sort()
    ls = "\n  ".join(l)
    print("List of tests:\n  {}".format(ls))

# Choose set set of tests to run
def choose_tests(name):
    if name in test_suites.keys():
        return test_suites[name]
    if name == 'All':
        return test_files.keys()
    if name in test_files.keys():
        return [name]
    # Last chance: check if the name is a prefix.
    # Accept it if there is exactly a single match.
    matches = [key for key in test_files.keys() if key.startswith(name)]
    if len(matches) > 1:
        raise RuntimeError("Too many matches for test prefix {} -> {}".format(name, matches))
    if len(matches) == 0:
        raise RuntimeError("Test prefix {} is unknown".format(name))
    return matches

# Find all the WDL test files, these are located in the 'test'
# directory. A test file must have some support files.
def register_all_tests(verbose : bool) -> None :
    for root, dirs, files in os.walk(test_dir):
        for t_file in files:
            if t_file.endswith(".wdl") or t_file.endswith(".cwl"):
                base = os.path.basename(t_file)
                (fname, ext) = os.path.splitext(base)
                if fname.startswith("library_"):
                    continue
                if fname.endswith("_extern"):
                    continue
                try:
                    register_test(root, fname, ext)
                except Exception as e:
                    if verbose:
                        print("Skipping WDL file {} error={}".format(fname, e))


# Some compiler flags are test specific
def compiler_per_test_flags(tname):
    flags = []
    desc = test_files[tname]
    if tname not in test_unlocked:
        flags.append("-locked")
    if tname in test_reorg:
        flags.append("-reorg")
    if tname in test_project_wide_reuse:
        flags.append("-projectWideReuse")
    if tname in test_defaults and len(desc.raw_input) > 0:
        flags.append("-defaults")
        flags.append(desc.raw_input[0])
    if tname in test_upload_wait:
        flags.append("-waitOnUpload")
    else:
        for i in desc.raw_input:
            flags.append("-inputs")
            flags.append(i)
    if desc.extras is not None:
        flags += ["--extras", os.path.join(top_dir, desc.extras)]
    if tname in test_import_dirs:
        flags += ["--imports", os.path.join(top_dir, "test/imports/lib")]
    return flags

# Which project to use for a test
# def project_for_test(tname):

######################################################################

def native_call_dxni(project, applet_folder, version_id, verbose: bool):
    # build WDL wrapper tasks in test/dx_extern.wdl
    cmdline_common = [ "java", "-jar",
                       os.path.join(top_dir, "dxCompiler-{}.jar".format(version_id)),
                       "dxni",
                       "-force",
                       "-folder", applet_folder,
                       "-project", project.get_id()]
    if verbose:
        cmdline_common.append("--verbose")

# draft-2 is not currently supported
#     cmdline_draft2 = cmdline_common + [ "--language", "wdl_draft2",
#                                         "--output", os.path.join(top_dir, "test/draft2/dx_extern.wdl")]
#     print(" ".join(cmdline_draft2))
#     subprocess.check_output(cmdline_draft2)

    cmdline_v1 = cmdline_common + [ "-language", "wdl_v1.0",
                                    "-output", os.path.join(top_dir, "test/wdl_1_0/dx_extern.wdl")]
    print(" ".join(cmdline_v1))
    subprocess.check_output(cmdline_v1)


def dxni_call_with_path(project, path, version_id, verbose):
    # build WDL wrapper tasks in test/dx_extern.wdl
    cmdline = [
        "java",
        "-jar",
        os.path.join(top_dir, "dxCompiler-{}.jar".format(version_id)),
        "dxni",
        "-force",
        "-path",
        path,
        "-language",
        "wdl_v1.0",
        "-output",
        os.path.join(top_dir, "test/wdl_1_0/dx_extern_one.wdl")
    ]
    if project is not None:
        cmdline.extend(["-project", project.get_id()])
    if verbose:
        cmdline.append("-verbose")
    print(" ".join(cmdline))
    subprocess.check_output(cmdline)

# Set up the native calling tests
def native_call_setup(project, applet_folder, version_id, verbose):
    native_applets = ["native_concat",
                      "native_diff",
                      "native_mk_list",
                      "native_sum",
                      "native_sum_012"]

    # build the native applets, only if they do not exist
    for napl in native_applets:
        applet = list(dxpy.bindings.search.find_data_objects(classname= "applet",
                                                             name= napl,
                                                             folder= applet_folder,
                                                             project= project.get_id()))
        if len(applet) == 0:
            cmdline = [ "dx", "build",
                        os.path.join(top_dir, "test/applets/{}".format(napl)),
                        "--destination", (project.get_id() + ":" + applet_folder + "/") ]
            print(" ".join(cmdline))
            subprocess.check_output(cmdline)

    dxni_call_with_path(project, applet_folder + "/native_concat", version_id, verbose)
    native_call_dxni(project, applet_folder, version_id, verbose)

    # check if providing an applet-id in the path argument works
    first_applet = native_applets[0]
    results = dxpy.bindings.search.find_one_data_object(classname= "applet",
                                                        name= first_applet,
                                                        folder= applet_folder,
                                                        project= project.get_id())
    if results is None:
        raise RuntimeError("Could not find applet {}".format(first_applet))
    dxni_call_with_path(project, results["id"], version_id, verbose)


def native_call_app_setup(project, version_id, verbose):
    app_name = "native_hello"

    # Check if they already exist
    apps = list(dxpy.bindings.search.find_apps(name= app_name))
    if len(apps) == 0:
        # build the app
        cmdline = [ "dx", "build", "--create-app", "--publish",
                    os.path.join(top_dir, "test/apps/{}".format(app_name)) ]
        print(" ".join(cmdline))
        subprocess.check_output(cmdline)

    # build WDL wrapper tasks in test/dx_extern.wdl
    header_file = os.path.join(top_dir, "test/wdl_1_0/dx_app_extern.wdl")
    cmdline = [ "java", "-jar",
                os.path.join(top_dir, "dxCompiler-{}.jar".format(version_id)),
                "dxni",
                "-apps",
                "only",
                "-force",
                "-language", "wdl_v1.0",
                "-output", header_file]
    if verbose:
        cmdline.append("--verbose")
    print(" ".join(cmdline))
    subprocess.check_output(cmdline)

    # check if providing an app-id in the path argument works
    results = dxpy.bindings.search.find_one_app(name=app_name, zero_ok=True, more_ok=False)
    if results is None:
        raise RuntimeError("Could not find app {}".format(app_name))
    dxni_call_with_path(None, results["id"], version_id, verbose)

######################################################################
# Compile the WDL files to dx:workflows and dx:applets
# delay_compile_errors: whether to aggregate all compilation errors
#   and only raise an Exception after trying to compile all the tests
def compile_tests_to_project(trg_proj,
                             test_names,
                             applet_folder,
                             compiler_flags,
                             version_id,
                             lazy_flag,
                             delay_compile_errors=False):
    runnable = {}
    has_errors = False
    for tname in test_names:
        specific_applet_folder = "{}/{}".format(applet_folder, tname)
        oid = None
        if lazy_flag:
            oid = lookup_dataobj(tname, trg_proj, specific_applet_folder)
        if oid is None:
            c_flags = compiler_flags[:] + compiler_per_test_flags(tname)
            try:
                oid = build_test(tname, trg_proj, specific_applet_folder, version_id, c_flags)
            except subprocess.CalledProcessError:
                if tname in test_compilation_failing:
                    print("Workflow {} compilation failed as expected".format(tname))
                    continue
                elif delay_compile_errors:
                    traceback.print_exc()
                    has_errors = True
                else:
                    raise
        runnable[tname] = oid
        print("runnable({}) = {}".format(tname, oid))
    if has_errors:
        raise RuntimeError("failed to compile one or more tests")
    return runnable


######################################################################
## Program entry point
def main():
    global test_unlocked
    argparser = argparse.ArgumentParser(description="Run WDL compiler tests on the platform")
    argparser.add_argument("--archive", help="Archive old applets",
                           action="store_true", default=False)
    argparser.add_argument("--compile-only", help="Only compile the workflows, don't run them",
                           action="store_true", default=False)
    argparser.add_argument("--compile-mode", help="Compilation mode")
    argparser.add_argument("--debug", help="Run applets with debug-hold, and allow ssh",
                           action="store_true", default=False)
    argparser.add_argument("--delay-workspace-destruction", help="Run applets with delayWorkspaceDestruction",
                           action="store_true", default=False)
    argparser.add_argument("--force", help="Remove old versions of applets and workflows",
                           action="store_true", default=False)
    argparser.add_argument("--folder", help="Use an existing folder, instead of building dxCompiler")
    argparser.add_argument("--lazy", help="Only compile workflows that are unbuilt",
                           action="store_true", default=False)
    argparser.add_argument("--list", "--test-list", help="Print a list of available tests",
                           action="store_true",
                           dest="test_list",
                           default=False)
    argparser.add_argument("--clean", help="Remove build directory in the project after running tests",
                           action="store_true", default=False)
    argparser.add_argument("--delay-compile-errors", help="Compile all tests before failing on any errors",
                           action="store_true", default=False)
    argparser.add_argument("--locked", help="Generate locked-down workflows",
                           action="store_true", default=False)
    argparser.add_argument("--project", help="DNAnexus project ID",
                           default="dxCompiler_playground")
    argparser.add_argument("--project-wide-reuse", help="look for existing applets in the entire project",
                           action="store_true", default=False)
    argparser.add_argument("--stream-all-files", help="Stream all input files with dxfs2",
                           action="store_true", default=False)
    argparser.add_argument("--runtime-debug-level",
                           help="printing verbosity of task/workflow runner, {0,1,2}")
    argparser.add_argument("--test", help="Run a test, or a subgroup of tests",
                           action="append", default=[])
    argparser.add_argument("--unlocked", help="Generate only unlocked workflows",
                           action="store_true", default=False)
    argparser.add_argument("--verbose", help="Verbose compilation",
                           action="store_true", default=False)
    argparser.add_argument("--verbose-key", help="Verbose compilation",
                           action="append", default=[])
    args = argparser.parse_args()

    print("top_dir={} test_dir={}".format(top_dir, test_dir))

    register_all_tests(args.verbose)
    if args.test_list:
        print_test_list()
        exit(0)
    test_names = []
    if len(args.test) == 0:
        args.test = 'M'
    for t in args.test:
        test_names += choose_tests(t)
    print("Running tests {}".format(test_names))
    version_id = util.get_version_id(top_dir)

    project = util.get_project(args.project)
    if project is None:
        raise RuntimeError("Could not find project {}".format(args.project))
    if args.folder is None:
        base_folder = util.create_build_dirs(project, version_id)
    else:
        # Use existing prebuilt base folder
        base_folder = args.folder
        util.create_build_subdirs(project, base_folder)
    applet_folder = base_folder + "/applets"
    test_folder = base_folder + "/test"
    print("project: {} ({})".format(project.name, project.get_id()))
    print("folder: {}".format(base_folder))

    test_dict = {
        "aws:us-east-1" :  project.name + ":" + base_folder
    }

    # build the dxCompiler jar file, only on us-east-1
    assets = util.build(project, base_folder, version_id, top_dir, test_dict)
    print("assets: {}".format(assets))

    if args.unlocked:
        # Disable all locked workflows
        args.locked = False
        test_unlocked = test_names

    compiler_flags = []
    if args.locked:
        compiler_flags.append("-locked")
        test_unlocked = []
    if args.archive:
        compiler_flags.append("-archive")
    if args.compile_mode:
        compiler_flags += ["-compileMode", args.compile_mode]
    if args.force:
        compiler_flags.append("-force")
    if args.verbose:
        compiler_flags.append("-verbose")
    if args.stream_all_files:
        compiler_flags.append("-streamAllFiles")
    if args.verbose_key:
        for key in args.verbose_key:
            compiler_flags += ["-verboseKey", key]
    if args.runtime_debug_level:
        compiler_flags += ["-runtimeDebugLevel", args.runtime_debug_level]
    if args.project_wide_reuse:
        compiler_flags.append("-projectWideReuse")

    #  is "native" included in one of the test names?
    if ("call_native" in test_names or
        "call_native_v1" in test_names):
        native_call_setup(project, applet_folder, version_id, args.verbose)
    if "call_native_app" in test_names:
        native_call_app_setup(project, version_id, args.verbose)

    try:
        # Compile the WDL files to dx:workflows and dx:applets
        runnable = compile_tests_to_project(project,
                                            test_names,
                                            applet_folder,
                                            compiler_flags,
                                            version_id,
                                            args.lazy,
                                            args.delay_compile_errors)
        if not args.compile_only:
            run_test_subset(project, runnable, test_folder, args.debug, args.delay_workspace_destruction)
    finally:
        if args.clean:
            project.remove_folder(base_folder, recurse=True, force=True)
        print("Completed running tasks in {}".format(args.project))


if __name__ == '__main__':
    main()<|MERGE_RESOLUTION|>--- conflicted
+++ resolved
@@ -6,10 +6,7 @@
 import hashlib
 import json
 import os
-<<<<<<< HEAD
 import random
-=======
->>>>>>> 5df433ab
 import re
 import sys
 import subprocess
