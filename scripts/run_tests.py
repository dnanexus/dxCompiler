#!/usr/bin/env python3
import argparse
from collections import namedtuple
import dxpy
import glob
import hashlib
import json
import os
import re
import sys
import subprocess
import tempfile
from termcolor import cprint
import time
import traceback
import yaml
from dxpy.exceptions import DXJobFailureError

import util

here = os.path.dirname(sys.argv[0])
top_dir = os.path.dirname(os.path.abspath(here))
test_dir = os.path.join(os.path.abspath(top_dir), "test")
default_instance_type = "mem1_ssd1_v2_x4"

git_revision = subprocess.check_output(["git", "describe", "--always", "--dirty", "--tags"]).strip()
test_files = {}
<<<<<<< HEAD

=======
>>>>>>> 91de8039
test_failing = {
    "bad_status",
    "bad_status2",
    "just_fail_wf",
    "missing_output",
    "docker_retry",
    "argument_list_too_long",
    "diskspace_exhauster"
}
<<<<<<< HEAD

test_compilation_failing = {"import_passwd"}
=======
>>>>>>> 91de8039

wdl_v1_list = [
    # calling native dx applets/apps
    "call_native_v1",
    "call_native_app",

    "cast",
    "dict",
    "instance_types",
    "linear_no_expressions",
    "linear",
    "optionals",
    "optionals3",
    "spaces_in_file_paths",
    "strings",
    "runtime_vs_static_type",
    "wf_person",
    "call_level2",
    "environment_passing_deep_nesting",
    "optional_output",
    "unpassed_default_arg",

    # workflows with nested blocks
    "two_levels",
    "three_levels",
    "four_levels",
    "param_passing",
    "nested_scatter",

    # Array input with no values
    "empty_array",

    # Map with a File key
    "map_file_key",

    # defaults and parameter passing
    "top_wf",
    "subworkflow_with_default",

    # can we download from a container?
    "download_from_container",

    # input file with pairs
    "echo_pairs",
    "array_structs",

    # Missing optional output files, returned as none, instead
    # of an error
    "missing_optional_output_file",

    # calling with an optional argument not specified
    "scatter_subworkflow_with_optional",

    # streaming
    "streaming_inputs",

    # input/output linear_no_expressions
    "wf_with_input_expressions",
    "wf_with_output_expressions",

    # bug regression tests
    "nested_pairs",  # APPS-370
    "apps_378",
    "apps_384",
    "diff_stream_and_download",  # APPS-288
    "apps_573",
    "apps_612",
    "nested_optional",
    "struct_deref",  # APPS-615

    # manifests
    "simple_manifest",
    "complex_manifest",
    "view_and_count_manifest",

    # workflow with output files created by expressions
    "upload_workflow_files"
]

wdl_v1_1_list = [
    "v1_1_dict",

    # bug regression tests
    "apps_579_boolean_flag_expr",
    "apps_579_string_substitution_expr"
<<<<<<< HEAD
=======
]

wdl_v1_1_list = [
    "v1_1_dict",

    # bug regression tests
    "apps_579_boolean_flag_expr",
    "apps_579_string_substitution_expr"
>>>>>>> 91de8039
]

# docker image tests
docker_test_list = [
    "broad_genomics",
    "biocontainers",
    "private_registry",
    "native_docker_file_image",
    "native_docker_file_image_gzip",
    "samtools_count",
    "dynamic_docker_image",
    "ecr_docker",
]

# wdl draft-2
draft2_test_list = [
    "advanced",
    "bad_status",
    "bad_status2",
    "just_fail_wf",
    "call_with_defaults1",
    "call_with_defaults2",
    "conditionals_base",
    "files",
    "files_with_the_same_name",
    "hello",
    "shapes",
    # this test cannot be enabled yet, because we
    # don't yet support overriding task inputs
    #"population",

    # multiple library imports in one WDL workflow
    "multiple_imports",

    # subworkflows
    "conditionals2",
    "modulo",
    "movies",
    "subblocks2",
    "subblocks",
    "var_type_change",
    "outer",

    # calling native dx applets/apps
    # We currently do not have a code generator for draft-2, so cannot import dx_extern.wdl.
    #"call_native",

    "write_lines_bug",
]

single_tasks_list = [
    "add3",
    "diff2files",
    "empty_stdout",
    "sort_file",
    "symlinks_wc",
    "DiskSpace2",
    "echo_line_split",
    "opt_array",
    "stream_diff_v1"
]

cwl_tools = [
    "cat",  # hello world tool
    "tar_files",
]

cwl_conformance = [
    os.path.basename(path)[:-4]
    for path in glob.glob(os.path.join(test_dir, "cwl_conformance", "tools", "*.cwl"))
]

# Tests run in continuous integration. We remove the native app test,
# because we don't want to give permissions for creating platform apps.
ci_test_list = [
    # WDL tests
    "advanced",
    # We currently do not have a code generator for draft-2, so cannot import dx_extern.wdl.
    # "call_native",
    "call_with_defaults1",
    "trains",
    "files",
    # CWL tests
    "cat",
]

special_flags_list = [
    "add2",       # test the ignoreReuse flag
    "add_many",   # tests the delayWorkspaceDestruction flag
    "inc_range",  # check that runtime call to job/analysis pass the delayWorkspaceDestruction flag
]

# these are the examples from the documentation
doc_tests_list = [
    "bwa_mem"
]

<<<<<<< HEAD
cromwell_key_error_list = [
    "http_inputs",
    "drs_usa_hca",
    "drs_usa_jdr",
]

# These are cromwell tests that won't run on DNAnexus - see README.txt
cromwell_invalid = {
    "local_backend",
    "string_interpolation",
    "call_cache_hit_prefixes",
    "declarations",
    "reference_disk_test",
    "optional_parameter",
    "sub",
    "sub_sub",
    "echo",
    "sub_workflow_no_output",
    "recursive_imports",
    "large_final_workflow_outputs_dir",
    "input_from_bucket_with_requester_pays",
    "optional_declarations",
    "sub_workflow_interactions",
    "unscattered",
    "inter_scatter_dependencies",
    "docker_alpine",
    "read_write_functions",
    "afters_and_ifs",
    "afters",
    "afters_and_scatters",
    "custom_cacheworthy_attributes",
    "input_expressions",
    "missing_delete",
    "confirm_preemptible",
    "call_cache_capoeira_jes",
    "dedup_localizations_papi_v2",
    "papi_v2_log",
    "papi_v2_plain_detritus",
    "call_cache_capoeira_local",
    "backendWithNoDocker",
    "docker_image_cache_true",
    "dummy_scatter",
    "fofn_caching",
    "hello_private_repo",
    "local_bourne",
    "papi_v2_gcsa",
    "monitoring_log",
    "call_cache_capoeira_tes",
    "check_network_in_vpc",
    "tmp_dir",
    "long_cmd",
    "workbench_health_monitor_check",
    "monitoring_image_script",
    "docker_size_dockerhub",
    "docker_size_gcr",
    "custom_mount_point",
    "short_circuit",
    "top",
    "recursive_imports_no_subwf",
    "parallel_composite_uploads_on",
    "parallel_composite_uploads_off",
    "default_runtime_attributes",
}

# tests taken from cromwell repository that fail execution:
cromwell_failed_exec = [
    # will be supported after merging #87
    #"continue_on_return_code",
    #"exit",
    # APPS-759
    #"empty_scatter",
]

# tests taken from cromwell repository
cromwell_tests_list = [
    "null_input_values",
    "dont_strip_line_prefix",
    "non_root_default_user",
    "memory_units",
    "cacheWithinWF",
    "dot_dir_stuck_running",
    "empty_string",
    "floating_tags",
    "array_literal_locations",
    "stdout_delete",
    "sub_workflow_delete",
    "no_output_delete",
    "exhaustive_delete",
    "scatter_delete",
    "collections_delete",
    "hello_delete",
    "sub_workflow_delete_import",
    "no_cache_delete",
    "gcs_path_ending_with_newline",
    "readFromCache",
    "sizerelativepath",
    "subworkflow",
    "b",
    "c",
    "a",
    "d",
    "sub_sub_sub",
    "array_io",
    "simple_if",
    "single_to_array_conversion",
    "coerce_to_array_of_optionals",
    "wdl_function_locations",
    "workflow_output_paths",
    "sub_function",
    "public_http_import",
    "control_chars",
    "prefix",
    "write_lines_files",
    "cached_copy",
    "read_tsv",
    "custom_entrypoint",
    "square",
    "papi_cpu_platform",
    "complex_types_files",
    "file_evaluator_identifier_lookups",
    "non_root_specified_user",
    "write_lines",
    "workflow_output_paths_colliding",
    "jes_labels",
    "localization_sanity_papi_v2",
    "recimp_nosubwf_outer",
    "recimp_nosubwf_inner",
    "globbingindex",
    "postfix_quantifiers",
    "length",
    "wdl_empty_glob",
    "output_filename_interpolation",
    "aliased_subworkflows",
    "docker_image_cache_false",
    "curl",
    "symlink_localization",
    "error_10_preemptible",
    "multiline_command_line",
    "use_cacheCopy_dir",
    "writeToCache",
    "cacheBetweenWF",
    "lots_of_inputs",
    "local_gcs",
    "read_write_json_roundtrip_develop",
    "read_write_json_roundtrip",
    "checkpointing",
    "cromwell_restart",
    "space",
    "arrays_scatters_ifs",
    "declarations_as_nodes",
    "variable_scoping",
    "sub_workflow_decls",
    "input_mirror",
    "sub_workflow_hello_world_import",
    "sub_workflow_hello_world",
    "volatile_disables_cache",
    "file_outputs_from_input",
    "write_tsv",
    "final_call_logs_dir",
    "subdirectory",
    "input_localization",
    "scattered",
    "filearrayoutput",
    "array_io",
    "docker_hash_quay",
    "docker_hash_gcr",
    "workflow_type_and_version_wdl",
    "dontglobinputs",
    "globbingscatter",
    "ifs_in_scatters",
    "nested_lookups",
    "simple_if",
    "declarations_in_ifs",
    "lots_of_nesting",
    "ifs_upstream_and_downstream",
    "subworkflows_in_ifs",
    "scatters_in_ifs",
    "simple_if_workflow_outputs",
    "scattergather",
    "map_workflow",
    "forkjoin",
    "scatter_chain",
    "output_redirection",
    "workflowenginefunctions",
    "stdout_stderr_passing",
    "scatter",
    "siblings_scatter",
    "simple_scatter",
    "prepare_scatter_gather",
    "multiplesourcedarray",
    "passingfiles",
    "referencingpreviousinputsandoutputs",
    "engine_functions",
    #"string_interpolation_optional",  # pending wdlTools 170
    #"none_literal",  # pending wdlTools 170
    "sub_workflow_interactions_scatter",
    "sub_workflow_one_output_import",
    "sub_workflow_var_refs",
    "sub_workflow_var_refs_import",
    #"globbingBehavior",  # pending dxCompiler 87
    #"object_access",  # pending wdlTools 171
    #"read_write_json",  # pending wdlTools 171
    "no_task_no_output_delete",
    "if_then_else_expressions",
    "sub_workflow_no_output_block_import",
    "sub_workflow_no_outputs_in_block_import",
    "sub_workflow_interactions_import",
    "workflow_output_declarations",
    "member_access",
    "select_functions",
    "dollars_in_strings",
    "workflow_name_length_ok",
    "importer_ok",
    "read_write_map",
    "docker_image_cache_unspecified",
    "subworkflow",
    "defined_function",
    "workflow_engine_functions",
]

=======
>>>>>>> 91de8039
# these are tests that take a long time to run
long_test_list = [
    "diskspace_exhauster"  # APPS-749
]

medium_test_list = wdl_v1_list + wdl_v1_1_list + docker_test_list + special_flags_list + cwl_tools
<<<<<<< HEAD
large_test_list = medium_test_list + draft2_test_list + single_tasks_list + doc_tests_list + long_test_list + cromwell_tests_list
=======
large_test_list = medium_test_list + draft2_test_list + single_tasks_list + doc_tests_list + long_test_list
>>>>>>> 91de8039

test_suites = {
    'CI': ci_test_list,
    'M': medium_test_list,
    'L': large_test_list,
    'tasks': single_tasks_list,
    'draft2': draft2_test_list,
    'docker': docker_test_list,
    'native': ["call_native", "call_native_v1"],
    'docs': doc_tests_list,
    'cwl_conformance': cwl_conformance,
    'cromwell': cromwell_tests_list
}

# Tests with the reorg flags
test_reorg = [
    "dict",
    "strings",
    "test_reorg",
    "test_reorg_no_config"
]
test_defaults = []
test_unlocked = [
    "array_structs",
    "cast",
    "call_with_defaults1",
    "files",
    "hello",
    "path_not_taken",
    "optionals",
    "shapes",
    #"population"
]
test_project_wide_reuse = ['add2', "add_many"]

test_import_dirs = ["A"]
TestMetaData = namedtuple('TestMetaData', ['name', 'kind'])
TestDesc = namedtuple('TestDesc',
                      ['name', 'kind', 'source_file', 'raw_input', 'dx_input', 'results', 'extras'])

# Test with -waitOnUpload flag
test_upload_wait = ["upload_wait"]

# use the applet's default instance type rather than the default (mem1_ssd1_x4)
test_instance_type = ["diskspace_exhauster"]

######################################################################
# Read a JSON file
def read_json_file(path):
    with open(path, 'r') as fd:
        data = fd.read()
        d = json.loads(data)
        return d

def verify_json_file(path):
    try:
        read_json_file(path)
    except:
        raise RuntimeError("Error verifying JSON file {}".format(path))

# Search a WDL file with a python regular expression.
# Note this is not 100% accurate.
#
# Look for all tasks and workflows. If there is exactly
# one workflow, this is a WORKFLOW. If there are no
# workflows and exactly one task, this is an APPLET.
task_pattern_re = re.compile(r"^(task)(\s+)(\w+)(\s+){")
wf_pattern_re = re.compile(r"^(workflow)(\s+)(\w+)(\s+){")
def get_wdl_metadata(filename):
    workflows = []
    tasks = []
    with open(filename, 'r') as fd:
        for line in fd:
            m = re.match(wf_pattern_re, line)
            if m is not None:
                workflows.append(m.group(3))
            m = re.match(task_pattern_re, line)
            if m is not None:
                tasks.append(m.group(3))
    if len(workflows) > 1:
        raise RuntimeError("WDL file {} has multiple workflows".format(filename))
    if len(workflows) == 1:
        return TestMetaData(name = workflows[0],
                            kind = "workflow")
    assert(len(workflows) == 0)
    if len(tasks) == 1:
        return TestMetaData(name = tasks[0],
                            kind = "applet")
    if (os.path.basename(filename).startswith("library") or
        os.path.basename(filename).endswith("_extern")):
        return
    raise RuntimeError("{} is not a valid WDL test, #tasks={}".format(filename, len(tasks)))

def get_cwl_metadata(filename, tname):
    with open(filename, 'r') as fd:
        doc = yaml.safe_load(fd)

    if doc["class"] == "CommandLineTool":
        name = doc.get("id", tname)
        return TestMetaData(name=name, kind="applet")

    raise RuntimeError("{} is not a valid CWL test".format(filename))

# Register a test name, find its inputs and expected results files.
def register_test(dir_path, tname, ext):
    global test_files
    if tname in test_suites.keys():
        raise RuntimeError("Test name {} is already used by a test-suite, it is reserved".format(tname))
    source_file = os.path.join(dir_path, tname + ext)
    if not os.path.exists(source_file):
        raise RuntimeError("Test file {} does not exist".format(source_file))
    if ext == ".wdl":
        metadata = get_wdl_metadata(source_file)
    elif ext == ".cwl":
        metadata = get_cwl_metadata(source_file, tname)
    else:
        raise RuntimeError("unsupported file type {}".format(ext))
    desc = TestDesc(name=metadata.name,
                    kind=metadata.kind,
                    source_file=source_file,
                    raw_input=[],
                    dx_input=[],
                    results=[],
                    extras=None)

    # Verify the input file, and add it (if it exists)
    test_input = os.path.join(dir_path, tname + "_input.json")
    if os.path.exists(test_input):
        verify_json_file(test_input)
        desc.raw_input.append(test_input)
        desc.dx_input.append(os.path.join(dir_path, tname + "_input.dx.json"))
        desc.results.append(os.path.join(dir_path, tname + "_results.json"))

    # check if the alternate naming scheme is used for tests with multiple inputs
    i = 1
    while True:
        test_input = os.path.join(dir_path, tname + "_input{}.json".format(i))
        if os.path.exists(test_input):
            verify_json_file(test_input)
            desc.raw_input.append(test_input)
            desc.dx_input.append(os.path.join(dir_path, tname + "_input{}.dx.json".format(i)))
            desc.results.append(os.path.join(dir_path, tname + "_results{}.json".format(i)))
            i += 1
        else:
            break

    # Add an extras file (if it exists)
    extras = os.path.join(dir_path, tname + "_extras.json")
    if os.path.exists(extras):
        desc = desc._replace(extras=extras)

    test_files[tname] = desc
    desc

######################################################################

# Same as above, however, if a file is empty, return an empty dictionary
def read_json_file_maybe_empty(path):
    if not os.path.exists(path):
        return {}
    else:
        return read_json_file(path)

def find_test_from_exec(exec_obj):
    dx_desc = exec_obj.describe()
    exec_name = dx_desc["name"].split(' ')[0]
    for tname, desc in test_files.items():
        if desc.name == exec_name:
            return tname
    raise RuntimeError("Test for {} {} not found".format(exec_obj, exec_name))

# Check that a workflow returned the expected result for
# a [key]
def validate_result(tname, exec_outputs, key, expected_val):
    desc = test_files[tname]
    # Extract the key. For example, for workflow "math" returning
    # output "count":
    #    'math.count' -> count
    exec_name = key.split('.')[0]
    field_name_parts = key.split('.')[1:]

    field_name1 = ".".join(field_name_parts)
    # convert dots to ___
    field_name2 = "___".join(field_name_parts)
    if exec_name != tname:
        raise RuntimeError("Key {} is invalid, must start with {} name".format(key, desc.kind))
    try:
        # get the actual results
        if field_name1 in exec_outputs:
            result = exec_outputs[field_name1]
        elif field_name2 in exec_outputs:
            result = exec_outputs[field_name2]
        elif expected_val is None:
            # optional
            return True
        else:
            cprint("field {} missing from executable results {}".format(field_name1, exec_outputs),
                   "red")
            return False
        if isinstance(result, dict) and "___" in result:
            result = result["___"]
        if isinstance(result, list) and isinstance(expected_val, list):
            result = list(sorted(filter(lambda x: x is not None, result)))
            expected_val = list(sorted(filter(lambda x: x is not None, expected_val)))
        if isinstance(result, dict) and "$dnanexus_link" in result:
            # the result is a file - download it and extract the contents
            dlpath = os.path.join(tempfile.mkdtemp(), 'result.txt')
            dxpy.download_dxfile(result["$dnanexus_link"], dlpath)
            with open(dlpath, "r") as inp:
                result = inp.read()
        if isinstance(expected_val, dict) and expected_val.get("class") == "File":
            contents = str(result).strip()
            # the result is a cwl File - match the contents, checksum, and/or size
            if "contents" in result and len(contents) != result["size"]:
                cprint("Analysis {} gave unexpected results".format(tname), "red")
                cprint("Field {} should have contents ({}), actual = ({})".format(
                    field_name1, result["contents"], contents
                ), "red")
                return False
            if "size" in result and len(contents) != result["size"]:
                cprint("Analysis {} gave unexpected results".format(tname), "red")
                cprint("Field {} should have size ({}), actual = ({})".format(
                    field_name1, result["size"], len(contents)
                ), "red")
                return False
            if "checksum" in result:
                algo, expected_digest = result["checksum"].split("$")
                actual_digest = get_checksum(contents, algo)
                if actual_digest not in (expected_digest, None):
                    cprint("Analysis {} gave unexpected results".format(tname), "red")
                    cprint("Field {} should have size ({}), actual = ({})".format(
                        field_name1, expected_digest, actual_digest
                    ), "red")
                    return False
        elif str(result).strip() != str(expected_val).strip():
            cprint("Analysis {} gave unexpected results".format(tname), "red")
            cprint("Field {} should be ({}), actual = ({})".format(field_name1, expected_val, result), "red")
            return False
        return True
    except Exception as e:
        print("exception message={}".format(e))
        return False


def get_checksum(contents, algo):
    try:
        m = hashlib.new(algo)
        m.update(contents)
        return m.digest()
    except:
        print("python does not support digest algorithm {}".format(algo))
        return None


def lookup_dataobj(tname, project, folder):
    desc = test_files[tname]
    wfgen = dxpy.bindings.search.find_data_objects(classname= desc.kind,
                                                   name= desc.name,
                                                   folder= folder,
                                                   project= project.get_id(),
                                                   limit= 1)
    objs = [item for item in wfgen]
    if len(objs) > 0:
        return objs[0]['id']
    return None

# Build a workflow.
#
# wf             workflow name
# classpath      java classpath needed for running compilation
# folder         destination folder on the platform
def build_test(tname, project, folder, version_id, compiler_flags):
    desc = test_files[tname]
    print("build {} {}".format(desc.kind, desc.name))
    print("Compiling {} to a {}".format(desc.source_file, desc.kind))
    cmdline = [ "java", "-jar",
                os.path.join(top_dir, "dxCompiler-{}.jar".format(version_id)),
                "compile",
                desc.source_file,
                "-force",
                "-folder", folder,
                "-project", project.get_id() ]
    if "manifest" in desc.source_file:
        cmdline.append("-useManifests")
    cmdline += compiler_flags
    print(" ".join(cmdline))
    try:
        oid = subprocess.check_output(cmdline).strip()
    except subprocess.CalledProcessError as cpe:
        print(f"error compiling {desc.source_file}\n  stdout: {cpe.stdout}\n  stderr: {cpe.stderr}")
        raise
    return oid.decode("ascii")

def ensure_dir(path):
    print("making sure that {} exists".format(path))
    if not os.path.exists(path):
        os.makedirs(path)

def wait_for_completion(test_exec_objs):
    print("awaiting completion ...")
    failures = []
    for exec_obj in test_exec_objs:
        tname = find_test_from_exec(exec_obj)
        desc = test_files[tname]
        try:
            exec_obj.wait_on_done()
            print("Executable {} succeeded".format(desc.name))
        except DXJobFailureError:
            if tname in test_failing:
                print("Executable {} failed as expected".format(desc.name))
            else:
                cprint("Error: executable {} failed".format(desc.name), "red")
                failures.append(tname)
    print("tools execution completed")
    return failures

# Run [workflow] on several inputs, return the analysis ID.
def run_executable(
    project, test_folder, tname, oid, debug_flag, delay_workspace_destruction, instance_type=default_instance_type
):
    desc = test_files[tname]

    def once(i):
        try:
            if tname in test_defaults:
                inputs = {}
            elif i < 0:
                inputs = {}
            else:
                inputs = read_json_file(desc.dx_input[i])
            project.new_folder(test_folder, parents=True)
            if desc.kind == "workflow":
                exec_obj = dxpy.DXWorkflow(project=project.get_id(), dxid=oid)
            elif desc.kind == "applet":
                exec_obj = dxpy.DXApplet(project=project.get_id(), dxid=oid)
            else:
                raise RuntimeError("Unknown kind {}".format(desc.kind))

            run_kwargs = {}
            if debug_flag:
                run_kwargs = {
                    "debug": {"debugOn": ['AppError', 'AppInternalError', 'ExecutionError'] },
                    "allow_ssh": [ "*" ]
                }
            if delay_workspace_destruction:
                run_kwargs["delay_workspace_destruction"] = True
            if instance_type:
                run_kwargs["instance_type"] = instance_type

            return exec_obj.run(inputs,
                                project=project.get_id(),
                                folder=test_folder,
                                name="{} {}".format(desc.name, git_revision),
                                **run_kwargs)
        except Exception as e:
            print("exception message={}".format(e))
            return None

    def run(i):
        for _ in range(1,5):
            retval = once(i)
            if retval is not None:
                return retval
            print("Sleeping for 5 seconds before trying again")
            time.sleep(5)
        else:
            raise RuntimeError("running workflow")

    n = len(desc.dx_input)
    if n == 0:
        return [run(-1)]
    else:
        return [run(i) for i in range(n)]


def extract_outputs(tname, exec_obj):
    desc = test_files[tname]
    if desc.kind == "workflow":
        locked = tname not in test_unlocked
        if locked:
            return exec_obj['output']
        else:
            stages = exec_obj['stages']
            for snum in range(len(stages)):
                crnt = stages[snum]
                if crnt['id'] == 'stage-outputs':
                    return stages[snum]['execution']['output']
            raise RuntimeError("Analysis for test {} does not have stage 'outputs'".format(tname))
    elif desc.kind == "applet":
        return exec_obj['output']
    else:
        raise RuntimeError("Unknown kind {}".format(desc.kind))

def run_test_subset(project, runnable, test_folder, debug_flag, delay_workspace_destruction):
    # Run the workflows
    test_exec_objs=[]
    for tname, oid in runnable.items():
        desc = test_files[tname]
        print("Running {} {} {}".format(desc.kind, desc.name, oid))
        if tname in test_instance_type:
            instance_type = None
        else:
            instance_type = default_instance_type
        anl = run_executable(project, test_folder, tname, oid, debug_flag, delay_workspace_destruction, instance_type)
        test_exec_objs.extend(anl)
    print("executables: " + ", ".join([a.get_id() for a in test_exec_objs]))

    # Wait for completion
    failed_execution = wait_for_completion(test_exec_objs)

    print("Verifying results")
    def verify_test(exec_obj, i):
        exec_desc = exec_obj.describe()
        tname = find_test_from_exec(exec_obj)
        if tname in test_failing:
            return None
        test_desc = test_files[tname]
        exec_outputs = extract_outputs(tname, exec_desc)
        if len(test_desc.results) > i:
            shouldbe = read_json_file_maybe_empty(test_desc.results[i])
            correct = True
            print("Checking results for workflow {} job {}".format(test_desc.name, i))
            for key, expected_val in shouldbe.items():
                if not validate_result(tname, exec_outputs, key, expected_val):
                    correct = False
                    break
            anl_name = "{}.{}".format(tname, i)
            if correct:
                print("Analysis {} passed".format(anl_name))
                return None
            else:
                return anl_name

    failed_verification = []
    for i, exec_obj in enumerate(test_exec_objs):
        failed_name = verify_test(exec_obj, i)
        if failed_name is not None:
            failed_verification.append(failed_name)

    if failed_execution or failed_verification:
        all_failures = failed_execution + failed_verification
        print("-----------------------------")
        if failed_execution:
            fexec = '\n'.join(failed_execution)
            print(f"Tools failed execution: {len(failed_execution)}:\n{fexec}")
        if failed_verification:
            fveri = '\n'.join(failed_verification)
            print(f"Tools failed results verification: {len(failed_verification)}:\n{fveri}")
        raise RuntimeError("Failed")

def print_test_list():
    l = [key for key in test_files.keys()]
    l.sort()
    ls = "\n  ".join(l)
    print("List of tests:\n  {}".format(ls))

# Choose set set of tests to run
def choose_tests(name):
    if name in test_suites.keys():
        return test_suites[name]
    if name == 'All':
        return test_files.keys()
    if name in test_files.keys():
        return [name]
    # Last chance: check if the name is a prefix.
    # Accept it if there is exactly a single match.
    matches = [key for key in test_files.keys() if key.startswith(name)]
    if len(matches) > 1:
        raise RuntimeError("Too many matches for test prefix {} -> {}".format(name, matches))
    if len(matches) == 0:
        raise RuntimeError("Test prefix {} is unknown".format(name))
    return matches

# Find all the WDL test files, these are located in the 'test'
# directory. A test file must have some support files.
def register_all_tests(verbose : bool) -> None :
    for root, dirs, files in os.walk(test_dir):
        for t_file in files:
            if t_file.endswith(".wdl") or t_file.endswith(".cwl"):
                base = os.path.basename(t_file)
                (fname, ext) = os.path.splitext(base)
                if fname.startswith("library_"):
                    continue
                if fname.endswith("_extern"):
                    continue
                try:
                    register_test(root, fname, ext)
                except Exception as e:
                    if verbose:
                        print("Skipping WDL file {} error={}".format(fname, e))


# Some compiler flags are test specific
def compiler_per_test_flags(tname):
    flags = []
    desc = test_files[tname]
    if tname not in test_unlocked:
        flags.append("-locked")
    if tname in test_reorg:
        flags.append("-reorg")
    if tname in test_project_wide_reuse:
        flags.append("-projectWideReuse")
    if tname in test_defaults and len(desc.raw_input) > 0:
        flags.append("-defaults")
        flags.append(desc.raw_input[0])
    if tname in test_upload_wait:
        flags.append("-waitOnUpload")
    else:
        for i in desc.raw_input:
            flags.append("-inputs")
            flags.append(i)
    if desc.extras is not None:
        flags += ["--extras", os.path.join(top_dir, desc.extras)]
    if tname in test_import_dirs:
        flags += ["--imports", os.path.join(top_dir, "test/imports/lib")]
    return flags

# Which project to use for a test
# def project_for_test(tname):

######################################################################

def native_call_dxni(project, applet_folder, version_id, verbose: bool):
    # build WDL wrapper tasks in test/dx_extern.wdl
    cmdline_common = [ "java", "-jar",
                       os.path.join(top_dir, "dxCompiler-{}.jar".format(version_id)),
                       "dxni",
                       "-force",
                       "-folder", applet_folder,
                       "-project", project.get_id()]
    if verbose:
        cmdline_common.append("--verbose")

# draft-2 is not currently supported
#     cmdline_draft2 = cmdline_common + [ "--language", "wdl_draft2",
#                                         "--output", os.path.join(top_dir, "test/draft2/dx_extern.wdl")]
#     print(" ".join(cmdline_draft2))
#     subprocess.check_output(cmdline_draft2)

    cmdline_v1 = cmdline_common + [ "-language", "wdl_v1.0",
                                    "-output", os.path.join(top_dir, "test/wdl_1_0/dx_extern.wdl")]
    print(" ".join(cmdline_v1))
    subprocess.check_output(cmdline_v1)


def dxni_call_with_path(project, path, version_id, verbose):
    # build WDL wrapper tasks in test/dx_extern.wdl
    cmdline = [
        "java",
        "-jar",
        os.path.join(top_dir, "dxCompiler-{}.jar".format(version_id)),
        "dxni",
        "-force",
        "-path",
        path,
        "-language",
        "wdl_v1.0",
        "-output",
        os.path.join(top_dir, "test/wdl_1_0/dx_extern_one.wdl")
    ]
    if project is not None:
        cmdline.extend(["-project", project.get_id()])
    if verbose:
        cmdline.append("-verbose")
    print(" ".join(cmdline))
    subprocess.check_output(cmdline)

# Set up the native calling tests
def native_call_setup(project, applet_folder, version_id, verbose):
    native_applets = ["native_concat",
                      "native_diff",
                      "native_mk_list",
                      "native_sum",
                      "native_sum_012"]

    # build the native applets, only if they do not exist
    for napl in native_applets:
        applet = list(dxpy.bindings.search.find_data_objects(classname= "applet",
                                                             name= napl,
                                                             folder= applet_folder,
                                                             project= project.get_id()))
        if len(applet) == 0:
            cmdline = [ "dx", "build",
                        os.path.join(top_dir, "test/applets/{}".format(napl)),
                        "--destination", (project.get_id() + ":" + applet_folder + "/") ]
            print(" ".join(cmdline))
            subprocess.check_output(cmdline)

    dxni_call_with_path(project, applet_folder + "/native_concat", version_id, verbose)
    native_call_dxni(project, applet_folder, version_id, verbose)

    # check if providing an applet-id in the path argument works
    first_applet = native_applets[0]
    results = dxpy.bindings.search.find_one_data_object(classname= "applet",
                                                        name= first_applet,
                                                        folder= applet_folder,
                                                        project= project.get_id())
    if results is None:
        raise RuntimeError("Could not find applet {}".format(first_applet))
    dxni_call_with_path(project, results["id"], version_id, verbose)


def native_call_app_setup(project, version_id, verbose):
    app_name = "native_hello"

    # Check if they already exist
    apps = list(dxpy.bindings.search.find_apps(name= app_name))
    if len(apps) == 0:
        # build the app
        cmdline = [ "dx", "build", "--create-app", "--publish",
                    os.path.join(top_dir, "test/apps/{}".format(app_name)) ]
        print(" ".join(cmdline))
        subprocess.check_output(cmdline)

    # build WDL wrapper tasks in test/dx_extern.wdl
    header_file = os.path.join(top_dir, "test/wdl_1_0/dx_app_extern.wdl")
    cmdline = [ "java", "-jar",
                os.path.join(top_dir, "dxCompiler-{}.jar".format(version_id)),
                "dxni",
                "-apps",
                "only",
                "-force",
                "-language", "wdl_v1.0",
                "-output", header_file]
    if verbose:
        cmdline.append("--verbose")
    print(" ".join(cmdline))
    subprocess.check_output(cmdline)

    # check if providing an app-id in the path argument works
    results = dxpy.bindings.search.find_one_app(name=app_name, zero_ok=True, more_ok=False)
    if results is None:
        raise RuntimeError("Could not find app {}".format(app_name))
    dxni_call_with_path(None, results["id"], version_id, verbose)

######################################################################
# Compile the WDL files to dx:workflows and dx:applets
# delay_compile_errors: whether to aggregate all compilation errors
#   and only raise an Exception after trying to compile all the tests
def compile_tests_to_project(trg_proj,
                             test_names,
                             applet_folder,
                             compiler_flags,
                             version_id,
                             lazy_flag,
                             delay_compile_errors=False):
    runnable = {}
    has_errors = False
    for tname in test_names:
        specific_applet_folder = "{}/{}".format(applet_folder, tname)
        oid = None
        if lazy_flag:
            oid = lookup_dataobj(tname, trg_proj, specific_applet_folder)
        if oid is None:
            c_flags = compiler_flags[:] + compiler_per_test_flags(tname)
            try:
                oid = build_test(tname, trg_proj, specific_applet_folder, version_id, c_flags)
            except subprocess.CalledProcessError:
                if tname in test_compilation_failing:
                    print("Workflow {} compilation failed as expected".format(tname))
                    continue
                elif delay_compile_errors:
                    traceback.print_exc()
                    has_errors = True
                else:
                    raise
        runnable[tname] = oid
        print("runnable({}) = {}".format(tname, oid))
    if has_errors:
        raise RuntimeError("failed to compile one or more tests")
    return runnable


######################################################################
## Program entry point
def main():
    global test_unlocked
    argparser = argparse.ArgumentParser(description="Run WDL compiler tests on the platform")
    argparser.add_argument("--archive", help="Archive old applets",
                           action="store_true", default=False)
    argparser.add_argument("--compile-only", help="Only compile the workflows, don't run them",
                           action="store_true", default=False)
    argparser.add_argument("--compile-mode", help="Compilation mode")
    argparser.add_argument("--debug", help="Run applets with debug-hold, and allow ssh",
                           action="store_true", default=False)
    argparser.add_argument("--delay-workspace-destruction", help="Run applets with delayWorkspaceDestruction",
                           action="store_true", default=False)
    argparser.add_argument("--force", help="Remove old versions of applets and workflows",
                           action="store_true", default=False)
    argparser.add_argument("--folder", help="Use an existing folder, instead of building dxCompiler")
    argparser.add_argument("--lazy", help="Only compile workflows that are unbuilt",
                           action="store_true", default=False)
    argparser.add_argument("--list", "--test-list", help="Print a list of available tests",
                           action="store_true",
                           dest="test_list",
                           default=False)
    argparser.add_argument("--clean", help="Remove build directory in the project after running tests",
                           action="store_true", default=False)
    argparser.add_argument("--delay-compile-errors", help="Compile all tests before failing on any errors",
                           action="store_true", default=False)
    argparser.add_argument("--locked", help="Generate locked-down workflows",
                           action="store_true", default=False)
    argparser.add_argument("--project", help="DNAnexus project ID",
                           default="dxCompiler_playground")
    argparser.add_argument("--project-wide-reuse", help="look for existing applets in the entire project",
                           action="store_true", default=False)
    argparser.add_argument("--stream-all-files", help="Stream all input files with dxfs2",
                           action="store_true", default=False)
    argparser.add_argument("--runtime-debug-level",
                           help="printing verbosity of task/workflow runner, {0,1,2}")
    argparser.add_argument("--test", help="Run a test, or a subgroup of tests",
                           action="append", default=[])
    argparser.add_argument("--unlocked", help="Generate only unlocked workflows",
                           action="store_true", default=False)
    argparser.add_argument("--verbose", help="Verbose compilation",
                           action="store_true", default=False)
    argparser.add_argument("--verbose-key", help="Verbose compilation",
                           action="append", default=[])
    args = argparser.parse_args()

    print("top_dir={} test_dir={}".format(top_dir, test_dir))

    register_all_tests(args.verbose)
    if args.test_list:
        print_test_list()
        exit(0)
    test_names = []
    if len(args.test) == 0:
        args.test = 'M'
    for t in args.test:
        test_names += choose_tests(t)
    print("Running tests {}".format(test_names))
    version_id = util.get_version_id(top_dir)

    project = util.get_project(args.project)
    if project is None:
        raise RuntimeError("Could not find project {}".format(args.project))
    if args.folder is None:
        base_folder = util.create_build_dirs(project, version_id)
    else:
        # Use existing prebuilt base folder
        base_folder = args.folder
        util.create_build_subdirs(project, base_folder)
    applet_folder = base_folder + "/applets"
    test_folder = base_folder + "/test"
    print("project: {} ({})".format(project.name, project.get_id()))
    print("folder: {}".format(base_folder))

    test_dict = {
        "aws:us-east-1" :  project.name + ":" + base_folder
    }

    # build the dxCompiler jar file, only on us-east-1
    assets = util.build(project, base_folder, version_id, top_dir, test_dict)
    print("assets: {}".format(assets))

    if args.unlocked:
        # Disable all locked workflows
        args.locked = False
        test_unlocked = test_names

    compiler_flags = []
    if args.locked:
        compiler_flags.append("-locked")
        test_unlocked = []
    if args.archive:
        compiler_flags.append("-archive")
    if args.compile_mode:
        compiler_flags += ["-compileMode", args.compile_mode]
    if args.force:
        compiler_flags.append("-force")
    if args.verbose:
        compiler_flags.append("-verbose")
    if args.stream_all_files:
        compiler_flags.append("-streamAllFiles")
    if args.verbose_key:
        for key in args.verbose_key:
            compiler_flags += ["-verboseKey", key]
    if args.runtime_debug_level:
        compiler_flags += ["-runtimeDebugLevel", args.runtime_debug_level]
    if args.project_wide_reuse:
        compiler_flags.append("-projectWideReuse")

    #  is "native" included in one of the test names?
    if ("call_native" in test_names or
        "call_native_v1" in test_names):
        native_call_setup(project, applet_folder, version_id, args.verbose)
    if "call_native_app" in test_names:
        native_call_app_setup(project, version_id, args.verbose)

    try:
        # Compile the WDL files to dx:workflows and dx:applets
        runnable = compile_tests_to_project(project,
                                            test_names,
                                            applet_folder,
                                            compiler_flags,
                                            version_id,
                                            args.lazy,
                                            args.delay_compile_errors)
        if not args.compile_only:
            run_test_subset(project, runnable, test_folder, args.debug, args.delay_workspace_destruction)
    finally:
        if args.clean:
            project.remove_folder(base_folder, recurse=True, force=True)
        print("Completed running tasks in {}".format(args.project))


if __name__ == '__main__':
    main()<|MERGE_RESOLUTION|>--- conflicted
+++ resolved
@@ -25,10 +25,7 @@
 
 git_revision = subprocess.check_output(["git", "describe", "--always", "--dirty", "--tags"]).strip()
 test_files = {}
-<<<<<<< HEAD
-
-=======
->>>>>>> 91de8039
+
 test_failing = {
     "bad_status",
     "bad_status2",
@@ -38,11 +35,8 @@
     "argument_list_too_long",
     "diskspace_exhauster"
 }
-<<<<<<< HEAD
 
 test_compilation_failing = {"import_passwd"}
-=======
->>>>>>> 91de8039
 
 wdl_v1_list = [
     # calling native dx applets/apps
@@ -128,17 +122,6 @@
     # bug regression tests
     "apps_579_boolean_flag_expr",
     "apps_579_string_substitution_expr"
-<<<<<<< HEAD
-=======
-]
-
-wdl_v1_1_list = [
-    "v1_1_dict",
-
-    # bug regression tests
-    "apps_579_boolean_flag_expr",
-    "apps_579_string_substitution_expr"
->>>>>>> 91de8039
 ]
 
 # docker image tests
@@ -236,7 +219,6 @@
     "bwa_mem"
 ]
 
-<<<<<<< HEAD
 cromwell_key_error_list = [
     "http_inputs",
     "drs_usa_hca",
@@ -457,19 +439,13 @@
     "workflow_engine_functions",
 ]
 
-=======
->>>>>>> 91de8039
 # these are tests that take a long time to run
 long_test_list = [
     "diskspace_exhauster"  # APPS-749
 ]
 
 medium_test_list = wdl_v1_list + wdl_v1_1_list + docker_test_list + special_flags_list + cwl_tools
-<<<<<<< HEAD
 large_test_list = medium_test_list + draft2_test_list + single_tasks_list + doc_tests_list + long_test_list + cromwell_tests_list
-=======
-large_test_list = medium_test_list + draft2_test_list + single_tasks_list + doc_tests_list + long_test_list
->>>>>>> 91de8039
 
 test_suites = {
     'CI': ci_test_list,
