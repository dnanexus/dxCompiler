#!/usr/bin/env python3
import argparse
from collections import namedtuple
import dxpy
import fnmatch
import glob
import hashlib
import json
import os
import pprint
import re
import sys
import subprocess
import tempfile
from typing import Callable, Iterator, Union, Optional, List
from termcolor import colored, cprint
import time
import traceback
import yaml
from dxpy.exceptions import DXJobFailureError

import util

here = os.path.dirname(sys.argv[0])
top_dir = os.path.dirname(os.path.abspath(here))
test_dir = os.path.join(os.path.abspath(top_dir), "test")

git_revision = subprocess.check_output(["git", "describe", "--always", "--dirty", "--tags"]).strip()
test_files = {}
test_failing = set([
    "bad_status",
    "bad_status2",
    "just_fail_wf",
    "missing_output",
    "docker_retry",
    "argument_list_too_long",
])

wdl_v1_list = [
    # calling native dx applets/apps
    "call_native_v1",
    "call_native_app",

    "cast",
    "dict",
    "instance_types",
    "linear_no_expressions",
    "linear",
    "optionals",
    "optionals3",
    "spaces_in_file_paths",
    "strings",
    "runtime_vs_static_type",
    "wf_person",
    "call_level2",
    "environment_passing_deep_nesting",
    "optional_output",
    "unpassed_default_arg",

    # workflows with nested blocks
    "two_levels",
    "three_levels",
    "four_levels",
    "param_passing",
    "nested_scatter",

    # Array input with no values
    "empty_array",

    # Map with a File key
    "map_file_key",

    # defaults and parameter passing
    "top",
    "subworkflow_with_default",

    # can we download from a container?
    "download_from_container",

    # input file with pairs
    "echo_pairs",
    "array_structs",

    # Missing optional output files, returned as none, instead
    # of an error
    "missing_optional_output_file",

    # calling with an optional argument not specified
    "scatter_subworkflow_with_optional",

    # streaming
    "streaming_inputs",

    # input/output linear_no_expressions
    "wf_with_input_expressions",
    "wf_with_output_expressions",

    # bug regression tests
    "nested_pairs",  # APPS-370
    "apps_378",
    "apps_384",
<<<<<<< HEAD
    "diff_stream_and_download",  # APPS-288
    "apps_573",
=======
    "diff_stream_and_download",  # APPS-288,
>>>>>>> dead0259

    # manifests
    "simple_manifest",
    "complex_manifest",
    "view_and_count_manifest"
]

wdl_v1_1_list = [
<<<<<<< HEAD
    "v1_1_dict",

    # bug regression tests
    "apps_579_boolean_flag_expr",
    "apps_579_string_substitution_expr"
=======
    "v1_1_dict"
>>>>>>> dead0259
]

# docker image tests
docker_test_list = [
    "broad_genomics",
    "biocontainers",
    "private_registry",
    "native_docker_file_image",
    "native_docker_file_image_gzip",
    "samtools_count",
    "dynamic_docker_image",
    "ecr_docker",
]

# wdl draft-2
draft2_test_list = [
    "advanced",
    "array_add",
    "bad_status",
    "bad_status2",
    "just_fail_wf",
    "call_with_defaults1",
    "call_with_defaults2",
    "conditionals_base",
    "files",
    "files_with_the_same_name",
    "hello",
    "shapes",
<<<<<<< HEAD
    "population",
=======
    #"population",
>>>>>>> dead0259

    # multiple library imports in one WDL workflow
    "multiple_imports",

    # subworkflows
    "conditionals2",
    "modulo",
    "movies",
    "subblocks2",
    "subblocks",
    "var_type_change",
    "outer",

    # calling native dx applets/apps
    # We currently do not have a code generator for draft-2, so cannot import dx_extern.wdl.
    #"call_native",

    "write_lines_bug",
]

single_tasks_list = [
    "add3",
    "diff2files",
    "empty_stdout",
    "sort_file",
    "symlinks_wc",
    "DiskSpace2",
    "echo_line_split",
    "opt_array",
    "stream_diff_v1"
]

cwl_tools = [
    "cat",  # hello world tool
    "tar_files",
]

cwl_conformance = [
    os.path.basename(path)[:-4]
    for path in glob.glob(os.path.join(test_dir, "cwl_conformance", "tools", "*.cwl"))
]

# Tests run in continuous integration. We remove the native app test,
# because we don't want to give permissions for creating platform apps.
ci_test_list = [
    # WDL tests
    "advanced",
    # We currently do not have a code generator for draft-2, so cannot import dx_extern.wdl.
    # "call_native",
    "call_with_defaults1",
    "trains",
    "files",
    # CWL tests
    "cat",
]

special_flags_list = [
    "add2",       # test the ignoreReuse flag
    "add_many",   # tests the delayWorkspaceDestruction flag
    "inc_range",  # check that runtime call to job/analysis pass the delayWorkspaceDestruction flag
]

# these are the examples from the documentation
doc_tests_list = [
    "bwa_mem"
]

medium_test_list = wdl_v1_list + wdl_v1_1_list + docker_test_list + special_flags_list + cwl_tools
large_test_list = medium_test_list + draft2_test_list + single_tasks_list + doc_tests_list

test_suites = {
    'CI': ci_test_list,
    'M': medium_test_list,
    'L': large_test_list,
    'tasks': single_tasks_list,
    'draft2': draft2_test_list,
    'docker': docker_test_list,
    'native': ["call_native", "call_native_v1"],
    'docs': doc_tests_list,
    'cwl_conformance': cwl_conformance
}

# Tests with the reorg flags
test_reorg = [
    "dict",
    "strings",
    "test_reorg",
    "test_reorg_no_config"
]
test_defaults = []
test_unlocked = [
    "array_structs",
    "cast",
    "call_with_defaults1",
    "files",
    "hello",
    "path_not_taken",
    "optionals",
    "shapes",
    #"population"
]
test_project_wide_reuse = ['add2', "add_many"]

test_import_dirs = ["A"]
TestMetaData = namedtuple('TestMetaData', ['name', 'kind'])
TestDesc = namedtuple('TestDesc',
                      ['name', 'kind', 'source_file', 'raw_input', 'dx_input', 'results', 'extras'])

# Test with -waitOnUpload flag
test_upload_wait = ["upload_wait"]

######################################################################
# Read a JSON file
def read_json_file(path):
    with open(path, 'r') as fd:
        data = fd.read()
        d = json.loads(data)
        return d

def verify_json_file(path):
    try:
        read_json_file(path)
    except:
        raise RuntimeError("Error verifying JSON file {}".format(path))

# Search a WDL file with a python regular expression.
# Note this is not 100% accurate.
#
# Look for all tasks and workflows. If there is exactly
# one workflow, this is a WORKFLOW. If there are no
# workflows and exactly one task, this is an APPLET.
task_pattern_re = re.compile(r"^(task)(\s+)(\w+)(\s+){")
wf_pattern_re = re.compile(r"^(workflow)(\s+)(\w+)(\s+){")
def get_wdl_metadata(filename):
    workflows = []
    tasks = []
    with open(filename, 'r') as fd:
        for line in fd:
            m = re.match(wf_pattern_re, line)
            if m is not None:
                workflows.append(m.group(3))
            m = re.match(task_pattern_re, line)
            if m is not None:
                tasks.append(m.group(3))
    if len(workflows) > 1:
        raise RuntimeError("WDL file {} has multiple workflows".format(filename))
    if len(workflows) == 1:
        return TestMetaData(name = workflows[0],
                            kind = "workflow")
    assert(len(workflows) == 0)
    if len(tasks) == 1:
        return TestMetaData(name = tasks[0],
                            kind = "applet")
    if (os.path.basename(filename).startswith("library") or
        os.path.basename(filename).endswith("_extern")):
        return
    raise RuntimeError("{} is not a valid WDL test, #tasks={}".format(filename, len(tasks)))

def get_cwl_metadata(filename, tname):
    with open(filename, 'r') as fd:
        doc = yaml.safe_load(fd)

    if doc["class"] == "CommandLineTool":
        name = doc.get("id", tname)
        return TestMetaData(name=name, kind="applet")

    raise RuntimeError("{} is not a valid CWL test".format(filename))

# Register a test name, find its inputs and expected results files.
def register_test(dir_path, tname, ext):
    global test_files
    if tname in test_suites.keys():
        raise RuntimeError("Test name {} is already used by a test-suite, it is reserved".format(tname))
    source_file = os.path.join(dir_path, tname + ext)
    if not os.path.exists(source_file):
        raise RuntimeError("Test file {} does not exist".format(source_file))
    if ext == ".wdl":
        metadata = get_wdl_metadata(source_file)
    elif ext == ".cwl":
        metadata = get_cwl_metadata(source_file, tname)
    else:
        raise RuntimeError("unsupported file type {}".format(ext))
    desc = TestDesc(name=metadata.name,
                    kind=metadata.kind,
                    source_file=source_file,
                    raw_input=[],
                    dx_input=[],
                    results=[],
                    extras=None)

    # Verify the input file, and add it (if it exists)
    test_input = os.path.join(dir_path, tname + "_input.json")
    if os.path.exists(test_input):
        verify_json_file(test_input)
        desc.raw_input.append(test_input)
        desc.dx_input.append(os.path.join(dir_path, tname + "_input.dx.json"))
        desc.results.append(os.path.join(dir_path, tname + "_results.json"))

    # check if the alternate naming scheme is used for tests with multiple inputs
    i = 1
    while True:
        test_input = os.path.join(dir_path, tname + "_input{}.json".format(i))
        if os.path.exists(test_input):
            verify_json_file(test_input)
            desc.raw_input.append(test_input)
            desc.dx_input.append(os.path.join(dir_path, tname + "_input{}.dx.json".format(i)))
            desc.results.append(os.path.join(dir_path, tname + "_results{}.json".format(i)))
            i += 1
        else:
            break

    # Add an extras file (if it exists)
    extras = os.path.join(dir_path, tname + "_extras.json")
    if os.path.exists(extras):
        desc = desc._replace(extras=extras)

    test_files[tname] = desc
    desc

######################################################################

# Same as above, however, if a file is empty, return an empty dictionary
def read_json_file_maybe_empty(path):
    if not os.path.exists(path):
        return {}
    else:
        return read_json_file(path)

def find_test_from_exec(exec_obj):
    dx_desc = exec_obj.describe()
    exec_name = dx_desc["name"].split(' ')[0]
    for tname, desc in test_files.items():
        if desc.name == exec_name:
            return tname
    raise RuntimeError("Test for {} {} not found".format(exec_obj, exec_name))

# Check that a workflow returned the expected result for
# a [key]
def validate_result(tname, exec_outputs, key, expected_val):
    desc = test_files[tname]
    # Extract the key. For example, for workflow "math" returning
    # output "count":
    #    'math.count' -> count
    exec_name = key.split('.')[0]
    field_name_parts = key.split('.')[1:]

    field_name1 = ".".join(field_name_parts)
    # convert dots to ___
    field_name2 = "___".join(field_name_parts)
    if exec_name != tname:
        raise RuntimeError("Key {} is invalid, must start with {} name".format(key, desc.kind))
    try:
        # get the actual results
        if field_name1 in exec_outputs:
            result = exec_outputs[field_name1]
        elif field_name2 in exec_outputs:
            result = exec_outputs[field_name2]
        else:
            cprint("field {} missing from executable results {}".format(field_name1, exec_outputs),
                   "red")
            return False
        if isinstance(result, list) and isinstance(expected_val, list):
            result.sort()
            expected_val.sort()
        if isinstance(result, dict) and "$dnanexus_link" in result:
            # the result is a file - download it and extract the contents
            dlpath = os.path.join(tempfile.mkdtemp(), 'result.txt')
            dxpy.download_dxfile(result["$dnanexus_link"], dlpath)
            with open(dlpath, "r") as inp:
                result = inp.read()
        if isinstance(expected_val, dict) and expected_val.get("class") == "File":
            contents = str(result).strip()
            # the result is a cwl File - match the contents, checksum, and/or size
            if "contents" in result and len(contents) != result["size"]:
                cprint("Analysis {} gave unexpected results".format(tname), "red")
                cprint("Field {} should have contents ({}), actual = ({})".format(
                    field_name1, result["contents"], contents
                ), "red")
                return False
            if "size" in result and len(contents) != result["size"]:
                cprint("Analysis {} gave unexpected results".format(tname), "red")
                cprint("Field {} should have size ({}), actual = ({})".format(
                    field_name1, result["size"], len(contents)
                ), "red")
                return False
            if "checksum" in result:
                algo, expected_digest = result["checksum"].split("$")
                actual_digest = get_checksum(contents, algo)
                if actual_digest not in (expected_digest, None):
                    cprint("Analysis {} gave unexpected results".format(tname), "red")
                    cprint("Field {} should have size ({}), actual = ({})".format(
                        field_name1, expected_digest, actual_digest
                    ), "red")
                    return False
        elif str(result).strip() != str(expected_val).strip():
            cprint("Analysis {} gave unexpected results".format(tname), "red")
            cprint("Field {} should be ({}), actual = ({})".format(field_name1, expected_val, result), "red")
            return False
        return True
    except Exception as e:
        print("exception message={}".format(e))
        return False


def get_checksum(contents, algo):
    try:
        m = hashlib.new(algo)
        m.update(contents)
        return m.digest()
    except:
        println("python does not support digest algorithm {}".format(algo))
        return None


def lookup_dataobj(tname, project, folder):
    desc = test_files[tname]
    wfgen = dxpy.bindings.search.find_data_objects(classname= desc.kind,
                                                   name= desc.name,
                                                   folder= folder,
                                                   project= project.get_id(),
                                                   limit= 1)
    objs = [item for item in wfgen]
    if len(objs) > 0:
        return objs[0]['id']
    return None

# Build a workflow.
#
# wf             workflow name
# classpath      java classpath needed for running compilation
# folder         destination folder on the platform
def build_test(tname, project, folder, version_id, compiler_flags):
    desc = test_files[tname]
    print("build {} {}".format(desc.kind, desc.name))
    print("Compiling {} to a {}".format(desc.source_file, desc.kind))
    cmdline = [ "java", "-jar",
                os.path.join(top_dir, "dxCompiler-{}.jar".format(version_id)),
                "compile",
                desc.source_file,
                "-force",
                "-folder", folder,
                "-project", project.get_id() ]
    if "manifest" in desc.source_file:
        cmdline.append("-useManifests")
    cmdline += compiler_flags
    print(" ".join(cmdline))
    oid = subprocess.check_output(cmdline).strip()
    return oid.decode("ascii")

def ensure_dir(path):
    print("making sure that {} exists".format(path))
    if not os.path.exists(path):
        os.makedirs(path)

def wait_for_completion(test_exec_objs):
    print("awaiting completion ...")
    failures = []
    for exec_obj in test_exec_objs:
        tname = find_test_from_exec(exec_obj)
        desc = test_files[tname]
        try:
            exec_obj.wait_on_done()
            print("Executable {} succeeded".format(desc.name))
        except DXJobFailureError:
            if tname in test_failing:
                print("Executable {} failed as expected".format(desc.name))
            else:
                cprint("Error: executable {} failed".format(desc.name), "red")
                failures.append(tname)
    print("tools execution completed")
    return failures

# Run [workflow] on several inputs, return the analysis ID.
def run_executable(project, test_folder, tname, oid, debug_flag, delay_workspace_destruction):
    desc = test_files[tname]

    def once(i):
        try:
            if tname in test_defaults:
                inputs = {}
            elif i < 0:
                inputs = {}
            else:
                inputs = read_json_file(desc.dx_input[i])
            project.new_folder(test_folder, parents=True)
            if desc.kind == "workflow":
                exec_obj = dxpy.DXWorkflow(project=project.get_id(), dxid=oid)
            elif desc.kind == "applet":
                exec_obj = dxpy.DXApplet(project=project.get_id(), dxid=oid)
            else:
                raise RuntimeError("Unknown kind {}".format(desc.kind))

            run_kwargs = {}
            if debug_flag:
                run_kwargs = {
                    "debug": {"debugOn": ['AppError', 'AppInternalError', 'ExecutionError'] },
                    "allow_ssh" : [ "*" ]
                }
            if delay_workspace_destruction:
                run_kwargs["delay_workspace_destruction"] = True

            return exec_obj.run(inputs,
                                project=project.get_id(),
                                folder=test_folder,
                                name="{} {}".format(desc.name, git_revision),
                                instance_type="mem1_ssd1_x4",
                                **run_kwargs)
        except Exception as e:
            print("exception message={}".format(e))
            return None

    def run(i):
        for _ in range(1,5):
            retval = once(i)
            if retval is not None:
                return retval
            print("Sleeping for 5 seconds before trying again")
            time.sleep(5)
        else:
            raise RuntimeError("running workflow")

    n = len(desc.dx_input)
    if n == 0:
        return [run(-1)]
    else:
        return [run(i) for i in range(n)]


def extract_outputs(tname, exec_obj):
    desc = test_files[tname]
    if desc.kind == "workflow":
        locked = tname not in test_unlocked
        if locked:
            return exec_obj['output']
        else:
            stages = exec_obj['stages']
            for snum in range(len(stages)):
                crnt = stages[snum]
                if crnt['id'] == 'stage-outputs':
                    return stages[snum]['execution']['output']
            raise RuntimeError("Analysis for test {} does not have stage 'outputs'".format(tname))
    elif desc.kind == "applet":
        return exec_obj['output']
    else:
        raise RuntimeError("Unknown kind {}".format(desc.kind))

def run_test_subset(project, runnable, test_folder, debug_flag, delay_workspace_destruction):
    # Run the workflows
    test_exec_objs=[]
    for tname, oid in runnable.items():
        desc = test_files[tname]
        print("Running {} {} {}".format(desc.kind, desc.name, oid))
        anl = run_executable(project, test_folder, tname, oid, debug_flag, delay_workspace_destruction)
        test_exec_objs.extend(anl)
    print("executables: " + ", ".join([a.get_id() for a in test_exec_objs]))

    # Wait for completion
    failed_execution = wait_for_completion(test_exec_objs)

    print("Verifying results")
    def verify_test(exec_obj, i):
        exec_desc = exec_obj.describe()
        tname = find_test_from_exec(exec_obj)
        if tname in test_failing:
            return None
        test_desc = test_files[tname]
        exec_outputs = extract_outputs(tname, exec_desc)
        if len(test_desc.results) > i:
            shouldbe = read_json_file_maybe_empty(test_desc.results[i])
            correct = True
            print("Checking results for workflow {} job {}".format(test_desc.name, i))
            for key, expected_val in shouldbe.items():
                correct = validate_result(tname, exec_outputs, key, expected_val)
            anl_name = "{}.{}".format(tname, i)
            if correct:
                print("Analysis {} passed".format(anl_name))
                return None
            else:
                return anl_name

    failed_verification = []
    for i, exec_obj in enumerate(test_exec_objs):
        failed_name = verify_test(exec_obj, i)
        if failed_name is not None:
            failed_verification.append(failed_name)

    if failed_execution or failed_verification:
        all_failures = failed_execution + failed_verification
        print("-----------------------------")
        if failed_execution:
            fexec = '\n'.join(failed_execution)
            print(f"Tools failed execution: {len(failed_execution)}:\n{fexec}")
        if failed_verification:
            fveri = '\n'.join(failed_verification)
            print(f"Tools failed results verification: {len(failed_verification)}:\n{fveri}")
        raise RuntimeError("Failed")

def print_test_list():
    l = [key for key in test_files.keys()]
    l.sort()
    ls = "\n  ".join(l)
    print("List of tests:\n  {}".format(ls))

# Choose set set of tests to run
def choose_tests(name):
    if name in test_suites.keys():
        return test_suites[name]
    if name == 'All':
        return test_files.keys()
    if name in test_files.keys():
        return [name]
    # Last chance: check if the name is a prefix.
    # Accept it if there is exactly a single match.
    matches = [key for key in test_files.keys() if key.startswith(name)]
    if len(matches) > 1:
        raise RuntimeError("Too many matches for test prefix {} -> {}".format(name, matches))
    if len(matches) == 0:
        raise RuntimeError("Test prefix {} is unknown".format(name))
    return matches

# Find all the WDL test files, these are located in the 'test'
# directory. A test file must have some support files.
def register_all_tests(verbose : bool) -> None :
    for root, dirs, files in os.walk(test_dir):
        for t_file in files:
            if t_file.endswith(".wdl") or t_file.endswith(".cwl"):
                base = os.path.basename(t_file)
                (fname, ext) = os.path.splitext(base)
                if fname.startswith("library_"):
                    continue
                if fname.endswith("_extern"):
                    continue
                try:
                    register_test(root, fname, ext)
                except Exception as e:
                    if verbose:
                        print("Skipping WDL file {} error={}".format(fname, e))


# Some compiler flags are test specific
def compiler_per_test_flags(tname):
    flags = []
    desc = test_files[tname]
    if tname not in test_unlocked:
        flags.append("-locked")
    if tname in test_reorg:
        flags.append("-reorg")
    if tname in test_project_wide_reuse:
        flags.append("-projectWideReuse")
    if tname in test_defaults and len(desc.raw_input) > 0:
        flags.append("-defaults")
        flags.append(desc.raw_input[0])
    if tname in test_upload_wait:
        flags.append("-waitOnUpload")
    else:
        for i in desc.raw_input:
            flags.append("-inputs")
            flags.append(i)
    if desc.extras is not None:
        flags += ["--extras", os.path.join(top_dir, desc.extras)]
    if tname in test_import_dirs:
        flags += ["--imports", os.path.join(top_dir, "test/imports/lib")]
    return flags

# Which project to use for a test
# def project_for_test(tname):

######################################################################

def native_call_dxni(project, applet_folder, version_id, verbose: bool):
    # build WDL wrapper tasks in test/dx_extern.wdl
    cmdline_common = [ "java", "-jar",
                       os.path.join(top_dir, "dxCompiler-{}.jar".format(version_id)),
                       "dxni",
                       "-force",
                       "-folder", applet_folder,
                       "-project", project.get_id()]
    if verbose:
        cmdline_common.append("--verbose")

# draft-2 is not currently supported
#     cmdline_draft2 = cmdline_common + [ "--language", "wdl_draft2",
#                                         "--output", os.path.join(top_dir, "test/draft2/dx_extern.wdl")]
#     print(" ".join(cmdline_draft2))
#     subprocess.check_output(cmdline_draft2)

    cmdline_v1 = cmdline_common + [ "-language", "wdl_v1.0",
                                    "-output", os.path.join(top_dir, "test/wdl_1_0/dx_extern.wdl")]
    print(" ".join(cmdline_v1))
    subprocess.check_output(cmdline_v1)


def dxni_call_with_path(project, path, version_id, verbose):
    # build WDL wrapper tasks in test/dx_extern.wdl
    cmdline = [
        "java",
        "-jar",
        os.path.join(top_dir, "dxCompiler-{}.jar".format(version_id)),
        "dxni",
        "-force",
        "-path",
        path,
        "-language",
        "wdl_v1.0",
        "-output",
        os.path.join(top_dir, "test/wdl_1_0/dx_extern_one.wdl")
    ]
    if project is not None:
        cmdline.extend(["-project", project.get_id()])
    if verbose:
        cmdline.append("-verbose")
    print(" ".join(cmdline))
    subprocess.check_output(cmdline)

# Set up the native calling tests
def native_call_setup(project, applet_folder, version_id, verbose):
    native_applets = ["native_concat",
                      "native_diff",
                      "native_mk_list",
                      "native_sum",
                      "native_sum_012"]

    # build the native applets, only if they do not exist
    for napl in native_applets:
        applet = list(dxpy.bindings.search.find_data_objects(classname= "applet",
                                                             name= napl,
                                                             folder= applet_folder,
                                                             project= project.get_id()))
        if len(applet) == 0:
            cmdline = [ "dx", "build",
                        os.path.join(top_dir, "test/applets/{}".format(napl)),
                        "--destination", (project.get_id() + ":" + applet_folder + "/") ]
            print(" ".join(cmdline))
            subprocess.check_output(cmdline)

    dxni_call_with_path(project, applet_folder + "/native_concat", version_id, verbose)
    native_call_dxni(project, applet_folder, version_id, verbose)

    # check if providing an applet-id in the path argument works
    first_applet = native_applets[0]
    results = dxpy.bindings.search.find_one_data_object(classname= "applet",
                                                        name= first_applet,
                                                        folder= applet_folder,
                                                        project= project.get_id())
    if results is None:
        raise RuntimeError("Could not find applet {}".format(first_applet))
    dxni_call_with_path(project, results["id"], version_id, verbose)


def native_call_app_setup(project, version_id, verbose):
    app_name = "native_hello"

    # Check if they already exist
    apps = list(dxpy.bindings.search.find_apps(name= app_name))
    if len(apps) == 0:
        # build the app
        cmdline = [ "dx", "build", "--create-app", "--publish",
                    os.path.join(top_dir, "test/apps/{}".format(app_name)) ]
        print(" ".join(cmdline))
        subprocess.check_output(cmdline)

    # build WDL wrapper tasks in test/dx_extern.wdl
    header_file = os.path.join(top_dir, "test/wdl_1_0/dx_app_extern.wdl")
    cmdline = [ "java", "-jar",
                os.path.join(top_dir, "dxCompiler-{}.jar".format(version_id)),
                "dxni",
                "-apps",
                "only",
                "-force",
                "-language", "wdl_v1.0",
                "-output", header_file]
    if verbose:
        cmdline_common.append("--verbose")
    print(" ".join(cmdline))
    subprocess.check_output(cmdline)

    # check if providing an app-id in the path argument works
    results = dxpy.bindings.search.find_one_app(name=app_name, zero_ok=True, more_ok=False)
    if results is None:
        raise RuntimeError("Could not find app {}".format(app_name))
    dxni_call_with_path(None, results["id"], version_id, verbose)

######################################################################
# Compile the WDL files to dx:workflows and dx:applets
# delay_compile_errors: whether to aggregate all compilation errors
#   and only raise an Exception after trying to compile all the tests
def compile_tests_to_project(trg_proj,
                             test_names,
                             applet_folder,
                             compiler_flags,
                             version_id,
                             lazy_flag,
                             delay_compile_errors=False):
    runnable = {}
    has_errors = False
    for tname in test_names:
        oid = None
        if lazy_flag:
            oid = lookup_dataobj(tname, trg_proj, applet_folder)
        if oid is None:
            c_flags = compiler_flags[:] + compiler_per_test_flags(tname)
            try:
                oid = build_test(tname, trg_proj, applet_folder, version_id, c_flags)
            except subprocess.CalledProcessError:
                if delay_compile_errors:
                    traceback.print_exc()
                    has_errors = True
                else:
                    raise
        runnable[tname] = oid
        print("runnable({}) = {}".format(tname, oid))
    if has_errors:
        raise RuntimeError("failed to compile one or more tests")
    return runnable


######################################################################
## Program entry point
def main():
    global test_unlocked
    argparser = argparse.ArgumentParser(description="Run WDL compiler tests on the platform")
    argparser.add_argument("--archive", help="Archive old applets",
                           action="store_true", default=False)
    argparser.add_argument("--compile-only", help="Only compile the workflows, don't run them",
                           action="store_true", default=False)
    argparser.add_argument("--compile-mode", help="Compilation mode")
    argparser.add_argument("--debug", help="Run applets with debug-hold, and allow ssh",
                           action="store_true", default=False)
    argparser.add_argument("--delay-workspace-destruction", help="Run applets with delayWorkspaceDestruction",
                           action="store_true", default=False)
    argparser.add_argument("--force", help="Remove old versions of applets and workflows",
                           action="store_true", default=False)
    argparser.add_argument("--folder", help="Use an existing folder, instead of building dxCompiler")
    argparser.add_argument("--lazy", help="Only compile workflows that are unbuilt",
                           action="store_true", default=False)
    argparser.add_argument("--list", "--test-list", help="Print a list of available tests",
                           action="store_true",
                           dest="test_list",
                           default=False)
    argparser.add_argument("--clean", help="Remove build directory in the project after running tests",
                           action="store_true", default=False)
    argparser.add_argument("--delay-compile-errors", help="Compile all tests before failing on any errors",
                           action="store_true", default=False)
    argparser.add_argument("--locked", help="Generate locked-down workflows",
                           action="store_true", default=False)
    argparser.add_argument("--project", help="DNAnexus project ID",
                           default="dxCompiler_playground")
    argparser.add_argument("--project-wide-reuse", help="look for existing applets in the entire project",
                           action="store_true", default=False)
    argparser.add_argument("--stream-all-files", help="Stream all input files with dxfs2",
                           action="store_true", default=False)
    argparser.add_argument("--runtime-debug-level",
                           help="printing verbosity of task/workflow runner, {0,1,2}")
    argparser.add_argument("--test", help="Run a test, or a subgroup of tests",
                           action="append", default=[])
    argparser.add_argument("--unlocked", help="Generate only unlocked workflows",
                           action="store_true", default=False)
    argparser.add_argument("--verbose", help="Verbose compilation",
                           action="store_true", default=False)
    argparser.add_argument("--verbose-key", help="Verbose compilation",
                           action="append", default=[])
    args = argparser.parse_args()

    print("top_dir={} test_dir={}".format(top_dir, test_dir))

    register_all_tests(args.verbose)
    if args.test_list:
        print_test_list()
        exit(0)
    test_names = []
    if len(args.test) == 0:
        args.test = 'M'
    for t in args.test:
        test_names += choose_tests(t)
    print("Running tests {}".format(test_names))
    version_id = util.get_version_id(top_dir)

    project = util.get_project(args.project)
    if project is None:
        raise RuntimeError("Could not find project {}".format(args.project))
    if args.folder is None:
        base_folder = util.create_build_dirs(project, version_id)
    else:
        # Use existing prebuilt base folder
        base_folder = args.folder
        util.create_build_subdirs(project, base_folder)
    applet_folder = base_folder + "/applets"
    test_folder = base_folder + "/test"
    print("project: {} ({})".format(project.name, project.get_id()))
    print("folder: {}".format(base_folder))

    test_dict = {
        "aws:us-east-1" :  project.name + ":" + base_folder
    }

    # build the dxCompiler jar file, only on us-east-1
    assets = util.build(project, base_folder, version_id, top_dir, test_dict)
    print("assets: {}".format(assets))

    if args.unlocked:
        # Disable all locked workflows
        args.locked = False
        test_unlocked = test_names

    compiler_flags = []
    if args.locked:
        compiler_flags.append("-locked")
        test_unlocked = []
    if args.archive:
        compiler_flags.append("-archive")
    if args.compile_mode:
        compiler_flags += ["-compileMode", args.compile_mode]
    if args.force:
        compiler_flags.append("-force")
    if args.verbose:
        compiler_flags.append("-verbose")
    if args.stream_all_files:
        compiler_flags.append("-streamAllFiles")
    if args.verbose_key:
        for key in args.verbose_key:
            compiler_flags += ["-verboseKey", key]
    if args.runtime_debug_level:
        compiler_flags += ["-runtimeDebugLevel", args.runtime_debug_level]
    if args.project_wide_reuse:
        compiler_flags.append("-projectWideReuse")

    #  is "native" included in one of the test names?
    if ("call_native" in test_names or
        "call_native_v1" in test_names):
        native_call_setup(project, applet_folder, version_id, args.verbose)
    if "call_native_app" in test_names:
        native_call_app_setup(project, version_id, args.verbose)

    try:
        # Compile the WDL files to dx:workflows and dx:applets
        runnable = compile_tests_to_project(project,
                                            test_names,
                                            applet_folder,
                                            compiler_flags,
                                            version_id,
                                            args.lazy,
                                            args.delay_compile_errors)
        if not args.compile_only:
            run_test_subset(project, runnable, test_folder, args.debug, args.delay_workspace_destruction)
    finally:
        if args.clean:
            project.remove_folder(base_folder, recurse=True, force=True)
        print("Completed running tasks in {}".format(args.project))


if __name__ == '__main__':
    main()<|MERGE_RESOLUTION|>--- conflicted
+++ resolved
@@ -99,12 +99,8 @@
     "nested_pairs",  # APPS-370
     "apps_378",
     "apps_384",
-<<<<<<< HEAD
     "diff_stream_and_download",  # APPS-288
     "apps_573",
-=======
-    "diff_stream_and_download",  # APPS-288,
->>>>>>> dead0259
 
     # manifests
     "simple_manifest",
@@ -113,15 +109,11 @@
 ]
 
 wdl_v1_1_list = [
-<<<<<<< HEAD
     "v1_1_dict",
 
     # bug regression tests
     "apps_579_boolean_flag_expr",
     "apps_579_string_substitution_expr"
-=======
-    "v1_1_dict"
->>>>>>> dead0259
 ]
 
 # docker image tests
@@ -150,11 +142,7 @@
     "files_with_the_same_name",
     "hello",
     "shapes",
-<<<<<<< HEAD
     "population",
-=======
-    #"population",
->>>>>>> dead0259
 
     # multiple library imports in one WDL workflow
     "multiple_imports",
