--- conflicted
+++ resolved
@@ -129,12 +129,9 @@
 
 wdl_v1_1_list = [
     "v1_1_dict",
-<<<<<<< HEAD
     "apps_847_scatter_empty",
-=======
     "optional_missing",
     "inputs_provided_optional",
->>>>>>> 22c2b50c
 
     # bug regression tests
     "apps_579_boolean_flag_expr",
