#!/usr/bin/env python3
import argparse
from collections import namedtuple
import dxpy
import fnmatch
import glob
<<<<<<< HEAD
=======
import hashlib
>>>>>>> ce56fb2b
import json
import os
import pprint
import re
import sys
import subprocess
import tempfile
from typing import Callable, Iterator, Union, Optional, List
from termcolor import colored, cprint
import time
import traceback
import yaml
from dxpy.exceptions import DXJobFailureError

import util

here = os.path.dirname(sys.argv[0])
top_dir = os.path.dirname(os.path.abspath(here))
test_dir = os.path.join(os.path.abspath(top_dir), "test")

git_revision = subprocess.check_output(["git", "describe", "--always", "--dirty", "--tags"]).strip()
test_files = {}
test_failing = set([
    "bad_status",
    "bad_status2",
    "just_fail_wf",
    "missing_output",
    "docker_retry",
])

wdl_v1_list = [
    # calling native dx applets/apps
    "call_native_v1",
    "call_native_app",

    "cast",
    "dict",
    "instance_types",
    "linear_no_expressions",
    "linear",
    "optionals",
    "optionals3",

    "spaces_in_file_paths",
    "strings",

    # workflows with nested blocks
    "two_levels",
    "param_passing",
    "nested_scatter",

    # Array input with no values
    "empty_array",

    # Map with a File key
    "map_file_key",

    # defaults and parameter passing
    "top",
    "subworkflow_with_default",

    # can we download from a container?
    "download_from_container",

    # input file with pairs
    "echo_pairs",
    "array_structs",

    # Missing optional output files, returned as none, instead
    # of an error
    "missing_optional_output_file",

    # calling with an optional argument not specified
    "scatter_subworkflow_with_optional",

    # streaming
    "streaming_inputs",

    # input/output linear_no_expressions
    "wf_with_input_expressions",
    "wf_with_output_expressions",

    # APPS-370
    "nested_pairs",

    # APPS-378
    "apps_378",
]

# docker image tests
docker_test_list = [
    "broad_genomics",
    "biocontainers",
    "private_registry",
    "native_docker_file_image",
    "native_docker_file_image_gzip",
    "samtools_count",
    "dynamic_docker_image",
]

# wdl draft-2
draft2_test_list = [
    "advanced",
    "bad_status",
    "bad_status2",
    "just_fail_wf",
    "call_with_defaults1",
    "call_with_defaults2",
    "conditionals_base",
    "files",
    "files_with_the_same_name",
    "hello",
    "shapes",

    # multiple library imports in one WDL workflow
    "multiple_imports",

    # subworkflows
    "conditionals2",
    "modulo",
    "movies",
    "subblocks2",
    "subblocks",
    "var_type_change",

    # calling native dx applets/apps
    # We currently do not have a code generator for draft-2, so cannot import dx_extern.wdl.
    #"call_native",

    "write_lines_bug",
]

single_tasks_list = [
    "add3",
    "diff2files",
    "empty_stdout",
    "sort_file",
    "symlinks_wc",
]

cwl_tools = [
    "cat",  # hello world tool
    "tar_files",
]

cwl_conformance = [
    os.path.basename(path)[:-4]
    for path in glob.glob(os.path.join(test_dir, "cwl_conformance", "tools", "*.cwl"))
]

cwl_compliance = [
    os.path.basename(path)[:-4]
    for path in glob.glob(os.path.join(test_dir, "cwl_compliance", "tools", "*.cwl"))
]

# Tests run in continuous integration. We remove the native app test,
# because we don't want to give permissions for creating platform apps.
ci_test_list = [
    # WDL tests
    "advanced",
    # We currently do not have a code generator for draft-2, so cannot import dx_extern.wdl.
    # "call_native",
    "call_with_defaults1",
    "trains",
    "files",
    # CWL tests
    "cat",
]

special_flags_list = [
    "add2",       # test the ignoreReuse flag
    "add_many",   # tests the delayWorkspaceDestruction flag
    "inc_range",  # check that runtime call to job/analysis pass the delayWorkspaceDestruction flag
]

# these are the examples from the documentation
doc_tests_list = [
    "bwa_mem"
]

medium_test_list = wdl_v1_list + docker_test_list + special_flags_list + cwl_tools
large_test_list = medium_test_list + draft2_test_list + single_tasks_list + doc_tests_list

test_suites = {
    'CI': ci_test_list,
    'M': medium_test_list,
    'L': large_test_list,
    'tasks': single_tasks_list,
    'draft2': draft2_test_list,
    'docker': docker_test_list,
    'native': ["call_native", "call_native_v1"],
    'docs': doc_tests_list,
<<<<<<< HEAD
    'cwl_compliance': cwl_compliance
=======
    'cwl_conformance': cwl_conformance
>>>>>>> ce56fb2b
}

# Tests with the reorg flags
test_reorg = ["dict", "strings"]
test_defaults = []
test_unlocked = [
    "array_structs",
    "cast",
    "call_with_defaults1",
    "files",
    "hello",
    "path_not_taken",
    "optionals",
    "shapes"
]
test_project_wide_reuse = ['add2', "add_many"]

test_import_dirs = ["A"]
TestMetaData = namedtuple('TestMetaData', ['name', 'kind'])
TestDesc = namedtuple('TestDesc',
                      ['name', 'kind', 'source_file', 'raw_input', 'dx_input', 'results', 'extras'])

######################################################################
# Read a JSON file
def read_json_file(path):
    with open(path, 'r') as fd:
        data = fd.read()
        d = json.loads(data)
        return d

def verify_json_file(path):
    try:
        read_json_file(path)
    except:
        raise RuntimeError("Error verifying JSON file {}".format(path))

# Search a WDL file with a python regular expression.
# Note this is not 100% accurate.
#
# Look for all tasks and workflows. If there is exactly
# one workflow, this is a WORKFLOW. If there are no
# workflows and exactly one task, this is an APPLET.
task_pattern_re = re.compile(r"^(task)(\s+)(\w+)(\s+){")
wf_pattern_re = re.compile(r"^(workflow)(\s+)(\w+)(\s+){")
def get_wdl_metadata(filename):
    workflows = []
    tasks = []
    with open(filename, 'r') as fd:
        for line in fd:
            m = re.match(wf_pattern_re, line)
            if m is not None:
                workflows.append(m.group(3))
            m = re.match(task_pattern_re, line)
            if m is not None:
                tasks.append(m.group(3))
    if len(workflows) > 1:
        raise RuntimeError("WDL file {} has multiple workflows".format(filename))
    if len(workflows) == 1:
        return TestMetaData(name = workflows[0],
                            kind = "workflow")
    assert(len(workflows) == 0)
    if len(tasks) == 1:
        return TestMetaData(name = tasks[0],
                            kind = "applet")
    if (os.path.basename(filename).startswith("library") or
        os.path.basename(filename).endswith("_extern")):
        return
    raise RuntimeError("{} is not a valid WDL test, #tasks={}".format(filename, len(tasks)))

def get_cwl_metadata(filename, tname):
    with open(filename, 'r') as fd:
        doc = yaml.safe_load(fd)

    if doc["class"] == "CommandLineTool":
        name = doc.get("id", tname)
        return TestMetaData(name=name, kind="applet")

    raise RuntimeError("{} is not a valid CWL test".format(filename))

# Register a test name, find its inputs and expected results files.
def register_test(dir_path, tname, ext):
    global test_files
    if tname in test_suites.keys():
        raise RuntimeError("Test name {} is already used by a test-suite, it is reserved".format(tname))
    source_file = os.path.join(dir_path, tname + ext)
    if not os.path.exists(source_file):
        raise RuntimeError("Test file {} does not exist".format(source_file))
    if ext == ".wdl":
        metadata = get_wdl_metadata(source_file)
    elif ext == ".cwl":
        metadata = get_cwl_metadata(source_file, tname)
    else:
        raise RuntimeError("unsupported file type {}".format(ext))
    desc = TestDesc(name=metadata.name,
                    kind=metadata.kind,
                    source_file=source_file,
                    raw_input=[],
                    dx_input=[],
                    results=[],
                    extras=None)

    # Verify the input file, and add it (if it exists)
    test_input = os.path.join(dir_path, tname + "_input.json")
    if os.path.exists(test_input):
        verify_json_file(test_input)
        desc.raw_input.append(test_input)
        desc.dx_input.append(os.path.join(dir_path, tname + "_input.dx.json"))
        desc.results.append(os.path.join(dir_path, tname + "_results.json"))

    # check if the alternate naming scheme is used for tests with multiple inputs
    i = 1
    while True:
        test_input = os.path.join(dir_path, tname + "_input{}.json".format(i))
        if os.path.exists(test_input):
            verify_json_file(test_input)
            desc.raw_input.append(test_input)
            desc.dx_input.append(os.path.join(dir_path, tname + "_input{}.dx.json".format(i)))
            desc.results.append(os.path.join(dir_path, tname + "_results{}.json".format(i)))
            i += 1
        else:
            break

    # Add an extras file (if it exists)
    extras = os.path.join(dir_path, tname + "_extras.json")
    if os.path.exists(extras):
        desc = desc._replace(extras=extras)

    test_files[tname] = desc
    desc

######################################################################

# Same as above, however, if a file is empty, return an empty dictionary
def read_json_file_maybe_empty(path):
    if not os.path.exists(path):
        return {}
    else:
        return read_json_file(path)

def find_test_from_exec(exec_obj):
    dx_desc = exec_obj.describe()
    exec_name = dx_desc["name"].split(' ')[0]
    for tname, desc in test_files.items():
        if desc.name == exec_name:
            return tname
    raise RuntimeError("Test for {} {} not found".format(exec_obj, exec_name))

# Check that a workflow returned the expected result for
# a [key]
def validate_result(tname, exec_outputs, key, expected_val):
    desc = test_files[tname]
    # Extract the key. For example, for workflow "math" returning
    # output "count":
    #    'math.count' -> count
    exec_name = key.split('.')[0]
    field_name_parts = key.split('.')[1:]

    field_name1 = ".".join(field_name_parts)
    # convert dots to ___
    field_name2 = "___".join(field_name_parts)
    if exec_name != tname:
        raise RuntimeError("Key {} is invalid, must start with {} name".format(key, desc.kind))
    try:
        # get the actual results
        if field_name1 in exec_outputs:
            result = exec_outputs[field_name1]
        elif field_name2 in exec_outputs:
            result = exec_outputs[field_name2]
        else:
            cprint("field {} missing from executable results {}".format(field_name1, exec_outputs),
                   "red")
            return False
        if isinstance(result, list) and isinstance(expected_val, list):
            result.sort()
            expected_val.sort()
        if isinstance(result, dict) and "$dnanexus_link" in result:
            # the result is a file - download it and extract the contents
            dlpath = os.path.join(tempfile.mkdtemp(), 'result.txt')
            dxpy.download_dxfile(result["$dnanexus_link"], dlpath)
            with open(dlpath, "r") as inp:
                result = inp.read()
        if isinstance(expected_val, dict) and expected_val.get("class") == "File":
            contents = str(result).strip()
            # the result is a cwl File - match the contents, checksum, and/or size
            if "contents" in result and len(contents) != result["size"]:
                cprint("Analysis {} gave unexpected results".format(tname), "red")
                cprint("Field {} should have contents ({}), actual = ({})".format(
                    field_name1, result["contents"], contents
                ), "red")
                return False
            if "size" in result and len(contents) != result["size"]:
                cprint("Analysis {} gave unexpected results".format(tname), "red")
                cprint("Field {} should have size ({}), actual = ({})".format(
                    field_name1, result["size"], len(contents)
                ), "red")
                return False
            if "checksum" in result:
                algo, expected_digest = result["checksum"].split("$")
                actual_digest = get_checksum(contents, algo)
                if actual_digest not in (expected_digest, None):
                    cprint("Analysis {} gave unexpected results".format(tname), "red")
                    cprint("Field {} should have size ({}), actual = ({})".format(
                        field_name1, expected_digest, actual_digest
                    ), "red")
                    return False
        elif str(result).strip() != str(expected_val).strip():
            cprint("Analysis {} gave unexpected results".format(tname), "red")
            cprint("Field {} should be ({}), actual = ({})".format(field_name1, expected_val, result), "red")
            return False
        return True
    except Exception as e:
        print("exception message={}".format(e))
        return False


def get_checksum(contents, algo):
    try:
        m = hashlib.new(algo)
        m.update(contents)
        return m.digest()
    except:
        println("python does not support digest algorithm {}".format(algo))
        return None


def lookup_dataobj(tname, project, folder):
    desc = test_files[tname]
    wfgen = dxpy.bindings.search.find_data_objects(classname= desc.kind,
                                                   name= desc.name,
                                                   folder= folder,
                                                   project= project.get_id(),
                                                   limit= 1)
    objs = [item for item in wfgen]
    if len(objs) > 0:
        return objs[0]['id']
    return None

# Build a workflow.
#
# wf             workflow name
# classpath      java classpath needed for running compilation
# folder         destination folder on the platform
def build_test(tname, project, folder, version_id, compiler_flags):
    desc = test_files[tname]
    print("build {} {}".format(desc.kind, desc.name))
    print("Compiling {} to a {}".format(desc.source_file, desc.kind))
    cmdline = [ "java", "-jar",
                os.path.join(top_dir, "dxCompiler-{}.jar".format(version_id)),
                "compile",
                desc.source_file,
                "-force",
                "-folder", folder,
                "-project", project.get_id() ]
    cmdline += compiler_flags
    print(" ".join(cmdline))
    oid = subprocess.check_output(cmdline).strip()
    return oid.decode("ascii")

def ensure_dir(path):
    print("making sure that {} exists".format(path))
    if not os.path.exists(path):
        os.makedirs(path)

def wait_for_completion(test_exec_objs):
    print("awaiting completion ...")
    failures = []
    for exec_obj in test_exec_objs:
        tname = find_test_from_exec(exec_obj)
        desc = test_files[tname]
        try:
            exec_obj.wait_on_done()
            print("Executable {} succeeded".format(desc.name))
        except DXJobFailureError:
            if tname in test_failing:
                print("Executable {} failed as expected".format(desc.name))
            else:
                cprint("Error: executable {} failed".format(desc.name), "red")
                failures.append(tname)
    print("tools execution completed")
    return failures

# Run [workflow] on several inputs, return the analysis ID.
def run_executable(project, test_folder, tname, oid, debug_flag, delay_workspace_destruction):
    desc = test_files[tname]

    def once(i):
        try:
            if tname in test_defaults:
                inputs = {}
            elif i < 0:
                inputs = {}
            else:
                inputs = read_json_file(desc.dx_input[i])
            project.new_folder(test_folder, parents=True)
            if desc.kind == "workflow":
                exec_obj = dxpy.DXWorkflow(project=project.get_id(), dxid=oid)
            elif desc.kind == "applet":
                exec_obj = dxpy.DXApplet(project=project.get_id(), dxid=oid)
            else:
                raise RuntimeError("Unknown kind {}".format(desc.kind))

            run_kwargs = {}
            if debug_flag:
                run_kwargs = {
                    "debug": {"debugOn": ['AppError', 'AppInternalError', 'ExecutionError'] },
                    "allow_ssh" : [ "*" ]
                }
            if delay_workspace_destruction:
                run_kwargs["delay_workspace_destruction"] = True

            return exec_obj.run(inputs,
                                project=project.get_id(),
                                folder=test_folder,
                                name="{} {}".format(desc.name, git_revision),
                                instance_type="mem1_ssd1_x4",
                                **run_kwargs)
        except Exception as e:
            print("exception message={}".format(e))
            return None

    def run(i):
        for _ in range(1,5):
            retval = once(i)
            if retval is not None:
                return retval
            print("Sleeping for 5 seconds before trying again")
            time.sleep(5)
        else:
            raise RuntimeError("running workflow")

    n = len(desc.dx_input)
    if n == 0:
        return [run(-1)]
    else:
        return [run(i) for i in range(n)]


def extract_outputs(tname, exec_obj):
    desc = test_files[tname]
    if desc.kind == "workflow":
        locked = tname not in test_unlocked
        if locked:
            return exec_obj['output']
        else:
            stages = exec_obj['stages']
            for snum in range(len(stages)):
                crnt = stages[snum]
                if crnt['id'] == 'stage-outputs':
                    return stages[snum]['execution']['output']
            raise RuntimeError("Analysis for test {} does not have stage 'outputs'".format(tname))
    elif desc.kind == "applet":
        return exec_obj['output']
    else:
        raise RuntimeError("Unknown kind {}".format(desc.kind))

def run_test_subset(project, runnable, test_folder, debug_flag, delay_workspace_destruction):
    # Run the workflows
    test_exec_objs=[]
    for tname, oid in runnable.items():
        desc = test_files[tname]
        print("Running {} {} {}".format(desc.kind, desc.name, oid))
        anl = run_executable(project, test_folder, tname, oid, debug_flag, delay_workspace_destruction)
        test_exec_objs.extend(anl)
    print("executables: " + ", ".join([a.get_id() for a in test_exec_objs]))

    # Wait for completion
    failed_execution = wait_for_completion(test_exec_objs)

    print("Verifying results")
    def verify_test(exec_obj, i):
        exec_desc = exec_obj.describe()
        tname = find_test_from_exec(exec_obj)
        if tname in test_failing:
            return None
        test_desc = test_files[tname]
        exec_outputs = extract_outputs(tname, exec_desc)
        if len(test_desc.results) > i:
            shouldbe = read_json_file_maybe_empty(test_desc.results[i])
            correct = True
            print("Checking results for workflow {} job {}".format(test_desc.name, i))
            for key, expected_val in shouldbe.items():
                correct = validate_result(tname, exec_outputs, key, expected_val)
            anl_name = "{}.{}".format(tname, i)
            if correct:
                print("Analysis {} passed".format(anl_name))
                return None
            else:
                return anl_name

    failed_verification = []
    for i, exec_obj in enumerate(test_exec_objs):
        failed_name = verify_test(exec_obj, i)
        if failed_name is not None:
            failed_verification.append(failed_name)

    if failed_execution or failed_verification:
        all_failures = failed_execution + failed_verification
        print("-----------------------------")
        if failed_execution:
            fexec = '\n'.join(failed_execution)
            print(f"Tools failed execution: {len(failed_execution)}:\n{fexec}")
        if failed_verification:
            fveri = '\n'.join(failed_verification)
            print(f"Tools failed results verification: {len(failed_verification)}:\n{fveri}")
        raise RuntimeError("Failed")

def print_test_list():
    l = [key for key in test_files.keys()]
    l.sort()
    ls = "\n  ".join(l)
    print("List of tests:\n  {}".format(ls))

# Choose set set of tests to run
def choose_tests(name):
    if name in test_suites.keys():
        return test_suites[name]
    if name == 'All':
        return test_files.keys()
    if name in test_files.keys():
        return [name]
    # Last chance: check if the name is a prefix.
    # Accept it if there is exactly a single match.
    matches = [key for key in test_files.keys() if key.startswith(name)]
    if len(matches) > 1:
        raise RuntimeError("Too many matches for test prefix {} -> {}".format(name, matches))
    if len(matches) == 0:
        raise RuntimeError("Test prefix {} is unknown".format(name))
    return matches

# Find all the WDL test files, these are located in the 'test'
# directory. A test file must have some support files.
def register_all_tests(verbose : bool) -> None :
    for root, dirs, files in os.walk(test_dir):
        for t_file in files:
            if t_file.endswith(".wdl") or t_file.endswith(".cwl"):
                base = os.path.basename(t_file)
                (fname, ext) = os.path.splitext(base)
                if fname.startswith("library_"):
                    continue
                if fname.endswith("_extern"):
                    continue
                try:
                    register_test(root, fname, ext)
                except Exception as e:
                    if verbose:
                        print("Skipping WDL file {} error={}".format(fname, e))


# Some compiler flags are test specific
def compiler_per_test_flags(tname):
    flags = []
    desc = test_files[tname]
    if tname not in test_unlocked:
        flags.append("-locked")
    if tname in test_reorg:
        flags.append("-reorg")
    if tname in test_project_wide_reuse:
        flags.append("-projectWideReuse")
    if tname in test_defaults and len(desc.raw_input) > 0:
        flags.append("-defaults")
        flags.append(desc.raw_input[0])
    else:
        for i in desc.raw_input:
            flags.append("-inputs")
            flags.append(i)
    if desc.extras is not None:
        flags += ["--extras", os.path.join(top_dir, desc.extras)]
    if tname in test_import_dirs:
        flags += ["--imports", os.path.join(top_dir, "test/imports/lib")]
    return flags

# Which project to use for a test
# def project_for_test(tname):

######################################################################

def native_call_dxni(project, applet_folder, version_id, verbose: bool):
    # build WDL wrapper tasks in test/dx_extern.wdl
    cmdline_common = [ "java", "-jar",
                       os.path.join(top_dir, "dxCompiler-{}.jar".format(version_id)),
                       "dxni",
                       "-force",
                       "-folder", applet_folder,
                       "-project", project.get_id()]
    if verbose:
        cmdline_common.append("--verbose")

# draft-2 is not currently supported
#     cmdline_draft2 = cmdline_common + [ "--language", "wdl_draft2",
#                                         "--output", os.path.join(top_dir, "test/draft2/dx_extern.wdl")]
#     print(" ".join(cmdline_draft2))
#     subprocess.check_output(cmdline_draft2)

    cmdline_v1 = cmdline_common + [ "-language", "wdl_v1.0",
                                    "-output", os.path.join(top_dir, "test/wdl_1_0/dx_extern.wdl")]
    print(" ".join(cmdline_v1))
    subprocess.check_output(cmdline_v1)


def dxni_call_with_path(project, path, version_id, verbose):
    # build WDL wrapper tasks in test/dx_extern.wdl
    cmdline = [
        "java",
        "-jar",
        os.path.join(top_dir, "dxCompiler-{}.jar".format(version_id)),
        "dxni",
        "-force",
        "-path",
        path,
        "-language",
        "wdl_v1.0",
        "-output",
        os.path.join(top_dir, "test/wdl_1_0/dx_extern_one.wdl")
    ]
    if project is not None:
        cmdline.extend(["-project", project.get_id()])
    if verbose:
        cmdline.append("-verbose")
    print(" ".join(cmdline))
    subprocess.check_output(cmdline)

# Set up the native calling tests
def native_call_setup(project, applet_folder, version_id, verbose):
    native_applets = ["native_concat",
                      "native_diff",
                      "native_mk_list",
                      "native_sum",
                      "native_sum_012"]

    # build the native applets, only if they do not exist
    for napl in native_applets:
        applet = list(dxpy.bindings.search.find_data_objects(classname= "applet",
                                                             name= napl,
                                                             folder= applet_folder,
                                                             project= project.get_id()))
        if len(applet) == 0:
            cmdline = [ "dx", "build",
                        os.path.join(top_dir, "test/applets/{}".format(napl)),
                        "--destination", (project.get_id() + ":" + applet_folder + "/") ]
            print(" ".join(cmdline))
            subprocess.check_output(cmdline)

    dxni_call_with_path(project, applet_folder + "/native_concat", version_id, verbose)
    native_call_dxni(project, applet_folder, version_id, verbose)

    # check if providing an applet-id in the path argument works
    first_applet = native_applets[0]
    results = dxpy.bindings.search.find_one_data_object(classname= "applet",
                                                        name= first_applet,
                                                        folder= applet_folder,
                                                        project= project.get_id())
    if results is None:
        raise RuntimeError("Could not find applet {}".format(first_applet))
    dxni_call_with_path(project, results["id"], version_id, verbose)


def native_call_app_setup(project, version_id, verbose):
    app_name = "native_hello"

    # Check if they already exist
    apps = list(dxpy.bindings.search.find_apps(name= app_name))
    if len(apps) == 0:
        # build the app
        cmdline = [ "dx", "build", "--create-app", "--publish",
                    os.path.join(top_dir, "test/apps/{}".format(app_name)) ]
        print(" ".join(cmdline))
        subprocess.check_output(cmdline)

    # build WDL wrapper tasks in test/dx_extern.wdl
    header_file = os.path.join(top_dir, "test/wdl_1_0/dx_app_extern.wdl")
    cmdline = [ "java", "-jar",
                os.path.join(top_dir, "dxCompiler-{}.jar".format(version_id)),
                "dxni",
                "-apps",
                "only",
                "-force",
                "-language", "wdl_v1.0",
                "-output", header_file]
    if verbose:
        cmdline_common.append("--verbose")
    print(" ".join(cmdline))
    subprocess.check_output(cmdline)

    # check if providing an app-id in the path argument works
    results = dxpy.bindings.search.find_one_app(name=app_name, zero_ok=True, more_ok=False)
    if results is None:
        raise RuntimeError("Could not find app {}".format(app_name))
    dxni_call_with_path(None, results["id"], version_id, verbose)

######################################################################
# Compile the WDL files to dx:workflows and dx:applets
# delay_compile_errors: whether to aggregate all compilation errors
#   and only raise an Exception after trying to compile all the tests
def compile_tests_to_project(trg_proj,
                             test_names,
                             applet_folder,
                             compiler_flags,
                             version_id,
                             lazy_flag,
                             delay_compile_errors=False):
    runnable = {}
    has_errors = False
    for tname in test_names:
        oid = None
        if lazy_flag:
            oid = lookup_dataobj(tname, trg_proj, applet_folder)
        if oid is None:
            c_flags = compiler_flags[:] + compiler_per_test_flags(tname)
            try:
                oid = build_test(tname, trg_proj, applet_folder, version_id, c_flags)
            except subprocess.CalledProcessError:
                if delay_compile_errors:
                    traceback.print_exc()
                    has_errors = True
                else:
                    raise
        runnable[tname] = oid
        print("runnable({}) = {}".format(tname, oid))
    if has_errors:
        raise RuntimeError("failed to compile one or more tests")
    return runnable


######################################################################
## Program entry point
def main():
    global test_unlocked
    argparser = argparse.ArgumentParser(description="Run WDL compiler tests on the platform")
    argparser.add_argument("--archive", help="Archive old applets",
                           action="store_true", default=False)
    argparser.add_argument("--compile-only", help="Only compile the workflows, don't run them",
                           action="store_true", default=False)
    argparser.add_argument("--compile-mode", help="Compilation mode")
    argparser.add_argument("--debug", help="Run applets with debug-hold, and allow ssh",
                           action="store_true", default=False)
    argparser.add_argument("--delay-workspace-destruction", help="Run applets with delayWorkspaceDestruction",
                           action="store_true", default=False)
    argparser.add_argument("--force", help="Remove old versions of applets and workflows",
                           action="store_true", default=False)
    argparser.add_argument("--folder", help="Use an existing folder, instead of building dxCompiler")
    argparser.add_argument("--lazy", help="Only compile workflows that are unbuilt",
                           action="store_true", default=False)
    argparser.add_argument("--list", "--test-list", help="Print a list of available tests",
                           action="store_true",
                           dest="test_list",
                           default=False)
    argparser.add_argument("--clean", help="Remove build directory in the project after running tests",
                           action="store_true", default=False)
    argparser.add_argument("--delay-compile-errors", help="Compile all tests before failing on any errors",
                           action="store_true", default=False)
    argparser.add_argument("--locked", help="Generate locked-down workflows",
                           action="store_true", default=False)
    argparser.add_argument("--project", help="DNAnexus project ID",
                           default="dxCompiler_playground")
    argparser.add_argument("--project-wide-reuse", help="look for existing applets in the entire project",
                           action="store_true", default=False)
    argparser.add_argument("--stream-all-files", help="Stream all input files with dxfs2",
                           action="store_true", default=False)
    argparser.add_argument("--runtime-debug-level",
                           help="printing verbosity of task/workflow runner, {0,1,2}")
    argparser.add_argument("--test", help="Run a test, or a subgroup of tests",
                           action="append", default=[])
    argparser.add_argument("--unlocked", help="Generate only unlocked workflows",
                           action="store_true", default=False)
    argparser.add_argument("--verbose", help="Verbose compilation",
                           action="store_true", default=False)
    argparser.add_argument("--verbose-key", help="Verbose compilation",
                           action="append", default=[])
    args = argparser.parse_args()

    print("top_dir={} test_dir={}".format(top_dir, test_dir))

    register_all_tests(args.verbose)
    if args.test_list:
        print_test_list()
        exit(0)
    test_names = []
    if len(args.test) == 0:
        args.test = 'M'
    for t in args.test:
        test_names += choose_tests(t)
    print("Running tests {}".format(test_names))
    version_id = util.get_version_id(top_dir)

    project = util.get_project(args.project)
    if project is None:
        raise RuntimeError("Could not find project {}".format(args.project))
    if args.folder is None:
        base_folder = util.create_build_dirs(project, version_id)
    else:
        # Use existing prebuilt base folder
        base_folder = args.folder
        util.create_build_subdirs(project, base_folder)
    applet_folder = base_folder + "/applets"
    test_folder = base_folder + "/test"
    print("project: {} ({})".format(project.name, project.get_id()))
    print("folder: {}".format(base_folder))

    test_dict = {
        "aws:us-east-1" :  project.name + ":" + base_folder
    }

    # build the dxCompiler jar file, only on us-east-1
    assets = util.build(project, base_folder, version_id, top_dir, test_dict)
    print("assets: {}".format(assets))

    if args.unlocked:
        # Disable all locked workflows
        args.locked = False
        test_unlocked = test_names

    compiler_flags = []
    if args.locked:
        compiler_flags.append("-locked")
        test_unlocked = []
    if args.archive:
        compiler_flags.append("-archive")
    if args.compile_mode:
        compiler_flags += ["-compileMode", args.compile_mode]
    if args.force:
        compiler_flags.append("-force")
    if args.verbose:
        compiler_flags.append("-verbose")
    if args.stream_all_files:
        compiler_flags.append("-streamAllFiles")
    if args.verbose_key:
        for key in args.verbose_key:
            compiler_flags += ["-verboseKey", key]
    if args.runtime_debug_level:
        compiler_flags += ["-runtimeDebugLevel", args.runtime_debug_level]
    if args.project_wide_reuse:
        compiler_flags.append("-projectWideReuse")

    #  is "native" included in one of the test names?
    if ("call_native" in test_names or
        "call_native_v1" in test_names):
        native_call_setup(project, applet_folder, version_id, args.verbose)
    if "call_native_app" in test_names:
        native_call_app_setup(project, version_id, args.verbose)

    try:
        # Compile the WDL files to dx:workflows and dx:applets
        runnable = compile_tests_to_project(project,
                                            test_names,
                                            applet_folder,
                                            compiler_flags,
                                            version_id,
                                            args.lazy,
                                            args.delay_compile_errors)
        if not args.compile_only:
            run_test_subset(project, runnable, test_folder, args.debug, args.delay_workspace_destruction)
    finally:
        if args.clean:
            project.remove_folder(base_folder, recurse=True, force=True)
        print("Completed running tasks in {}".format(args.project))


if __name__ == '__main__':
    main()<|MERGE_RESOLUTION|>--- conflicted
+++ resolved
@@ -4,10 +4,7 @@
 import dxpy
 import fnmatch
 import glob
-<<<<<<< HEAD
-=======
 import hashlib
->>>>>>> ce56fb2b
 import json
 import os
 import pprint
@@ -158,11 +155,6 @@
     for path in glob.glob(os.path.join(test_dir, "cwl_conformance", "tools", "*.cwl"))
 ]
 
-cwl_compliance = [
-    os.path.basename(path)[:-4]
-    for path in glob.glob(os.path.join(test_dir, "cwl_compliance", "tools", "*.cwl"))
-]
-
 # Tests run in continuous integration. We remove the native app test,
 # because we don't want to give permissions for creating platform apps.
 ci_test_list = [
@@ -200,11 +192,7 @@
     'docker': docker_test_list,
     'native': ["call_native", "call_native_v1"],
     'docs': doc_tests_list,
-<<<<<<< HEAD
-    'cwl_compliance': cwl_compliance
-=======
     'cwl_conformance': cwl_conformance
->>>>>>> ce56fb2b
 }
 
 # Tests with the reorg flags
