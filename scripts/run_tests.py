--- conflicted
+++ resolved
@@ -28,16 +28,12 @@
 
 # these tests generally have syntax errors and are expected to fail at the compile step
 test_compilation_failing = {
-<<<<<<< HEAD
-    "import_passwd", 
-=======
     "import_passwd", # not migrated - not a part of any suite
->>>>>>> b6127235
 }
 
 # these tests generally have missing inputs and are expected to fail at the run step
 test_run_failing = {
-    "null-expression2-tool.0", 
+    "null-expression2-tool.0",
 }
 
 # these tests are expected to fail at runtime AND throw a specific error message which will be checked
@@ -178,14 +174,6 @@
     "apps_579_string_substitution_expr", #migrated
     "apps_956_private_var_local", #migrated
     "apps_1052_optional_block_inputs_wdl11", #migrated
-<<<<<<< HEAD
-]
-
-static_only = [
-    "apps_1177_native_indirect_override", #migrated
-    "apps_1128_frag_native_instance_type_override", #migrated
-    "apps_1197_native_frag_default" #migrated
-=======
     "apps_1421_dir_output"  # TODO: this is wdl 2.0 test. Migrate with expected file outputs to dxcint. For now only tests for successful run
 ]
 
@@ -193,7 +181,6 @@
     "apps_1177_native_indirect_override",#migrated
     "apps_1128_frag_native_instance_type_override",#migrated
     "apps_1197_native_frag_default"#migrated
->>>>>>> b6127235
 ]
 
 # docker image tests
@@ -211,19 +198,6 @@
 
 # wdl draft-2 - Large suite, not migrated unless specified
 draft2_test_list = [
-<<<<<<< HEAD
-    "advanced", #migrated
-    "bad_status", #migrated
-    "bad_status2", #migrated
-    "just_fail_wf", #migrated
-    "call_with_defaults1", #migrated
-    "call_with_defaults2", #migrated
-    "conditionals_base", #migrated
-    "files", #migrated
-    "files_with_the_same_name", #migrated
-    "hello", #migrated
-    "shapes", #migrated
-=======
     "advanced",
     "bad_status", #migrated
     "bad_status2", #migrated
@@ -235,50 +209,43 @@
     "files_with_the_same_name",
     "hello",
     "shapes",
->>>>>>> b6127235
     # this test cannot be enabled yet, because we
     # don't yet support overriding task inputs
     # "population",
     # multiple library imports in one WDL workflow
-    "multiple_imports", #migrated
+    "multiple_imports",
     # subworkflows
-    "conditionals2", #migrated
-    "modulo", #migrated
-    "movies", #migrated
-    "subblocks2", #migrated
-    "subblocks", #migrated
-    "var_type_change", #migrated
-    "outer", #migrated
+    "conditionals2",
+    "modulo",
+    "movies",
+    "subblocks2",
+    "subblocks",
+    "var_type_change",
+    "outer",
     # calling native dx applets/apps
     # We currently do not have a code generator for draft-2, so cannot import dx_extern.wdl.
     # "call_native",
-    "write_lines_bug", #migrated
+    "write_lines_bug",
 ]
 
 single_tasks_list = [
-    "add3", #migrated
-    "diff2files", #migrated
-    "empty_stdout", #migrated
-    "sort_file", #migrated
-    "symlinks_wc", #migrated
-    "DiskSpace2", #migrated
-    "echo_line_split", #migrated
-    "opt_array", #migrated
-    "stream_diff_v1", #migrated
-    "unzip_files" #migrated
+    "add3",
+    "diff2files",
+    "empty_stdout",
+    "sort_file",
+    "symlinks_wc",
+    "DiskSpace2",
+    "echo_line_split",
+    "opt_array",
+    "stream_diff_v1",
+    "unzip_files"
 ]
 
 # cwl, not migrated
 cwl_tools = [
-<<<<<<< HEAD
-    "cat",  # hello world tool #migrated
-    "tar_files", #migrated
-=======
     "cat",
     "tar_files",
->>>>>>> b6127235
 ]
-#----- below are tests that are were not attempted to be migrated ---
 
 cwl_conformance_tools = [
     os.path.basename(path)[:-len(".cwl.json")]
@@ -612,19 +579,11 @@
     "array_structs", #migrated
     "cast", #migrated
     "call_with_defaults1",
-<<<<<<< HEAD
-    "files", #migrated
-    "hello", #migrated
-    "path_not_taken", #not run
-    "optionals", #migrated
-    "shapes", #migrated
-=======
     "files",
     "hello",
     "path_not_taken", #not run
     "optionals", #migrated
     "shapes",
->>>>>>> b6127235
     "population", #not run
 }
 test_project_wide_reuse = {"add2", "add_many"}
