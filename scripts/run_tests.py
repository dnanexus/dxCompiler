#!/usr/bin/env python3
import argparse
from collections import namedtuple
import dxpy
import glob
import hashlib
import json
import os
import re
import sys
import subprocess
import tempfile
from termcolor import cprint
import time
import traceback
import yaml
from dxpy.exceptions import DXJobFailureError

import util

here = os.path.dirname(sys.argv[0])
top_dir = os.path.dirname(os.path.abspath(here))
test_dir = os.path.join(os.path.abspath(top_dir), "test")
default_instance_type = "mem1_ssd1_v2_x4"

git_revision = subprocess.check_output(
    ["git", "describe", "--always", "--dirty", "--tags"]
).strip()
test_files = {}
test_failing = {
    "bad_status",
    "bad_status2",
    "just_fail_wf",
    "missing_output",
    "docker_retry",
    "argument_list_too_long",
    "diskspace_exhauster"
}

wdl_v1_list = [
    # calling native dx applets/apps
    "call_native_v1",
    "call_native_app",
    "cast",
    "dict",
    "instance_types",
    "linear_no_expressions",
    "linear",
    "optionals",
    "optionals3",
    "spaces_in_file_paths",
    "strings",
    "runtime_vs_static_type",
    "wf_person",
    "call_level2",
    "environment_passing_deep_nesting",
    "optional_output",
    "unpassed_default_arg",
    # workflows with nested blocks
    "two_levels",
    "three_levels",
    "four_levels",
    "param_passing",
    "nested_scatter",
    # Array input with no values
    "empty_array",
    # Map with a File key
    "map_file_key",
    # defaults and parameter passing
    "top",
    "subworkflow_with_default",
    # can we download from a container?
    "download_from_container",
    # input file with pairs
    "echo_pairs",
    "array_structs",
    # Missing optional output files, returned as none, instead
    # of an error
    "missing_optional_output_file",
    # calling with an optional argument not specified
    "scatter_subworkflow_with_optional",
    # streaming
    "streaming_inputs",
    # input/output linear_no_expressions
    "wf_with_input_expressions",
    "wf_with_output_expressions",
    # bug regression tests
    "nested_pairs",  # APPS-370
    "apps_378",
    "apps_384",
    "diff_stream_and_download",  # APPS-288
    "apps_573",
    "apps_612",
    "nested_optional",
    "struct_deref",  # APPS-615

    # manifests
    "simple_manifest",
    "complex_manifest",
    "view_and_count_manifest",

    # workflow with output files created by expressions
    "upload_workflow_files"
]

wdl_v1_1_list = [
    "v1_1_dict",

    # bug regression tests
    "apps_579_boolean_flag_expr",
    "apps_579_string_substitution_expr"
]

# docker image tests
docker_test_list = [
    "broad_genomics",
    "biocontainers",
    "private_registry",
    "native_docker_file_image",
    "native_docker_file_image_gzip",
    "samtools_count",
    "dynamic_docker_image",
    "ecr_docker",
]

# wdl draft-2
draft2_test_list = [
    "advanced",
    "bad_status",
    "bad_status2",
    "just_fail_wf",
    "call_with_defaults1",
    "call_with_defaults2",
    "conditionals_base",
    "files",
    "files_with_the_same_name",
    "hello",
    "shapes",
    # this test cannot be enabled yet, because we
    # don't yet support overriding task inputs
    #"population",

    # multiple library imports in one WDL workflow
    "multiple_imports",
    # subworkflows
    "conditionals2",
    "modulo",
    "movies",
    "subblocks2",
    "subblocks",
    "var_type_change",
    "outer",
    # calling native dx applets/apps
    # We currently do not have a code generator for draft-2, so cannot import dx_extern.wdl.
    # "call_native",
    "write_lines_bug",
]

single_tasks_list = [
    "add3",
    "diff2files",
    "empty_stdout",
    "sort_file",
    "symlinks_wc",
    "DiskSpace2",
    "echo_line_split",
    "opt_array",
    "stream_diff_v1",
]

cwl_tools = [
    "cat",  # hello world tool
    "tar_files",
]

cwl_conformance_tools = [
    os.path.basename(path)[:-4]
    for path in glob.glob(os.path.join(test_dir, "cwl_conformance", "tools", "*.cwl"))
]
cwl_conformance_workflows = [
    os.path.basename(path)[:-9]
    for path in glob.glob(os.path.join(test_dir, "cwl_conformance", "workflows_packed", "*.cwl.json"))
]
cwl_directory_tools = [
    "dir",
    "dir2",
    "dir3",
    "dir4",
    "dir5",
    "dir6"
]

# Tests run in continuous integration. We remove the native app test,
# because we don't want to give permissions for creating platform apps.
ci_test_list = [
    # WDL tests
    "advanced",
    # We currently do not have a code generator for draft-2, so cannot import dx_extern.wdl.
    # "call_native",
    "call_with_defaults1",
    "trains",
    "files",
    # CWL tests
    "cat",
]

special_flags_list = [
    "add2",  # test the ignoreReuse flag
    "add_many",  # tests the delayWorkspaceDestruction flag
    "inc_range",  # check that runtime call to job/analysis pass the delayWorkspaceDestruction flag
]

# these are the examples from the documentation
doc_tests_list = [
    "bwa_mem"
]

<<<<<<< HEAD
medium_test_list = (
    wdl_v1_list + wdl_v1_1_list + docker_test_list + special_flags_list + cwl_tools
)
large_test_list = (
    medium_test_list + draft2_test_list + single_tasks_list + doc_tests_list
)
=======
# these are tests that take a long time to run
long_test_list = [
    "diskspace_exhauster"  # APPS-749
]

medium_test_list = wdl_v1_list + wdl_v1_1_list + docker_test_list + special_flags_list + cwl_tools
large_test_list = medium_test_list + draft2_test_list + single_tasks_list + doc_tests_list + long_test_list
>>>>>>> f91439f4

test_suites = {
    "CI": ci_test_list,
    "M": medium_test_list,
    "L": large_test_list,
    "tasks": single_tasks_list,
    "draft2": draft2_test_list,
    "docker": docker_test_list,
    "native": ["call_native", "call_native_v1"],
    "docs": doc_tests_list,
    "cwl_conformance": cwl_conformance_tools + cwl_conformance_workflows,
    "cwl_dir": cwl_directory_tools
}

# Tests with the reorg flags
test_reorg = {
    "dict",
    "strings",
    "test_reorg",
    "test_reorg_no_config"
}
test_defaults = set()
test_unlocked = {
    "array_structs",
    "cast",
    "call_with_defaults1",
    "files",
    "hello",
    "path_not_taken",
    "optionals",
    "shapes",
    "population"
}
test_project_wide_reuse = {
    "add2",
    "add_many"
}
test_separate_outputs = {
    "localization"
}

test_import_dirs = ["A"]
TestMetaData = namedtuple("TestMetaData", ["name", "kind"])
TestDesc = namedtuple(
    "TestDesc",
    ["name", "kind", "source_file", "raw_input", "dx_input", "results", "extras"],
)

# Test with -waitOnUpload flag
test_upload_wait = {
    "upload_wait"
}


<<<<<<< HEAD
=======
# use the applet's default instance type rather than the default (mem1_ssd1_x4)
test_instance_type = ["diskspace_exhauster"]

######################################################################
# Read a JSON file
>>>>>>> f91439f4
def read_json_file(path):
    with open(path, "r") as fd:
        data = fd.read()
        d = json.loads(data)
        return d


def verify_json_file(path):
    try:
        read_json_file(path)
    except:
        raise RuntimeError("Error verifying JSON file {}".format(path))


# Search a WDL file with a python regular expression.
# Note this is not 100% accurate.
#
# Look for all tasks and workflows. If there is exactly
# one workflow, this is a WORKFLOW. If there are no
# workflows and exactly one task, this is an APPLET.
task_pattern_re = re.compile(r"^(task)(\s+)(\w+)(\s+){")
wf_pattern_re = re.compile(r"^(workflow)(\s+)(\w+)(\s+){")


def get_wdl_metadata(filename):
    workflows = []
    tasks = []
    with open(filename, "r") as fd:
        for line in fd:
            m = re.match(wf_pattern_re, line)
            if m is not None:
                workflows.append(m.group(3))
            m = re.match(task_pattern_re, line)
            if m is not None:
                tasks.append(m.group(3))
    if len(workflows) > 1:
        raise RuntimeError("WDL file {} has multiple workflows".format(filename))
    if len(workflows) == 1:
        return TestMetaData(name=workflows[0], kind="workflow")
    assert len(workflows) == 0
    if len(tasks) == 1:
        return TestMetaData(name=tasks[0], kind="applet")
    if os.path.basename(filename).startswith("library") or os.path.basename(
        filename
    ).endswith("_extern"):
        return
    raise RuntimeError(
        "{} is not a valid WDL test, #tasks={}".format(filename, len(tasks))
    )


def get_cwl_metadata(filename, tname):
    with open(filename, "r") as fd:
        doc = yaml.safe_load(fd)

    if doc["class"] == "CommandLineTool":
        name = doc.get("id", tname)
        return TestMetaData(name=name, kind="applet")

    raise RuntimeError("{} is not a valid CWL tool test".format(filename))


def get_cwl_json_metadata(filename, tname):
    with open(filename, 'r') as fd:
        doc = json.load(fd)

    if "class" in doc:
        if doc["class"] == "Workflow":
            # the workflow id in a packed CWL file is always "main"
            # so we use the test name instead
            return TestMetaData(name=tname, kind="workflow")
    elif "$graph" in doc:
        for proc in doc["$graph"]:
            if proc["id"] == "#main":
                if proc["class"] == "Workflow":
                    return TestMetaData(name=tname, kind="workflow")
                else:
                    break

    raise RuntimeError("{} is not a valid CWL workflow test".format(filename))


# Register a test name, find its inputs and expected results files.
def register_test(dir_path, tname, ext):
    global test_files
    if tname in test_suites.keys():
        raise RuntimeError(
            "Test name {} is already used by a test-suite, it is reserved".format(tname)
        )
    source_file = os.path.join(dir_path, tname + ext)
    if not os.path.exists(source_file):
        raise RuntimeError("Test file {} does not exist".format(source_file))
    if ext == ".wdl":
        metadata = get_wdl_metadata(source_file)
    elif ext == ".cwl":
        metadata = get_cwl_metadata(source_file, tname)
    elif ext == ".cwl.json":
        metadata = get_cwl_json_metadata(source_file, tname)
    else:
        raise RuntimeError("unsupported file type {}".format(ext))
    desc = TestDesc(
        name=metadata.name,
        kind=metadata.kind,
        source_file=source_file,
        raw_input=[],
        dx_input=[],
        results=[],
        extras=None,
    )

    # Verify the input file, and add it (if it exists)
    test_input = os.path.join(dir_path, tname + "_input.json")
    if os.path.exists(test_input):
        verify_json_file(test_input)
        desc.raw_input.append(test_input)
        desc.dx_input.append(os.path.join(dir_path, tname + "_input.dx.json"))
        desc.results.append(os.path.join(dir_path, tname + "_results.json"))

    # check if the alternate naming scheme is used for tests with multiple inputs
    i = 1
    while True:
        test_input = os.path.join(dir_path, tname + "_input{}.json".format(i))
        if os.path.exists(test_input):
            verify_json_file(test_input)
            desc.raw_input.append(test_input)
            desc.dx_input.append(
                os.path.join(dir_path, tname + "_input{}.dx.json".format(i))
            )
            desc.results.append(
                os.path.join(dir_path, tname + "_results{}.json".format(i))
            )
            i += 1
        else:
            break

    # Add an extras file (if it exists)
    extras = os.path.join(dir_path, tname + "_extras.json")
    if os.path.exists(extras):
        desc = desc._replace(extras=extras)

    test_files[tname] = desc
    return desc


######################################################################

# Same as above, however, if a file is empty, return an empty dictionary
def read_json_file_maybe_empty(path):
    if not os.path.exists(path):
        return {}
    else:
        return read_json_file(path)


def find_test_from_exec(exec_obj):
    dx_desc = exec_obj.describe()
    exec_name = dx_desc["name"].split(" ")[0]
    for tname, desc in test_files.items():
        if desc.name == exec_name:
            return tname
    raise RuntimeError("Test for {} {} not found".format(exec_obj, exec_name))


def link_to_dxfile(link, project):
    fields = link["$dnanexus_link"]
    if isinstance(fields, str):
        return dxpy.DXFile(fields, project)
    else:
        return dxpy.DXFile(fields["id"], fields.get("project", project))


file_cache = {}


def download_dxfile(dxfile):
    key = (dxfile.get_proj_id(), dxfile.get_id())
    if key in file_cache:
        return file_cache[key]
    # the result is a file - download it and extract the contents
    dlpath = os.path.join(tempfile.mkdtemp(), dxfile.describe()["name"])
    dxpy.download_dxfile(dxfile, dlpath)
    try:
        with open(dlpath, "r") as inp:
            contents = str(inp.read()).strip()
            file_cache[key] = contents
            return contents
    finally:
        if os.path.exists(dlpath):
            os.remove(dlpath)


# result may be a string with contents of the file, a dx link object, a
#   serialized CwlFile (an object with class="File") or a serialized
#   VFile (an object with type="File")
# expected_val is a serialized CwlFile
def compare_result_file(result, expected_val, field_name, tname, project, verbose=True):
    if "checksum" in expected_val:
        algo, expected_checksum = expected_val["checksum"].split("$")
    else:
        algo = None
        expected_checksum = None

    location = None
    size = None
    checksum = None
    secondary_files = None

    if isinstance(result, str):
        contents = result
    elif result.get("class", result.get("type")) == "File":
        contents = result.get("contents")
        location = result.get("location", result.get("path", result.get("uri")))
        size = result.get("size")
        checksum = result.get("checksum")
        secondary_files = set(result.get("secondaryFiles", []))
    elif "$dnanexus_link" in result:
        dxfile = link_to_dxfile(result, project)
        contents = download_dxfile(dxfile)
        location = os.path.join(dxfile.describe()["folder"], dxfile.describe()["name"])
    else:
        raise Exception("unsupported file value {}".format(result))

    expected_location = expected_val.get("location", expected_val.get("path"))
    expected_basename = expected_val.get("basename", os.path.basename(expected_location) if expected_location else None)
    if expected_basename:
        basename = os.path.basename(location) if location else None
        if basename != expected_basename:
            if verbose:
                cprint("Analysis {} gave unexpected results".format(tname), "red")
                cprint(
                    "Field {} should have location/path with basename ({}), actual = ({})".format(
                        field_name, expected_basename, basename
                    ),
                    "red"
                )
            return False

    # the result is a cwl File - match the contents, checksum, and/or size
    if "contents" in expected_val and contents != expected_val["contents"]:
        if verbose:
            cprint("Analysis {} gave unexpected results".format(tname), "red")
            cprint(
                "Field {} should have contents ({}), actual = ({})".format(
                    field_name, expected_val["contents"], result.get("contents")
                ),
                "red"
            )
        return False

    if "size" in expected_val:
        size |= (len(contents) if contents else None)
        if size != expected_val["size"]:
            if verbose:
                cprint("Analysis {} gave unexpected results".format(tname), "red")
                cprint(
                    "Field {} should have size ({}), actual = ({})".format(
                        field_name, expected_val["size"], len(contents)
                    ),
                    "red"
                )
            return False

    if expected_checksum:
        checksum |= (get_checksum(contents, algo) if contents else None)
        if checksum != expected_checksum:
            if verbose:
                cprint("Analysis {} gave unexpected results".format(tname), "red")
                cprint(
                    "Field {} should have checksum ({}), actual = ({})".format(
                        field_name, expected_checksum, checksum
                    ),
                    "red"
                )
            return False

    expected_secondary_files = expected_val.get("secondaryFiles")
    if expected_secondary_files:
        seconary_files_len = len(secondary_files) if secondary_files else 0
        if len(expected_secondary_files) == seconary_files_len:
            if verbose:
                cprint("Analysis {} gave unexpected results".format(tname), "red")
                cprint(
                    "Field {} should have secondaryFiles ({}), actual = ({})".format(
                        field_name, expected_secondary_files, secondary_files
                    ),
                    "red"
                )
            return False
        for expected in expected_secondary_files:
            for actual in secondary_files:
                if compare_result_path(
                        actual, expected, "{}.secondaryFiles".format(field_name), tname, project, verbose=False
                ):
                    secondary_files.remove(actual)
                    break
            else:
                if verbose:
                    cprint("Analysis {} gave unexpected results".format(tname), "red")
                    cprint(
                        "Field {} is missing secondaryFile ({}) from ({})".format(
                            field_name, expected, secondary_files
                        ),
                        "red"
                    )
                return False

    return True


folder_cache = {}


def list_dx_folder(project, folder):
    # get shallow listing of remote folder
    if isinstance(project, str):
        project = dxpy.DXProject(project)
    key = (project.get_id(), folder)
    if key in folder_cache:
        return folder_cache[key]
    contents = project.list_folder(folder)
    files = [
        {"$dnanexus_link": {"id": obj["id"], "project": project.get_id()}}
        for obj in contents["objects"]
        if obj["id"].startswith("file-")
    ]
    dirs = [
        {"type": "Folder", "uri": "dx://{}:{}".format(project.get_id(), folder)}
        for folder in contents["folders"]
    ]
    listing = files + dirs
    folder_cache[key] = listing
    return listing


# expected_val is a serialized CwlDirectory (an object with class="Directory")
# result may be a serialized CwlDirectory or a serialized VFolder (an object
#   with type="Folder")
def compare_result_directory(result, expected_val, field_name, tname, project, verbose=True):
    location = result.get("location", result.get("path", result.get("uri")))
    basename = None
    if location is not None and location.startswith("dx://"):
        project, folder = location[5:].split(":")
    else:
        folder = location
    if folder:
        basename = os.path.basename(folder)

    expected_location = expected_val.get("location", expected_val.get("path"))
    expected_basename = expected_val.get("basename", os.path.basename(expected_location) if expected_location else None)
    if expected_basename:
        if basename != expected_basename:
            if verbose:
                cprint("Analysis {} gave unexpected results".format(tname), "red")
                cprint(
                    "Field {} should have location/path with basename ({}), actual = ({})".format(
                        field_name, expected_basename, basename
                    ),
                    "red"
                )
            return False

    expected_listing = expected_val.get("listing")
    if expected_listing:
        if "listing" in result:
            listing = result["listing"]
        elif not folder:
            if verbose:
                cprint("Analysis {} gave unexpected results".format(tname), "red")
                cprint("Field {} is missing a folder, actual = ({})".format(field_name, result), "red")
            return False
        else:
            listing = list_dx_folder(project, folder)
        listing_len = len(listing) if listing else 0
        if len(expected_listing) != listing_len:
            if verbose:
                cprint("Analysis {} gave unexpected results".format(tname), "red")
                cprint(
                    "Field {} should have listing ({}), actual = ({})".format(
                        field_name, expected_listing, listing
                    ),
                    "red"
                )
            return False
        for expected in expected_listing:
            for actual in listing:
                if compare_result_path(
                        actual, expected, "{}.listing".format(field_name), tname, project, verbose=False
                ):
                    listing.remove(actual)
                    break
            else:
                if verbose:
                    cprint("Analysis {} gave unexpected results".format(tname), "red")
                    cprint(
                        "Field {} is missing item ({}) from listing ({})".format(
                            field_name, expected, listing
                        ),
                        "red"
                    )
                return False

    return True


def compare_result_path(result, expected_val, field_name, tname, project, verbose=True):
    cls = result.get("class", result.get("type"))
    expected_cls = result.get("class", result.get("type"))
    if cls == "File" and expected_cls == "File":
        return compare_result_file(result, expected_val, field_name, tname, project, verbose)
    elif cls in {"Directory", "Folder"} and expected_cls in {"Directory", "Folder"}:
        return compare_result_directory(result, expected_val, field_name, tname, project, verbose)
    else:
        return False


# Check that a workflow returned the expected result for
# a [key]
def validate_result(tname, exec_outputs: dict, key, expected_val, project):
    desc = test_files[tname]
    # Extract the key. For example, for workflow "math" returning
    # output "count":
    #    'math.count' -> count
    exec_name = key.split(".")[0]
    field_name_parts = key.split(".")[1:]

    field_name1 = ".".join(field_name_parts)
    # convert dots to ___
    field_name2 = "___".join(field_name_parts)
    if exec_name != tname:
        raise RuntimeError(
            "Key {} is invalid, must start with {} name".format(key, desc.kind)
        )
    try:
        # get the actual results
        if field_name1 in exec_outputs:
            result = exec_outputs[field_name1]
        elif field_name2 in exec_outputs:
            result = exec_outputs[field_name2]
        elif expected_val is None:
            # optional
            return True
        else:
            cprint(
                "Field {} missing from executable results {}".format(
                    field_name1, exec_outputs
                ),
                "red",
            )
            return False
        if isinstance(result, dict) and "___" in result:
            result = result["___"]
        if isinstance(result, list) and isinstance(expected_val, list):
            result = list(sorted(filter(lambda x: x is not None, result)))
            expected_val = list(sorted(filter(lambda x: x is not None, expected_val)))
<<<<<<< HEAD
        if isinstance(expected_val, dict) and (
            expected_val.get("class") in {"File", "Directory"} or
            expected_val.get("type") in {"File", "Folder"}
        ):
            compare_result_path(result, expected_val, field_name1, tname, project)
        else:
            if isinstance(result, dict) and result.get("type") == "File" and "uri" in result:
                result = result["uri"]
            if isinstance(result, dict) and "$dnanexus_link" in result:
                result = download_dxfile(link_to_dxfile(result, project.id))
            if str(result).strip() != str(expected_val).strip():
=======
        if isinstance(result, dict) and "$dnanexus_link" in result:
            # the result is a file - download it and extract the contents
            dlpath = os.path.join(tempfile.mkdtemp(), 'result.txt')
            dxpy.download_dxfile(result["$dnanexus_link"], dlpath)
            with open(dlpath, "r") as inp:
                result = inp.read()
        if isinstance(expected_val, dict) and expected_val.get("class") == "File":
            contents = str(result).strip()
            # the result is a cwl File - match the contents, checksum, and/or size
            if "contents" in result and len(contents) != result["size"]:
                cprint("Analysis {} gave unexpected results".format(tname), "red")
                cprint("Field {} should have contents ({}), actual = ({})".format(
                    field_name1, result["contents"], contents
                ), "red")
                return False
            if "size" in result and len(contents) != result["size"]:
>>>>>>> f91439f4
                cprint("Analysis {} gave unexpected results".format(tname), "red")
                cprint(
                    "Field {} should be ({}), actual = ({})".format(
                        field_name1, expected_val, result
                    ),
                    "red",
                )
                return False
        return True
    except:
        traceback.print_exc()
        return False


def get_checksum(contents, algo):
    try:
        m = hashlib.new(algo)
        m.update(contents)
        return m.digest()
    except:
        print("python does not support digest algorithm {}".format(algo))
        return None


def lookup_dataobj(tname, project, folder):
    desc = test_files[tname]
    wfgen = dxpy.bindings.search.find_data_objects(
        classname=desc.kind,
        name=desc.name,
        folder=folder,
        project=project.get_id(),
        limit=1,
    )
    objs = [item for item in wfgen]
    if len(objs) > 0:
        return objs[0]["id"]
    return None


# Build a workflow.
#
# wf             workflow name
# classpath      java classpath needed for running compilation
# folder         destination folder on the platform
def build_test(tname, project, folder, version_id, compiler_flags):
    desc = test_files[tname]
    print("build {} {}".format(desc.kind, desc.name))
    print("Compiling {} to a {}".format(desc.source_file, desc.kind))
    cmdline = [
        "java",
        "-jar",
        os.path.join(top_dir, "dxCompiler-{}.jar".format(version_id)),
        "compile",
        desc.source_file,
        "-force",
        "-folder",
        folder,
        "-project",
        project.get_id(),
    ]
    if "manifest" in desc.source_file:
        cmdline.append("-useManifests")
    cmdline += compiler_flags
    print(" ".join(cmdline))
    oid = subprocess.check_output(cmdline).strip()
    return oid.decode("ascii")


def ensure_dir(path):
    print("making sure that {} exists".format(path))
    if not os.path.exists(path):
        os.makedirs(path)


def wait_for_completion(test_exec_objs):
    print("awaiting completion ...")
    failures = []
    for exec_obj in test_exec_objs:
        tname = find_test_from_exec(exec_obj)
        desc = test_files[tname]
        try:
            exec_obj.wait_on_done()
            print("Executable {} succeeded".format(desc.name))
        except DXJobFailureError:
            if tname in test_failing:
                print("Executable {} failed as expected".format(desc.name))
            else:
                cprint("Error: executable {} failed".format(desc.name), "red")
                failures.append(tname)
    print("tools execution completed")
    return failures


# Run [workflow] on several inputs, return the analysis ID.
def run_executable(
<<<<<<< HEAD
    project, test_folder, tname, oid, debug_flag, delay_workspace_destruction
=======
    project, test_folder, tname, oid, debug_flag, delay_workspace_destruction, instance_type=default_instance_type
>>>>>>> f91439f4
):
    desc = test_files[tname]

    def once(i):
        try:
            if tname in test_defaults or i < 0:
                print("  with empty input")
                inputs = {}
            else:
                print("  with input file: {}".format(desc.dx_input[i]))
                inputs = read_json_file(desc.dx_input[i])
            project.new_folder(test_folder, parents=True)
            if desc.kind == "workflow":
                exec_obj = dxpy.DXWorkflow(project=project.get_id(), dxid=oid)
            elif desc.kind == "applet":
                exec_obj = dxpy.DXApplet(project=project.get_id(), dxid=oid)
            else:
                raise RuntimeError("Unknown kind {}".format(desc.kind))

            run_kwargs = {}
            if debug_flag:
                run_kwargs = {
<<<<<<< HEAD
                    "debug": {
                        "debugOn": ["AppError", "AppInternalError", "ExecutionError"]
                    },
                    "allow_ssh": ["*"],
=======
                    "debug": {"debugOn": ['AppError', 'AppInternalError', 'ExecutionError'] },
                    "allow_ssh": [ "*" ]
>>>>>>> f91439f4
                }
            if delay_workspace_destruction:
                run_kwargs["delay_workspace_destruction"] = True
            if instance_type:
                run_kwargs["instance_type"] = instance_type

<<<<<<< HEAD
            return exec_obj.run(
                inputs,
                project=project.get_id(),
                folder=test_folder,
                name="{} {}".format(desc.name, git_revision),
                instance_type="mem1_ssd1_x4",
                **run_kwargs,
            )
=======
            return exec_obj.run(inputs,
                                project=project.get_id(),
                                folder=test_folder,
                                name="{} {}".format(desc.name, git_revision),
                                **run_kwargs)
>>>>>>> f91439f4
        except Exception as e:
            print("exception message={}".format(e))
            return None

    def run(i):
        for _ in range(1, 5):
            retval = once(i)
            if retval is not None:
                return retval
            print("Sleeping for 5 seconds before trying again")
            time.sleep(5)
        else:
            raise RuntimeError("running workflow")

    n = len(desc.dx_input)
    if n == 0:
        return [run(-1)]
    else:
        return [run(i) for i in range(n)]


def extract_outputs(tname, exec_obj) -> dict:
    desc = test_files[tname]
    if desc.kind == "workflow":
        locked = tname not in test_unlocked
        if locked:
            return exec_obj["output"]
        else:
            stages = exec_obj["stages"]
            for snum in range(len(stages)):
                crnt = stages[snum]
                if crnt["id"] == "stage-outputs":
                    return stages[snum]["execution"]["output"]
            raise RuntimeError(
                "Analysis for test {} does not have stage 'outputs'".format(tname)
            )
    elif desc.kind == "applet":
        return exec_obj["output"]
    else:
        raise RuntimeError("Unknown kind {}".format(desc.kind))


def run_test_subset(
    project, runnable, test_folder, debug_flag, delay_workspace_destruction
):
    # Run the workflows
    test_exec_objs = []
    for tname, oid in runnable.items():
        desc = test_files[tname]
        print("Running {} {} {}".format(desc.kind, desc.name, oid))
<<<<<<< HEAD
        anl = run_executable(
            project, test_folder, tname, oid, debug_flag, delay_workspace_destruction
        )
=======
        if tname in test_instance_type:
            instance_type = None
        else:
            instance_type = default_instance_type
        anl = run_executable(project, test_folder, tname, oid, debug_flag, delay_workspace_destruction, instance_type)
>>>>>>> f91439f4
        test_exec_objs.extend(anl)
    print("executables: " + ", ".join([a.get_id() for a in test_exec_objs]))

    # Wait for completion
    failed_execution = wait_for_completion(test_exec_objs)

    print("Verifying results")

    def verify_test(exec_obj, i):
        exec_desc = exec_obj.describe()
        tname = find_test_from_exec(exec_obj)
        if tname in test_failing:
            return None
        test_desc = test_files[tname]
        exec_outputs = extract_outputs(tname, exec_desc)
        if len(test_desc.results) > i:
            shouldbe = read_json_file_maybe_empty(test_desc.results[i])
            correct = True
            print("Checking results for workflow {} job {}".format(test_desc.name, i))
            for key, expected_val in shouldbe.items():
<<<<<<< HEAD
                if not validate_result(tname, exec_outputs, key, expected_val, project):
=======
                if not validate_result(tname, exec_outputs, key, expected_val):
>>>>>>> f91439f4
                    correct = False
                    break
            anl_name = "{}.{}".format(tname, i)
            if correct:
                print("Analysis {} passed".format(anl_name))
                return None
            else:
                return anl_name

    failed_verification = []
    for i, exec_obj in enumerate(test_exec_objs):
        failed_name = verify_test(exec_obj, i)
        if failed_name is not None:
            failed_verification.append(failed_name)

    if failed_execution or failed_verification:
        print("-----------------------------")
        if failed_execution:
            fexec = "\n".join(failed_execution)
            print(f"Tools failed execution: {len(failed_execution)}:\n{fexec}")
        if failed_verification:
            fveri = "\n".join(failed_verification)
            print(
                f"Tools failed results verification: {len(failed_verification)}:\n{fveri}"
            )
        # write failed tests to a file so we can easily re-run them next time
        with open(".failed", "wt") as out:
            all_failed = [
                tname.split(".")[0]
                for tname in failed_execution + failed_verification
            ]
            out.write("\n".join(all_failed))
        raise RuntimeError("Failed")


def print_test_list():
    test_list = "\n  ".join(sorted(key for key in test_files.keys()))
    print("List of tests:\n  {}".format(test_list))


# Choose set set of tests to run
def choose_tests(name):
    if name in test_suites.keys():
        return test_suites[name]
    if name == "All":
        return test_files.keys()
    if name in test_files.keys():
        return [name]
    # Last chance: check if the name is a prefix.
    # Accept it if there is exactly a single match.
    matches = [key for key in test_files.keys() if key.startswith(name)]
    if len(matches) > 1:
        raise RuntimeError(
            "Too many matches for test prefix {} -> {}".format(name, matches)
        )
    if len(matches) == 0:
        raise RuntimeError("Test prefix {} is unknown".format(name))
    return matches


# Find all the WDL test files, these are located in the 'test'
# directory. A test file must have some support files.
def register_all_tests(verbose: bool) -> None:
    for root, dirs, files in os.walk(test_dir):
        if os.path.basename(root).endswith("_ignore") or os.path.basename(root).endswith("_notimplemented"):
            continue
        for t_file in files:
            if t_file.endswith(".wdl") or t_file.endswith(".cwl"):
                base = os.path.basename(t_file)
                (fname, ext) = os.path.splitext(base)
            elif t_file.endswith(".cwl.json"):
                base = os.path.basename(t_file)
                fname = base[:-9]
                ext = ".cwl.json"
            else:
                continue

            if fname.startswith("library_"):
                continue
            if fname.endswith("_extern"):
                continue
            try:
                register_test(root, fname, ext)
            except Exception as e:
                if verbose:
                    print("Skipping file {} error={}".format(fname, e))


# Some compiler flags are test specific
def compiler_per_test_flags(tname):
    flags = []
    desc = test_files[tname]
    if tname not in test_unlocked:
        flags.append("-locked")
    if tname in test_reorg:
        flags.append("-reorg")
    if tname in test_project_wide_reuse:
        flags.append("-projectWideReuse")
    if tname in test_separate_outputs:
        flags.append("-separateOutputs")
    if tname in test_defaults and len(desc.raw_input) > 0:
        flags.append("-defaults")
        flags.append(desc.raw_input[0])
    if tname in test_upload_wait:
        flags.append("-waitOnUpload")
    else:
        for i in desc.raw_input:
            flags.append("-inputs")
            flags.append(i)
    if desc.extras is not None:
        flags += ["--extras", os.path.join(top_dir, desc.extras)]
    if tname in test_import_dirs:
        flags += ["--imports", os.path.join(top_dir, "test/imports/lib")]
    return flags


# Which project to use for a test
# def project_for_test(tname):

######################################################################


def native_call_dxni(project, applet_folder, version_id, verbose: bool):
    # build WDL wrapper tasks in test/dx_extern.wdl
    cmdline_common = [
        "java",
        "-jar",
        os.path.join(top_dir, "dxCompiler-{}.jar".format(version_id)),
        "dxni",
        "-force",
        "-folder",
        applet_folder,
        "-project",
        project.get_id(),
    ]
    if verbose:
        cmdline_common.append("--verbose")

    # draft-2 is not currently supported
    #     cmdline_draft2 = cmdline_common + [ "--language", "wdl_draft2",
    #                                         "--output", os.path.join(top_dir, "test/draft2/dx_extern.wdl")]
    #     print(" ".join(cmdline_draft2))
    #     subprocess.check_output(cmdline_draft2)

    cmdline_v1 = cmdline_common + [
        "-language",
        "wdl_v1.0",
        "-output",
        os.path.join(top_dir, "test/wdl_1_0/dx_extern.wdl"),
    ]
    print(" ".join(cmdline_v1))
    subprocess.check_output(cmdline_v1)


def dxni_call_with_path(project, path, version_id, verbose):
    # build WDL wrapper tasks in test/dx_extern.wdl
    cmdline = [
        "java",
        "-jar",
        os.path.join(top_dir, "dxCompiler-{}.jar".format(version_id)),
        "dxni",
        "-force",
        "-path",
        path,
        "-language",
        "wdl_v1.0",
        "-output",
        os.path.join(top_dir, "test/wdl_1_0/dx_extern_one.wdl"),
    ]
    if project is not None:
        cmdline.extend(["-project", project.get_id()])
    if verbose:
        cmdline.append("-verbose")
    print(" ".join(cmdline))
    subprocess.check_output(cmdline)


# Set up the native calling tests
def native_call_setup(project, applet_folder, version_id, verbose):
    native_applets = [
        "native_concat",
        "native_diff",
        "native_mk_list",
        "native_sum",
        "native_sum_012",
    ]

    # build the native applets, only if they do not exist
    for napl in native_applets:
        applet = list(
            dxpy.bindings.search.find_data_objects(
                classname="applet",
                name=napl,
                folder=applet_folder,
                project=project.get_id(),
            )
        )
        if len(applet) == 0:
            cmdline = [
                "dx",
                "build",
                os.path.join(top_dir, "test/applets/{}".format(napl)),
                "--destination",
                (project.get_id() + ":" + applet_folder + "/"),
            ]
            print(" ".join(cmdline))
            subprocess.check_output(cmdline)

    dxni_call_with_path(project, applet_folder + "/native_concat", version_id, verbose)
    native_call_dxni(project, applet_folder, version_id, verbose)

    # check if providing an applet-id in the path argument works
    first_applet = native_applets[0]
    results = dxpy.bindings.search.find_one_data_object(
        classname="applet",
        name=first_applet,
        folder=applet_folder,
        project=project.get_id(),
    )
    if results is None:
        raise RuntimeError("Could not find applet {}".format(first_applet))
    dxni_call_with_path(project, results["id"], version_id, verbose)


def native_call_app_setup(version_id, verbose):
    app_name = "native_hello"

    # Check if they already exist
    apps = list(dxpy.bindings.search.find_apps(name=app_name))
    if len(apps) == 0:
        # build the app
        cmdline = [
            "dx",
            "build",
            "--create-app",
            "--publish",
            os.path.join(top_dir, "test/apps/{}".format(app_name)),
        ]
        print(" ".join(cmdline))
        subprocess.check_output(cmdline)

    # build WDL wrapper tasks in test/dx_extern.wdl
    header_file = os.path.join(top_dir, "test/wdl_1_0/dx_app_extern.wdl")
    cmdline = [
        "java",
        "-jar",
        os.path.join(top_dir, "dxCompiler-{}.jar".format(version_id)),
        "dxni",
        "-apps",
        "only",
        "-force",
        "-language",
        "wdl_v1.0",
        "-output",
        header_file,
    ]
    if verbose:
        cmdline.append("--verbose")
    print(" ".join(cmdline))
    subprocess.check_output(cmdline)

    # check if providing an app-id in the path argument works
    results = dxpy.bindings.search.find_one_app(
        name=app_name, zero_ok=True, more_ok=False
    )
    if results is None:
        raise RuntimeError("Could not find app {}".format(app_name))
    dxni_call_with_path(None, results["id"], version_id, verbose)


######################################################################
# Compile the WDL files to dx:workflows and dx:applets
# delay_compile_errors: whether to aggregate all compilation errors
#   and only raise an Exception after trying to compile all the tests
def compile_tests_to_project(
    trg_proj,
    test_names,
    applet_folder,
    compiler_flags,
    version_id,
    lazy_flag,
    delay_compile_errors=False,
):
    runnable = {}
    has_errors = False
    for tname in test_names:
        oid = None
        if lazy_flag:
            oid = lookup_dataobj(tname, trg_proj, applet_folder)
        if oid is None:
            c_flags = compiler_flags[:] + compiler_per_test_flags(tname)
            try:
                oid = build_test(tname, trg_proj, applet_folder, version_id, c_flags)
            except subprocess.CalledProcessError:
                if delay_compile_errors:
                    traceback.print_exc()
                    has_errors = True
                else:
                    raise
        runnable[tname] = oid
        print("runnable({}) = {}".format(tname, oid))
    if has_errors:
        raise RuntimeError("failed to compile one or more tests")
    return runnable


def main():
    global test_unlocked
    argparser = argparse.ArgumentParser(
        description="Run WDL compiler tests on the platform"
    )
    argparser.add_argument(
        "--archive", help="Archive old applets", action="store_true", default=False
    )
    argparser.add_argument(
        "--compile-only",
        help="Only compile the workflows, don't run them",
        action="store_true",
        default=False,
    )
    argparser.add_argument("--compile-mode", help="Compilation mode")
    argparser.add_argument(
        "--debug",
        help="Run applets with debug-hold, and allow ssh",
        action="store_true",
        default=False,
    )
    argparser.add_argument(
        "--delay-workspace-destruction",
        help="Run applets with delayWorkspaceDestruction",
        action="store_true",
        default=False,
    )
    argparser.add_argument(
        "--force",
        help="Remove old versions of applets and workflows",
        action="store_true",
        default=False,
    )
    argparser.add_argument(
        "--folder", help="Use an existing folder, instead of building dxCompiler"
    )
    argparser.add_argument(
        "--lazy",
        help="Only compile workflows that are unbuilt",
        action="store_true",
        default=False,
    )
    argparser.add_argument(
        "--list",
        "--test-list",
        help="Print a list of available tests",
        action="store_true",
        dest="test_list",
        default=False,
    )
    argparser.add_argument(
        "--clean",
        help="Remove build directory in the project after running tests",
        action="store_true",
        default=False,
    )
    argparser.add_argument(
        "--delay-compile-errors",
        help="Compile all tests before failing on any errors",
        action="store_true",
        default=False,
    )
    argparser.add_argument(
        "--failed",
        help="Run the tests that failed previously (requires a .failed file in the current directory)",
        action="store_true",
        default=False
    )
    argparser.add_argument(
        "--locked",
        help="Generate locked-down workflows",
        action="store_true",
        default=False,
    )
    argparser.add_argument(
        "--project", help="DNAnexus project ID", default="dxCompiler_playground"
    )
    argparser.add_argument(
        "--project-wide-reuse",
        help="look for existing applets in the entire project",
        action="store_true",
        default=False,
    )
    argparser.add_argument(
        "--stream-all-files",
        help="Stream all input files with dxfs2",
        action="store_true",
        default=False,
    )
    argparser.add_argument(
        "--runtime-debug-level",
        help="printing verbosity of task/workflow runner, {0,1,2}",
    )
    argparser.add_argument(
        "--test", help="Run a test, or a subgroup of tests", action="append", default=[]
    )
    argparser.add_argument(
        "--unlocked",
        help="Generate only unlocked workflows",
        action="store_true",
        default=False,
    )
    argparser.add_argument(
        "--verbose", help="Verbose compilation", action="store_true", default=False
    )
    argparser.add_argument(
        "--verbose-key", help="Verbose compilation", action="append", default=[]
    )
    args = argparser.parse_args()

    print("top_dir={} test_dir={}".format(top_dir, test_dir))

    register_all_tests(args.verbose)
    if args.test_list:
        print_test_list()
        exit(0)
    test_names = []
    if args.failed and os.path.exists(".failed"):
        with open(".failed", "rt") as inp:
            test_names = [t.strip() for t in inp.readlines()]
    elif len(args.test) == 0:
        test_names = choose_tests("M")
    else:
        for t in args.test:
            test_names += choose_tests(t)
    print("Running tests {}".format(test_names))
    version_id = util.get_version_id(top_dir)

    project = util.get_project(args.project)
    if project is None:
        raise RuntimeError("Could not find project {}".format(args.project))
    if args.folder is None:
        base_folder = util.create_build_dirs(project, version_id)
    else:
        # Use existing prebuilt base folder
        base_folder = args.folder
        util.create_build_subdirs(project, base_folder)
    applet_folder = base_folder + "/applets"
    test_folder = base_folder + "/test"
    print("project: {} ({})".format(project.name, project.get_id()))
    print("folder: {}".format(base_folder))

    test_dict = {"aws:us-east-1": project.name + ":" + base_folder}

    # build the dxCompiler jar file, only on us-east-1
    assets = util.build(project, base_folder, version_id, top_dir, test_dict)
    print("assets: {}".format(assets))

    if args.unlocked:
        # Disable all locked workflows
        args.locked = False
        test_unlocked = test_names

    compiler_flags = []
    if args.locked:
        compiler_flags.append("-locked")
        test_unlocked = set()
    if args.archive:
        compiler_flags.append("-archive")
    if args.compile_mode:
        compiler_flags += ["-compileMode", args.compile_mode]
    if args.force:
        compiler_flags.append("-force")
    if args.verbose:
        compiler_flags.append("-verbose")
    if args.stream_all_files:
        compiler_flags.append("-streamAllFiles")
    if args.verbose_key:
        for key in args.verbose_key:
            compiler_flags += ["-verboseKey", key]
    if args.runtime_debug_level:
        compiler_flags += ["-runtimeDebugLevel", args.runtime_debug_level]
    if args.project_wide_reuse:
        compiler_flags.append("-projectWideReuse")

    #  is "native" included in one of the test names?
    if "call_native" in test_names or "call_native_v1" in test_names:
        native_call_setup(project, applet_folder, version_id, args.verbose)
    if "call_native_app" in test_names:
        native_call_app_setup(version_id, args.verbose)

    try:
        # Compile the WDL files to dx:workflows and dx:applets
        runnable = compile_tests_to_project(
            project,
            test_names,
            applet_folder,
            compiler_flags,
            version_id,
            args.lazy,
            args.delay_compile_errors,
        )
        if not args.compile_only:
            run_test_subset(
                project,
                runnable,
                test_folder,
                args.debug,
                args.delay_workspace_destruction,
            )
    finally:
        if args.clean:
            project.remove_folder(base_folder, recurse=True, force=True)
        print("Completed running tasks in {}".format(args.project))


if __name__ == "__main__":
    main()<|MERGE_RESOLUTION|>--- conflicted
+++ resolved
@@ -13,6 +13,7 @@
 from termcolor import cprint
 import time
 import traceback
+from typing import List
 import yaml
 from dxpy.exceptions import DXJobFailureError
 
@@ -138,7 +139,7 @@
     "shapes",
     # this test cannot be enabled yet, because we
     # don't yet support overriding task inputs
-    #"population",
+    # "population",
 
     # multiple library imports in one WDL workflow
     "multiple_imports",
@@ -215,22 +216,17 @@
     "bwa_mem"
 ]
 
-<<<<<<< HEAD
+# these are tests that take a long time to run
+long_test_list = [
+    "diskspace_exhauster"  # APPS-749
+]
+
 medium_test_list = (
     wdl_v1_list + wdl_v1_1_list + docker_test_list + special_flags_list + cwl_tools
 )
 large_test_list = (
-    medium_test_list + draft2_test_list + single_tasks_list + doc_tests_list
+    medium_test_list + draft2_test_list + single_tasks_list + doc_tests_list + long_test_list
 )
-=======
-# these are tests that take a long time to run
-long_test_list = [
-    "diskspace_exhauster"  # APPS-749
-]
-
-medium_test_list = wdl_v1_list + wdl_v1_1_list + docker_test_list + special_flags_list + cwl_tools
-large_test_list = medium_test_list + draft2_test_list + single_tasks_list + doc_tests_list + long_test_list
->>>>>>> f91439f4
 
 test_suites = {
     "CI": ci_test_list,
@@ -284,15 +280,11 @@
     "upload_wait"
 }
 
-
-<<<<<<< HEAD
-=======
 # use the applet's default instance type rather than the default (mem1_ssd1_x4)
 test_instance_type = ["diskspace_exhauster"]
 
-######################################################################
+
 # Read a JSON file
->>>>>>> f91439f4
 def read_json_file(path):
     with open(path, "r") as fd:
         data = fd.read()
@@ -501,7 +493,7 @@
     secondary_files = None
 
     if isinstance(result, str):
-        contents = result
+        contents = result.strip()
     elif result.get("class", result.get("type")) == "File":
         contents = result.get("contents")
         location = result.get("location", result.get("path", result.get("uri")))
@@ -613,12 +605,12 @@
     if key in folder_cache:
         return folder_cache[key]
     contents = project.list_folder(folder)
-    files = [
+    files: List[dict] = [
         {"$dnanexus_link": {"id": obj["id"], "project": project.get_id()}}
         for obj in contents["objects"]
         if obj["id"].startswith("file-")
     ]
-    dirs = [
+    dirs: List[dict] = [
         {"type": "Folder", "uri": "dx://{}:{}".format(project.get_id(), folder)}
         for folder in contents["folders"]
     ]
@@ -747,7 +739,6 @@
         if isinstance(result, list) and isinstance(expected_val, list):
             result = list(sorted(filter(lambda x: x is not None, result)))
             expected_val = list(sorted(filter(lambda x: x is not None, expected_val)))
-<<<<<<< HEAD
         if isinstance(expected_val, dict) and (
             expected_val.get("class") in {"File", "Directory"} or
             expected_val.get("type") in {"File", "Folder"}
@@ -759,24 +750,6 @@
             if isinstance(result, dict) and "$dnanexus_link" in result:
                 result = download_dxfile(link_to_dxfile(result, project.id))
             if str(result).strip() != str(expected_val).strip():
-=======
-        if isinstance(result, dict) and "$dnanexus_link" in result:
-            # the result is a file - download it and extract the contents
-            dlpath = os.path.join(tempfile.mkdtemp(), 'result.txt')
-            dxpy.download_dxfile(result["$dnanexus_link"], dlpath)
-            with open(dlpath, "r") as inp:
-                result = inp.read()
-        if isinstance(expected_val, dict) and expected_val.get("class") == "File":
-            contents = str(result).strip()
-            # the result is a cwl File - match the contents, checksum, and/or size
-            if "contents" in result and len(contents) != result["size"]:
-                cprint("Analysis {} gave unexpected results".format(tname), "red")
-                cprint("Field {} should have contents ({}), actual = ({})".format(
-                    field_name1, result["contents"], contents
-                ), "red")
-                return False
-            if "size" in result and len(contents) != result["size"]:
->>>>>>> f91439f4
                 cprint("Analysis {} gave unexpected results".format(tname), "red")
                 cprint(
                     "Field {} should be ({}), actual = ({})".format(
@@ -872,11 +845,7 @@
 
 # Run [workflow] on several inputs, return the analysis ID.
 def run_executable(
-<<<<<<< HEAD
-    project, test_folder, tname, oid, debug_flag, delay_workspace_destruction
-=======
     project, test_folder, tname, oid, debug_flag, delay_workspace_destruction, instance_type=default_instance_type
->>>>>>> f91439f4
 ):
     desc = test_files[tname]
 
@@ -899,22 +868,16 @@
             run_kwargs = {}
             if debug_flag:
                 run_kwargs = {
-<<<<<<< HEAD
                     "debug": {
                         "debugOn": ["AppError", "AppInternalError", "ExecutionError"]
                     },
                     "allow_ssh": ["*"],
-=======
-                    "debug": {"debugOn": ['AppError', 'AppInternalError', 'ExecutionError'] },
-                    "allow_ssh": [ "*" ]
->>>>>>> f91439f4
                 }
             if delay_workspace_destruction:
                 run_kwargs["delay_workspace_destruction"] = True
             if instance_type:
                 run_kwargs["instance_type"] = instance_type
 
-<<<<<<< HEAD
             return exec_obj.run(
                 inputs,
                 project=project.get_id(),
@@ -923,13 +886,6 @@
                 instance_type="mem1_ssd1_x4",
                 **run_kwargs,
             )
-=======
-            return exec_obj.run(inputs,
-                                project=project.get_id(),
-                                folder=test_folder,
-                                name="{} {}".format(desc.name, git_revision),
-                                **run_kwargs)
->>>>>>> f91439f4
         except Exception as e:
             print("exception message={}".format(e))
             return None
@@ -980,17 +936,13 @@
     for tname, oid in runnable.items():
         desc = test_files[tname]
         print("Running {} {} {}".format(desc.kind, desc.name, oid))
-<<<<<<< HEAD
-        anl = run_executable(
-            project, test_folder, tname, oid, debug_flag, delay_workspace_destruction
-        )
-=======
         if tname in test_instance_type:
             instance_type = None
         else:
             instance_type = default_instance_type
-        anl = run_executable(project, test_folder, tname, oid, debug_flag, delay_workspace_destruction, instance_type)
->>>>>>> f91439f4
+        anl = run_executable(
+            project, test_folder, tname, oid, debug_flag, delay_workspace_destruction, instance_type
+        )
         test_exec_objs.extend(anl)
     print("executables: " + ", ".join([a.get_id() for a in test_exec_objs]))
 
@@ -1011,11 +963,7 @@
             correct = True
             print("Checking results for workflow {} job {}".format(test_desc.name, i))
             for key, expected_val in shouldbe.items():
-<<<<<<< HEAD
                 if not validate_result(tname, exec_outputs, key, expected_val, project):
-=======
-                if not validate_result(tname, exec_outputs, key, expected_val):
->>>>>>> f91439f4
                     correct = False
                     break
             anl_name = "{}.{}".format(tname, i)
