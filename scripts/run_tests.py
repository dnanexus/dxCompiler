#!/usr/bin/env python3
import argparse
from collections import namedtuple
import dxpy
import glob
import hashlib
import json
import os
import re
import sys
import subprocess
import tempfile
from termcolor import cprint
import time
import traceback
import yaml
from dxpy.exceptions import DXJobFailureError

import util

here = os.path.dirname(sys.argv[0])
top_dir = os.path.dirname(os.path.abspath(here))
test_dir = os.path.join(os.path.abspath(top_dir), "test")

git_revision = subprocess.check_output(
    ["git", "describe", "--always", "--dirty", "--tags"]
).strip()
test_files = {}
test_failing = {
    "bad_status",
    "bad_status2",
    "just_fail_wf",
    "missing_output",
    "docker_retry",
    "argument_list_too_long",
}

wdl_v1_list = [
    # calling native dx applets/apps
    "call_native_v1",
    "call_native_app",
    "cast",
    "dict",
    "instance_types",
    "linear_no_expressions",
    "linear",
    "optionals",
    "optionals3",
    "spaces_in_file_paths",
    "strings",
    "runtime_vs_static_type",
    "wf_person",
    "call_level2",
    "environment_passing_deep_nesting",
    "optional_output",
    "unpassed_default_arg",
    # workflows with nested blocks
    "two_levels",
    "three_levels",
    "four_levels",
    "param_passing",
    "nested_scatter",
    # Array input with no values
    "empty_array",
    # Map with a File key
    "map_file_key",
    # defaults and parameter passing
    "top",
    "subworkflow_with_default",
    # can we download from a container?
    "download_from_container",
    # input file with pairs
    "echo_pairs",
    "array_structs",
    # Missing optional output files, returned as none, instead
    # of an error
    "missing_optional_output_file",
    # calling with an optional argument not specified
    "scatter_subworkflow_with_optional",
    # streaming
    "streaming_inputs",
    # input/output linear_no_expressions
    "wf_with_input_expressions",
    "wf_with_output_expressions",
    # bug regression tests
    "nested_pairs",  # APPS-370
    "apps_378",
    "apps_384",
    "diff_stream_and_download",  # APPS-288,
    # manifests
    "simple_manifest",
    "complex_manifest",
    "view_and_count_manifest",
]

wdl_v1_1_list = [
    "v1_1_dict"
]

# docker image tests
docker_test_list = [
    "broad_genomics",
    "biocontainers",
    "private_registry",
    "native_docker_file_image",
    "native_docker_file_image_gzip",
    "samtools_count",
    "dynamic_docker_image",
    "ecr_docker",
]

# wdl draft-2
draft2_test_list = [
    "advanced",
    "array_add",
    "bad_status",
    "bad_status2",
    "just_fail_wf",
    "call_with_defaults1",
    "call_with_defaults2",
    "conditionals_base",
    "files",
    "files_with_the_same_name",
    "hello",
    "shapes",
<<<<<<< HEAD

=======
    "population",
>>>>>>> ee05e3fa
    # multiple library imports in one WDL workflow
    "multiple_imports",
    # subworkflows
    "conditionals2",
    "modulo",
    "movies",
    "subblocks2",
    "subblocks",
    "var_type_change",
    "outer",
    # calling native dx applets/apps
    # We currently do not have a code generator for draft-2, so cannot import dx_extern.wdl.
    # "call_native",
    "write_lines_bug",
]

single_tasks_list = [
    "add3",
    "diff2files",
    "empty_stdout",
    "sort_file",
    "symlinks_wc",
    "DiskSpace2",
    "echo_line_split",
    "opt_array",
    "stream_diff_v1",
]

cwl_tools = [
    "cat",  # hello world tool
    "tar_files",
]

cwl_conformance_tools = [
    os.path.basename(path)[:-4]
    for path in glob.glob(os.path.join(test_dir, "cwl_conformance", "tools", "*.cwl"))
]
cwl_conformance_workflows = [
    os.path.basename(path)[:-9]
    for path in glob.glob(os.path.join(test_dir, "cwl_conformance", "workflows_packed", "*.cwl.json"))
]

# Tests run in continuous integration. We remove the native app test,
# because we don't want to give permissions for creating platform apps.
ci_test_list = [
    # WDL tests
    "advanced",
    # We currently do not have a code generator for draft-2, so cannot import dx_extern.wdl.
    # "call_native",
    "call_with_defaults1",
    "trains",
    "files",
    # CWL tests
    "cat",
]

special_flags_list = [
    "add2",  # test the ignoreReuse flag
    "add_many",  # tests the delayWorkspaceDestruction flag
    "inc_range",  # check that runtime call to job/analysis pass the delayWorkspaceDestruction flag
]

# these are the examples from the documentation
doc_tests_list = [
    "bwa_mem"
]

medium_test_list = (
    wdl_v1_list + wdl_v1_1_list + docker_test_list + special_flags_list + cwl_tools
)
large_test_list = (
    medium_test_list + draft2_test_list + single_tasks_list + doc_tests_list
)

test_suites = {
<<<<<<< HEAD
    'CI': ci_test_list,
    'M': medium_test_list,
    'L': large_test_list,
    'tasks': single_tasks_list,
    'draft2': draft2_test_list,
    'docker': docker_test_list,
    'native': ["call_native", "call_native_v1"],
    'docs': doc_tests_list,
    'cwl_conformance': cwl_conformance_tools + cwl_conformance_workflows
=======
    "CI": ci_test_list,
    "M": medium_test_list,
    "L": large_test_list,
    "tasks": single_tasks_list,
    "draft2": draft2_test_list,
    "docker": docker_test_list,
    "native": ["call_native", "call_native_v1"],
    "docs": doc_tests_list,
    "cwl_conformance": cwl_conformance,
>>>>>>> ee05e3fa
}

# Tests with the reorg flags
test_reorg = {
    "dict",
    "strings",
    "test_reorg",
    "test_reorg_no_config"
}
test_defaults = set()
test_unlocked = {
    "array_structs",
    "cast",
    "call_with_defaults1",
    "files",
    "hello",
    "path_not_taken",
    "optionals",
    "shapes",
<<<<<<< HEAD
    #"population"
]
test_project_wide_reuse = ['add2', "add_many"]
=======
}
test_project_wide_reuse = {
    "add2",
    "add_many"
}
test_separate_outputs = {
    "localization"
}
>>>>>>> ee05e3fa

test_import_dirs = ["A"]
TestMetaData = namedtuple("TestMetaData", ["name", "kind"])
TestDesc = namedtuple(
    "TestDesc",
    ["name", "kind", "source_file", "raw_input", "dx_input", "results", "extras"],
)

# Test with -waitOnUpload flag
test_upload_wait = {
    "upload_wait"
}


def read_json_file(path):
    with open(path, "r") as fd:
        data = fd.read()
        d = json.loads(data)
        return d


def verify_json_file(path):
    try:
        read_json_file(path)
    except:
        raise RuntimeError("Error verifying JSON file {}".format(path))


# Search a WDL file with a python regular expression.
# Note this is not 100% accurate.
#
# Look for all tasks and workflows. If there is exactly
# one workflow, this is a WORKFLOW. If there are no
# workflows and exactly one task, this is an APPLET.
task_pattern_re = re.compile(r"^(task)(\s+)(\w+)(\s+){")
wf_pattern_re = re.compile(r"^(workflow)(\s+)(\w+)(\s+){")


def get_wdl_metadata(filename):
    workflows = []
    tasks = []
    with open(filename, "r") as fd:
        for line in fd:
            m = re.match(wf_pattern_re, line)
            if m is not None:
                workflows.append(m.group(3))
            m = re.match(task_pattern_re, line)
            if m is not None:
                tasks.append(m.group(3))
    if len(workflows) > 1:
        raise RuntimeError("WDL file {} has multiple workflows".format(filename))
    if len(workflows) == 1:
        return TestMetaData(name=workflows[0], kind="workflow")
    assert len(workflows) == 0
    if len(tasks) == 1:
        return TestMetaData(name=tasks[0], kind="applet")
    if os.path.basename(filename).startswith("library") or os.path.basename(
        filename
    ).endswith("_extern"):
        return
    raise RuntimeError(
        "{} is not a valid WDL test, #tasks={}".format(filename, len(tasks))
    )


def get_cwl_metadata(filename, tname):
    with open(filename, "r") as fd:
        doc = yaml.safe_load(fd)

    if doc["class"] == "CommandLineTool":
        name = doc.get("id", tname)
        return TestMetaData(name=name, kind="applet")

    raise RuntimeError("{} is not a valid CWL tool test".format(filename))

def get_cwl_json_metadata(filename, tname):
    with open(filename, 'r') as fd:
        doc = json.load(fd)

    if "class" in doc:
        if doc["class"] == "Workflow":
            # the workflow id in a packed CWL file is always "main"
            # so we use the test name instead
            return TestMetaData(name=tname, kind="workflow")
    elif "$graph" in doc:
        for proc in doc["$graph"]:
            if proc["id"] == "#main":
                if proc["class"] == "Workflow":
                    return TestMetaData(name=tname, kind="workflow")
                else:
                    break

    raise RuntimeError("{} is not a valid CWL workflow test".format(filename))


# Register a test name, find its inputs and expected results files.
def register_test(dir_path, tname, ext):
    global test_files
    if tname in test_suites.keys():
        raise RuntimeError(
            "Test name {} is already used by a test-suite, it is reserved".format(tname)
        )
    source_file = os.path.join(dir_path, tname + ext)
    if not os.path.exists(source_file):
        raise RuntimeError("Test file {} does not exist".format(source_file))
    if ext == ".wdl":
        metadata = get_wdl_metadata(source_file)
    elif ext == ".cwl":
        metadata = get_cwl_metadata(source_file, tname)
    elif ext == ".cwl.json":
        metadata = get_cwl_json_metadata(source_file, tname)
    else:
        raise RuntimeError("unsupported file type {}".format(ext))
    desc = TestDesc(
        name=metadata.name,
        kind=metadata.kind,
        source_file=source_file,
        raw_input=[],
        dx_input=[],
        results=[],
        extras=None,
    )

    # Verify the input file, and add it (if it exists)
    test_input = os.path.join(dir_path, tname + "_input.json")
    if os.path.exists(test_input):
        verify_json_file(test_input)
        desc.raw_input.append(test_input)
        desc.dx_input.append(os.path.join(dir_path, tname + "_input.dx.json"))
        desc.results.append(os.path.join(dir_path, tname + "_results.json"))

    # check if the alternate naming scheme is used for tests with multiple inputs
    i = 1
    while True:
        test_input = os.path.join(dir_path, tname + "_input{}.json".format(i))
        if os.path.exists(test_input):
            verify_json_file(test_input)
            desc.raw_input.append(test_input)
            desc.dx_input.append(
                os.path.join(dir_path, tname + "_input{}.dx.json".format(i))
            )
            desc.results.append(
                os.path.join(dir_path, tname + "_results{}.json".format(i))
            )
            i += 1
        else:
            break

    # Add an extras file (if it exists)
    extras = os.path.join(dir_path, tname + "_extras.json")
    if os.path.exists(extras):
        desc = desc._replace(extras=extras)

    test_files[tname] = desc
    return desc


######################################################################

# Same as above, however, if a file is empty, return an empty dictionary
def read_json_file_maybe_empty(path):
    if not os.path.exists(path):
        return {}
    else:
        return read_json_file(path)


def find_test_from_exec(exec_obj):
    dx_desc = exec_obj.describe()
    exec_name = dx_desc["name"].split(" ")[0]
    for tname, desc in test_files.items():
        if desc.name == exec_name:
            return tname
    raise RuntimeError("Test for {} {} not found".format(exec_obj, exec_name))


# Check that a workflow returned the expected result for
# a [key]
def validate_result(tname, exec_outputs: dict, key, expected_val):
    desc = test_files[tname]
    # Extract the key. For example, for workflow "math" returning
    # output "count":
    #    'math.count' -> count
    exec_name = key.split(".")[0]
    field_name_parts = key.split(".")[1:]

    field_name1 = ".".join(field_name_parts)
    # convert dots to ___
    field_name2 = "___".join(field_name_parts)
    if exec_name != tname:
        raise RuntimeError(
            "Key {} is invalid, must start with {} name".format(key, desc.kind)
        )
    try:
        # get the actual results
        if field_name1 in exec_outputs:
            result = exec_outputs[field_name1]
        elif field_name2 in exec_outputs:
            result = exec_outputs[field_name2]
        else:
            cprint(
                "field {} missing from executable results {}".format(
                    field_name1, exec_outputs
                ),
                "red",
            )
            return False
        if isinstance(result, list) and isinstance(expected_val, list):
            result.sort()
            expected_val.sort()
        if isinstance(result, dict) and "$dnanexus_link" in result:
            # the result is a file - download it and extract the contents
            dlpath = os.path.join(tempfile.mkdtemp(), "result.txt")
            dxpy.download_dxfile(result["$dnanexus_link"], dlpath)
            with open(dlpath, "r") as inp:
                result = inp.read()
        if isinstance(result, dict) and isinstance(expected_val, dict) and expected_val.get("class") == "File":
            contents = str(result).strip()
            # the result is a cwl File - match the contents, checksum, and/or size
            if "contents" in result and len(contents) != result["size"]:
                cprint("Analysis {} gave unexpected results".format(tname), "red")
                cprint(
                    "Field {} should have contents ({}), actual = ({})".format(
                        field_name1, result["contents"], contents
                    ),
                    "red",
                )
                return False
            if "size" in result and len(contents) != result["size"]:
                cprint("Analysis {} gave unexpected results".format(tname), "red")
                cprint(
                    "Field {} should have size ({}), actual = ({})".format(
                        field_name1, result["size"], len(contents)
                    ),
                    "red",
                )
                return False
            if "checksum" in result:
                algo, expected_digest = result["checksum"].split("$")
                actual_digest = get_checksum(contents, algo)
                if actual_digest not in (expected_digest, None):
                    cprint("Analysis {} gave unexpected results".format(tname), "red")
                    cprint(
                        "Field {} should have size ({}), actual = ({})".format(
                            field_name1, expected_digest, actual_digest
                        ),
                        "red",
                    )
                    return False
        elif str(result).strip() != str(expected_val).strip():
            cprint("Analysis {} gave unexpected results".format(tname), "red")
            cprint(
                "Field {} should be ({}), actual = ({})".format(
                    field_name1, expected_val, result
                ),
                "red",
            )
            return False
        return True
    except Exception as e:
        print("exception message={}".format(e))
        return False


def get_checksum(contents, algo):
    try:
        m = hashlib.new(algo)
        m.update(contents)
        return m.digest()
    except:
        print("python does not support digest algorithm {}".format(algo))
        return None


def lookup_dataobj(tname, project, folder):
    desc = test_files[tname]
    wfgen = dxpy.bindings.search.find_data_objects(
        classname=desc.kind,
        name=desc.name,
        folder=folder,
        project=project.get_id(),
        limit=1,
    )
    objs = [item for item in wfgen]
    if len(objs) > 0:
        return objs[0]["id"]
    return None


# Build a workflow.
#
# wf             workflow name
# classpath      java classpath needed for running compilation
# folder         destination folder on the platform
def build_test(tname, project, folder, version_id, compiler_flags):
    desc = test_files[tname]
    print("build {} {}".format(desc.kind, desc.name))
    print("Compiling {} to a {}".format(desc.source_file, desc.kind))
    cmdline = [
        "java",
        "-jar",
        os.path.join(top_dir, "dxCompiler-{}.jar".format(version_id)),
        "compile",
        desc.source_file,
        "-force",
        "-folder",
        folder,
        "-project",
        project.get_id(),
    ]
    if "manifest" in desc.source_file:
        cmdline.append("-useManifests")
    cmdline += compiler_flags
    print(" ".join(cmdline))
    oid = subprocess.check_output(cmdline).strip()
    return oid.decode("ascii")


def ensure_dir(path):
    print("making sure that {} exists".format(path))
    if not os.path.exists(path):
        os.makedirs(path)


def wait_for_completion(test_exec_objs):
    print("awaiting completion ...")
    failures = []
    for exec_obj in test_exec_objs:
        tname = find_test_from_exec(exec_obj)
        desc = test_files[tname]
        try:
            exec_obj.wait_on_done()
            print("Executable {} succeeded".format(desc.name))
        except DXJobFailureError:
            if tname in test_failing:
                print("Executable {} failed as expected".format(desc.name))
            else:
                cprint("Error: executable {} failed".format(desc.name), "red")
                failures.append(tname)
    print("tools execution completed")
    return failures


# Run [workflow] on several inputs, return the analysis ID.
def run_executable(
    project, test_folder, tname, oid, debug_flag, delay_workspace_destruction
):
    desc = test_files[tname]

    def once(i):
        try:
            if tname in test_defaults or i < 0:
                print("  with empty input")
                inputs = {}
            else:
                print("  with input file: {}".format(desc.dx_input[i]))
                inputs = read_json_file(desc.dx_input[i])
            project.new_folder(test_folder, parents=True)
            if desc.kind == "workflow":
                exec_obj = dxpy.DXWorkflow(project=project.get_id(), dxid=oid)
            elif desc.kind == "applet":
                exec_obj = dxpy.DXApplet(project=project.get_id(), dxid=oid)
            else:
                raise RuntimeError("Unknown kind {}".format(desc.kind))

            run_kwargs = {}
            if debug_flag:
                run_kwargs = {
                    "debug": {
                        "debugOn": ["AppError", "AppInternalError", "ExecutionError"]
                    },
                    "allow_ssh": ["*"],
                }
            if delay_workspace_destruction:
                run_kwargs["delay_workspace_destruction"] = True

            return exec_obj.run(
                inputs,
                project=project.get_id(),
                folder=test_folder,
                name="{} {}".format(desc.name, git_revision),
                instance_type="mem1_ssd1_x4",
                **run_kwargs,
            )
        except Exception as e:
            print("exception message={}".format(e))
            return None

    def run(i):
        for _ in range(1, 5):
            retval = once(i)
            if retval is not None:
                return retval
            print("Sleeping for 5 seconds before trying again")
            time.sleep(5)
        else:
            raise RuntimeError("running workflow")

    n = len(desc.dx_input)
    if n == 0:
        return [run(-1)]
    else:
        return [run(i) for i in range(n)]


def extract_outputs(tname, exec_obj) -> dict:
    desc = test_files[tname]
    if desc.kind == "workflow":
        locked = tname not in test_unlocked
        if locked:
            return exec_obj["output"]
        else:
            stages = exec_obj["stages"]
            for snum in range(len(stages)):
                crnt = stages[snum]
                if crnt["id"] == "stage-outputs":
                    return stages[snum]["execution"]["output"]
            raise RuntimeError(
                "Analysis for test {} does not have stage 'outputs'".format(tname)
            )
    elif desc.kind == "applet":
        return exec_obj["output"]
    else:
        raise RuntimeError("Unknown kind {}".format(desc.kind))


def run_test_subset(
    project, runnable, test_folder, debug_flag, delay_workspace_destruction
):
    # Run the workflows
    test_exec_objs = []
    for tname, oid in runnable.items():
        desc = test_files[tname]
        print("Running {} {} {}".format(desc.kind, desc.name, oid))
        anl = run_executable(
            project, test_folder, tname, oid, debug_flag, delay_workspace_destruction
        )
        test_exec_objs.extend(anl)
    print("executables: " + ", ".join([a.get_id() for a in test_exec_objs]))

    # Wait for completion
    failed_execution = wait_for_completion(test_exec_objs)

    print("Verifying results")

    def verify_test(exec_obj, i):
        exec_desc = exec_obj.describe()
        tname = find_test_from_exec(exec_obj)
        if tname in test_failing:
            return None
        test_desc = test_files[tname]
        exec_outputs = extract_outputs(tname, exec_desc)
        if len(test_desc.results) > i:
            shouldbe = read_json_file_maybe_empty(test_desc.results[i])
            correct = True
            print("Checking results for workflow {} job {}".format(test_desc.name, i))
            for key, expected_val in shouldbe.items():
                correct = validate_result(tname, exec_outputs, key, expected_val)
            anl_name = "{}.{}".format(tname, i)
            if correct:
                print("Analysis {} passed".format(anl_name))
                return None
            else:
                return anl_name

    failed_verification = []
    for i, exec_obj in enumerate(test_exec_objs):
        failed_name = verify_test(exec_obj, i)
        if failed_name is not None:
            failed_verification.append(failed_name)

    if failed_execution or failed_verification:
        print("-----------------------------")
        if failed_execution:
            fexec = "\n".join(failed_execution)
            print(f"Tools failed execution: {len(failed_execution)}:\n{fexec}")
        if failed_verification:
            fveri = "\n".join(failed_verification)
            print(
                f"Tools failed results verification: {len(failed_verification)}:\n{fveri}"
            )
        raise RuntimeError("Failed")


def print_test_list():
    test_list = "\n  ".join(sorted(key for key in test_files.keys()))
    print("List of tests:\n  {}".format(test_list))


# Choose set set of tests to run
def choose_tests(name):
    if name in test_suites.keys():
        return test_suites[name]
    if name == "All":
        return test_files.keys()
    if name in test_files.keys():
        return [name]
    # Last chance: check if the name is a prefix.
    # Accept it if there is exactly a single match.
    matches = [key for key in test_files.keys() if key.startswith(name)]
    if len(matches) > 1:
        raise RuntimeError(
            "Too many matches for test prefix {} -> {}".format(name, matches)
        )
    if len(matches) == 0:
        raise RuntimeError("Test prefix {} is unknown".format(name))
    return matches


# Find all the WDL test files, these are located in the 'test'
# directory. A test file must have some support files.
def register_all_tests(verbose: bool) -> None:
    for root, dirs, files in os.walk(test_dir):
        if os.path.basename(root).endswith("_ignore") or os.path.basename(root).endswith("_notimplemented"):
            continue
        for t_file in files:
            if t_file.endswith(".wdl") or t_file.endswith(".cwl"):
                base = os.path.basename(t_file)
                (fname, ext) = os.path.splitext(base)
            elif t_file.endswith(".cwl.json"):
                base = os.path.basename(t_file)
                fname = base[:-9]
                ext = ".cwl.json"
            else:
                continue

            if fname.startswith("library_"):
                continue
            if fname.endswith("_extern"):
                continue
            try:
                register_test(root, fname, ext)
            except Exception as e:
                if verbose:
                    print("Skipping file {} error={}".format(fname, e))


# Some compiler flags are test specific
def compiler_per_test_flags(tname):
    flags = []
    desc = test_files[tname]
    if tname not in test_unlocked:
        flags.append("-locked")
    if tname in test_reorg:
        flags.append("-reorg")
    if tname in test_project_wide_reuse:
        flags.append("-projectWideReuse")
    if tname in test_separate_outputs:
        flags.append("-separateOutputs")
    if tname in test_defaults and len(desc.raw_input) > 0:
        flags.append("-defaults")
        flags.append(desc.raw_input[0])
    if tname in test_upload_wait:
        flags.append("-waitOnUpload")
    else:
        for i in desc.raw_input:
            flags.append("-inputs")
            flags.append(i)
    if desc.extras is not None:
        flags += ["--extras", os.path.join(top_dir, desc.extras)]
    if tname in test_import_dirs:
        flags += ["--imports", os.path.join(top_dir, "test/imports/lib")]
    return flags


# Which project to use for a test
# def project_for_test(tname):

######################################################################


def native_call_dxni(project, applet_folder, version_id, verbose: bool):
    # build WDL wrapper tasks in test/dx_extern.wdl
    cmdline_common = [
        "java",
        "-jar",
        os.path.join(top_dir, "dxCompiler-{}.jar".format(version_id)),
        "dxni",
        "-force",
        "-folder",
        applet_folder,
        "-project",
        project.get_id(),
    ]
    if verbose:
        cmdline_common.append("--verbose")

    # draft-2 is not currently supported
    #     cmdline_draft2 = cmdline_common + [ "--language", "wdl_draft2",
    #                                         "--output", os.path.join(top_dir, "test/draft2/dx_extern.wdl")]
    #     print(" ".join(cmdline_draft2))
    #     subprocess.check_output(cmdline_draft2)

    cmdline_v1 = cmdline_common + [
        "-language",
        "wdl_v1.0",
        "-output",
        os.path.join(top_dir, "test/wdl_1_0/dx_extern.wdl"),
    ]
    print(" ".join(cmdline_v1))
    subprocess.check_output(cmdline_v1)


def dxni_call_with_path(project, path, version_id, verbose):
    # build WDL wrapper tasks in test/dx_extern.wdl
    cmdline = [
        "java",
        "-jar",
        os.path.join(top_dir, "dxCompiler-{}.jar".format(version_id)),
        "dxni",
        "-force",
        "-path",
        path,
        "-language",
        "wdl_v1.0",
        "-output",
        os.path.join(top_dir, "test/wdl_1_0/dx_extern_one.wdl"),
    ]
    if project is not None:
        cmdline.extend(["-project", project.get_id()])
    if verbose:
        cmdline.append("-verbose")
    print(" ".join(cmdline))
    subprocess.check_output(cmdline)


# Set up the native calling tests
def native_call_setup(project, applet_folder, version_id, verbose):
    native_applets = [
        "native_concat",
        "native_diff",
        "native_mk_list",
        "native_sum",
        "native_sum_012",
    ]

    # build the native applets, only if they do not exist
    for napl in native_applets:
        applet = list(
            dxpy.bindings.search.find_data_objects(
                classname="applet",
                name=napl,
                folder=applet_folder,
                project=project.get_id(),
            )
        )
        if len(applet) == 0:
            cmdline = [
                "dx",
                "build",
                os.path.join(top_dir, "test/applets/{}".format(napl)),
                "--destination",
                (project.get_id() + ":" + applet_folder + "/"),
            ]
            print(" ".join(cmdline))
            subprocess.check_output(cmdline)

    dxni_call_with_path(project, applet_folder + "/native_concat", version_id, verbose)
    native_call_dxni(project, applet_folder, version_id, verbose)

    # check if providing an applet-id in the path argument works
    first_applet = native_applets[0]
    results = dxpy.bindings.search.find_one_data_object(
        classname="applet",
        name=first_applet,
        folder=applet_folder,
        project=project.get_id(),
    )
    if results is None:
        raise RuntimeError("Could not find applet {}".format(first_applet))
    dxni_call_with_path(project, results["id"], version_id, verbose)


def native_call_app_setup(version_id, verbose):
    app_name = "native_hello"

    # Check if they already exist
    apps = list(dxpy.bindings.search.find_apps(name=app_name))
    if len(apps) == 0:
        # build the app
        cmdline = [
            "dx",
            "build",
            "--create-app",
            "--publish",
            os.path.join(top_dir, "test/apps/{}".format(app_name)),
        ]
        print(" ".join(cmdline))
        subprocess.check_output(cmdline)

    # build WDL wrapper tasks in test/dx_extern.wdl
    header_file = os.path.join(top_dir, "test/wdl_1_0/dx_app_extern.wdl")
    cmdline = [
        "java",
        "-jar",
        os.path.join(top_dir, "dxCompiler-{}.jar".format(version_id)),
        "dxni",
        "-apps",
        "only",
        "-force",
        "-language",
        "wdl_v1.0",
        "-output",
        header_file,
    ]
    if verbose:
        cmdline.append("--verbose")
    print(" ".join(cmdline))
    subprocess.check_output(cmdline)

    # check if providing an app-id in the path argument works
    results = dxpy.bindings.search.find_one_app(
        name=app_name, zero_ok=True, more_ok=False
    )
    if results is None:
        raise RuntimeError("Could not find app {}".format(app_name))
    dxni_call_with_path(None, results["id"], version_id, verbose)


######################################################################
# Compile the WDL files to dx:workflows and dx:applets
# delay_compile_errors: whether to aggregate all compilation errors
#   and only raise an Exception after trying to compile all the tests
def compile_tests_to_project(
    trg_proj,
    test_names,
    applet_folder,
    compiler_flags,
    version_id,
    lazy_flag,
    delay_compile_errors=False,
):
    runnable = {}
    has_errors = False
    for tname in test_names:
        oid = None
        if lazy_flag:
            oid = lookup_dataobj(tname, trg_proj, applet_folder)
        if oid is None:
            c_flags = compiler_flags[:] + compiler_per_test_flags(tname)
            try:
                oid = build_test(tname, trg_proj, applet_folder, version_id, c_flags)
            except subprocess.CalledProcessError:
                if delay_compile_errors:
                    traceback.print_exc()
                    has_errors = True
                else:
                    raise
        runnable[tname] = oid
        print("runnable({}) = {}".format(tname, oid))
    if has_errors:
        raise RuntimeError("failed to compile one or more tests")
    return runnable


def main():
    global test_unlocked
    argparser = argparse.ArgumentParser(
        description="Run WDL compiler tests on the platform"
    )
    argparser.add_argument(
        "--archive", help="Archive old applets", action="store_true", default=False
    )
    argparser.add_argument(
        "--compile-only",
        help="Only compile the workflows, don't run them",
        action="store_true",
        default=False,
    )
    argparser.add_argument("--compile-mode", help="Compilation mode")
    argparser.add_argument(
        "--debug",
        help="Run applets with debug-hold, and allow ssh",
        action="store_true",
        default=False,
    )
    argparser.add_argument(
        "--delay-workspace-destruction",
        help="Run applets with delayWorkspaceDestruction",
        action="store_true",
        default=False,
    )
    argparser.add_argument(
        "--force",
        help="Remove old versions of applets and workflows",
        action="store_true",
        default=False,
    )
    argparser.add_argument(
        "--folder", help="Use an existing folder, instead of building dxCompiler"
    )
    argparser.add_argument(
        "--lazy",
        help="Only compile workflows that are unbuilt",
        action="store_true",
        default=False,
    )
    argparser.add_argument(
        "--list",
        "--test-list",
        help="Print a list of available tests",
        action="store_true",
        dest="test_list",
        default=False,
    )
    argparser.add_argument(
        "--clean",
        help="Remove build directory in the project after running tests",
        action="store_true",
        default=False,
    )
    argparser.add_argument(
        "--delay-compile-errors",
        help="Compile all tests before failing on any errors",
        action="store_true",
        default=False,
    )
    argparser.add_argument(
        "--locked",
        help="Generate locked-down workflows",
        action="store_true",
        default=False,
    )
    argparser.add_argument(
        "--project", help="DNAnexus project ID", default="dxCompiler_playground"
    )
    argparser.add_argument(
        "--project-wide-reuse",
        help="look for existing applets in the entire project",
        action="store_true",
        default=False,
    )
    argparser.add_argument(
        "--stream-all-files",
        help="Stream all input files with dxfs2",
        action="store_true",
        default=False,
    )
    argparser.add_argument(
        "--runtime-debug-level",
        help="printing verbosity of task/workflow runner, {0,1,2}",
    )
    argparser.add_argument(
        "--test", help="Run a test, or a subgroup of tests", action="append", default=[]
    )
    argparser.add_argument(
        "--unlocked",
        help="Generate only unlocked workflows",
        action="store_true",
        default=False,
    )
    argparser.add_argument(
        "--verbose", help="Verbose compilation", action="store_true", default=False
    )
    argparser.add_argument(
        "--verbose-key", help="Verbose compilation", action="append", default=[]
    )
    args = argparser.parse_args()

    print("top_dir={} test_dir={}".format(top_dir, test_dir))

    register_all_tests(args.verbose)
    if args.test_list:
        print_test_list()
        exit(0)
    test_names = []
    if len(args.test) == 0:
        args.test = "M"
    for t in args.test:
        test_names += choose_tests(t)
    print("Running tests {}".format(test_names))
    version_id = util.get_version_id(top_dir)

    project = util.get_project(args.project)
    if project is None:
        raise RuntimeError("Could not find project {}".format(args.project))
    if args.folder is None:
        base_folder = util.create_build_dirs(project, version_id)
    else:
        # Use existing prebuilt base folder
        base_folder = args.folder
        util.create_build_subdirs(project, base_folder)
    applet_folder = base_folder + "/applets"
    test_folder = base_folder + "/test"
    print("project: {} ({})".format(project.name, project.get_id()))
    print("folder: {}".format(base_folder))

    test_dict = {"aws:us-east-1": project.name + ":" + base_folder}

    # build the dxCompiler jar file, only on us-east-1
    assets = util.build(project, base_folder, version_id, top_dir, test_dict)
    print("assets: {}".format(assets))

    if args.unlocked:
        # Disable all locked workflows
        args.locked = False
        test_unlocked = test_names

    compiler_flags = []
    if args.locked:
        compiler_flags.append("-locked")
        test_unlocked = set()
    if args.archive:
        compiler_flags.append("-archive")
    if args.compile_mode:
        compiler_flags += ["-compileMode", args.compile_mode]
    if args.force:
        compiler_flags.append("-force")
    if args.verbose:
        compiler_flags.append("-verbose")
    if args.stream_all_files:
        compiler_flags.append("-streamAllFiles")
    if args.verbose_key:
        for key in args.verbose_key:
            compiler_flags += ["-verboseKey", key]
    if args.runtime_debug_level:
        compiler_flags += ["-runtimeDebugLevel", args.runtime_debug_level]
    if args.project_wide_reuse:
        compiler_flags.append("-projectWideReuse")

    #  is "native" included in one of the test names?
    if "call_native" in test_names or "call_native_v1" in test_names:
        native_call_setup(project, applet_folder, version_id, args.verbose)
    if "call_native_app" in test_names:
        native_call_app_setup(version_id, args.verbose)

    try:
        # Compile the WDL files to dx:workflows and dx:applets
        runnable = compile_tests_to_project(
            project,
            test_names,
            applet_folder,
            compiler_flags,
            version_id,
            args.lazy,
            args.delay_compile_errors,
        )
        if not args.compile_only:
            run_test_subset(
                project,
                runnable,
                test_folder,
                args.debug,
                args.delay_workspace_destruction,
            )
    finally:
        if args.clean:
            project.remove_folder(base_folder, recurse=True, force=True)
        print("Completed running tasks in {}".format(args.project))


if __name__ == "__main__":
    main()<|MERGE_RESOLUTION|>--- conflicted
+++ resolved
@@ -123,11 +123,7 @@
     "files_with_the_same_name",
     "hello",
     "shapes",
-<<<<<<< HEAD
-
-=======
-    "population",
->>>>>>> ee05e3fa
+  
     # multiple library imports in one WDL workflow
     "multiple_imports",
     # subworkflows
@@ -203,17 +199,6 @@
 )
 
 test_suites = {
-<<<<<<< HEAD
-    'CI': ci_test_list,
-    'M': medium_test_list,
-    'L': large_test_list,
-    'tasks': single_tasks_list,
-    'draft2': draft2_test_list,
-    'docker': docker_test_list,
-    'native': ["call_native", "call_native_v1"],
-    'docs': doc_tests_list,
-    'cwl_conformance': cwl_conformance_tools + cwl_conformance_workflows
-=======
     "CI": ci_test_list,
     "M": medium_test_list,
     "L": large_test_list,
@@ -222,8 +207,7 @@
     "docker": docker_test_list,
     "native": ["call_native", "call_native_v1"],
     "docs": doc_tests_list,
-    "cwl_conformance": cwl_conformance,
->>>>>>> ee05e3fa
+    "cwl_conformance": cwl_conformance_tools + cwl_conformance_workflows,
 }
 
 # Tests with the reorg flags
@@ -243,11 +227,7 @@
     "path_not_taken",
     "optionals",
     "shapes",
-<<<<<<< HEAD
-    #"population"
-]
-test_project_wide_reuse = ['add2', "add_many"]
-=======
+    "population"
 }
 test_project_wide_reuse = {
     "add2",
@@ -256,7 +236,6 @@
 test_separate_outputs = {
     "localization"
 }
->>>>>>> ee05e3fa
 
 test_import_dirs = ["A"]
 TestMetaData = namedtuple("TestMetaData", ["name", "kind"])
