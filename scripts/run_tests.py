#!/usr/bin/env python3
import argparse
from collections import namedtuple
import dxpy
import fnmatch
import glob
import hashlib
import json
import os
import pprint
import re
import sys
import subprocess
import tempfile
from typing import Callable, Iterator, Union, Optional, List
from termcolor import colored, cprint
import time
import traceback
import yaml
from dxpy.exceptions import DXJobFailureError

import util

here = os.path.dirname(sys.argv[0])
top_dir = os.path.dirname(os.path.abspath(here))
test_dir = os.path.join(os.path.abspath(top_dir), "test")

git_revision = subprocess.check_output(["git", "describe", "--always", "--dirty", "--tags"]).strip()
test_files = {}
test_failing = set([
    "bad_status",
    "bad_status2",
    "just_fail_wf",
    "missing_output",
    "docker_retry",
    "argument_list_too_long",
])

wdl_v1_list = [
    # calling native dx applets/apps
    "call_native_v1",
    "call_native_app",

    "cast",
    "dict",
    "instance_types",
    "linear_no_expressions",
    "linear",
    "optionals",
    "optionals3",
    "spaces_in_file_paths",
    "strings",
    "runtime_vs_static_type",
    "wf_person",
    "call_level2",
    "environment_passing_deep_nesting",
    "optional_output",
    "unpassed_default_arg",

    # workflows with nested blocks
    "two_levels",
    "three_levels",
    "four_levels",
    "param_passing",
    "nested_scatter",

    # Array input with no values
    "empty_array",

    # Map with a File key
    "map_file_key",

    # defaults and parameter passing
    "top",
    "subworkflow_with_default",

    # can we download from a container?
    "download_from_container",

    # input file with pairs
    "echo_pairs",
    "array_structs",

    # Missing optional output files, returned as none, instead
    # of an error
    "missing_optional_output_file",

    # calling with an optional argument not specified
    "scatter_subworkflow_with_optional",

    # streaming
    "streaming_inputs",

    # input/output linear_no_expressions
    "wf_with_input_expressions",
    "wf_with_output_expressions",

    # bug regression tests
    "nested_pairs",  # APPS-370
    "apps_378",
    "apps_384",
    "diff_stream_and_download",  # APPS-288
    "apps_573",

    # manifests
    "simple_manifest",
    "complex_manifest",
    "view_and_count_manifest"
]

wdl_v1_1_list = [
    "v1_1_dict",

    # bug regression tests
    "apps_579_boolean_flag_expr",
    "apps_579_string_substitution_expr"
]

# docker image tests
docker_test_list = [
    "broad_genomics",
    "biocontainers",
    "private_registry",
    "native_docker_file_image",
    "native_docker_file_image_gzip",
    "samtools_count",
    "dynamic_docker_image",
    "ecr_docker",
]

# wdl draft-2
draft2_test_list = [
    "advanced",
    "array_add",
    "bad_status",
    "bad_status2",
    "just_fail_wf",
    "call_with_defaults1",
    "call_with_defaults2",
    "conditionals_base",
    "files",
    "files_with_the_same_name",
    "hello",
    "shapes",
<<<<<<< HEAD
    # this test cannot be enabled yet, because we
    # don't yet support overriding task inputs
=======
    # this test cannot be enabled, because we don't
    # yet support overriding task-level inputs
>>>>>>> 5a268920
    #"population",

    # multiple library imports in one WDL workflow
    "multiple_imports",

    # subworkflows
    "conditionals2",
    "modulo",
    "movies",
    "subblocks2",
    "subblocks",
    "var_type_change",
    "outer",

    # calling native dx applets/apps
    # We currently do not have a code generator for draft-2, so cannot import dx_extern.wdl.
    #"call_native",

    "write_lines_bug",
]

single_tasks_list = [
    "add3",
    "diff2files",
    "empty_stdout",
    "sort_file",
    "symlinks_wc",
    "DiskSpace2",
    "echo_line_split",
    "opt_array",
    "stream_diff_v1"
]

cwl_tools = [
    "cat",  # hello world tool
    "tar_files",
]

cwl_conformance = [
    os.path.basename(path)[:-4]
    for path in glob.glob(os.path.join(test_dir, "cwl_conformance", "tools", "*.cwl"))
]

# Tests run in continuous integration. We remove the native app test,
# because we don't want to give permissions for creating platform apps.
ci_test_list = [
    # WDL tests
    "advanced",
    # We currently do not have a code generator for draft-2, so cannot import dx_extern.wdl.
    # "call_native",
    "call_with_defaults1",
    "trains",
    "files",
    # CWL tests
    "cat",
]

special_flags_list = [
    "add2",       # test the ignoreReuse flag
    "add_many",   # tests the delayWorkspaceDestruction flag
    "inc_range",  # check that runtime call to job/analysis pass the delayWorkspaceDestruction flag
]

# these are the examples from the documentation
doc_tests_list = [
    "bwa_mem"
]

medium_test_list = wdl_v1_list + wdl_v1_1_list + docker_test_list + special_flags_list + cwl_tools
large_test_list = medium_test_list + draft2_test_list + single_tasks_list + doc_tests_list

test_suites = {
    'CI': ci_test_list,
    'M': medium_test_list,
    'L': large_test_list,
    'tasks': single_tasks_list,
    'draft2': draft2_test_list,
    'docker': docker_test_list,
    'native': ["call_native", "call_native_v1"],
    'docs': doc_tests_list,
    'cwl_conformance': cwl_conformance
}

# Tests with the reorg flags
test_reorg = [
    "dict",
    "strings",
    "test_reorg",
    "test_reorg_no_config"
]
test_defaults = []
test_unlocked = [
    "array_structs",
    "cast",
    "call_with_defaults1",
    "files",
    "hello",
    "path_not_taken",
    "optionals",
    "shapes",
    #"population"
]
test_project_wide_reuse = ['add2', "add_many"]

test_import_dirs = ["A"]
TestMetaData = namedtuple('TestMetaData', ['name', 'kind'])
TestDesc = namedtuple('TestDesc',
                      ['name', 'kind', 'source_file', 'raw_input', 'dx_input', 'results', 'extras'])

# Test with -waitOnUpload flag
test_upload_wait = ["upload_wait"]

######################################################################
# Read a JSON file
def read_json_file(path):
    with open(path, 'r') as fd:
        data = fd.read()
        d = json.loads(data)
        return d

def verify_json_file(path):
    try:
        read_json_file(path)
    except:
        raise RuntimeError("Error verifying JSON file {}".format(path))

# Search a WDL file with a python regular expression.
# Note this is not 100% accurate.
#
# Look for all tasks and workflows. If there is exactly
# one workflow, this is a WORKFLOW. If there are no
# workflows and exactly one task, this is an APPLET.
task_pattern_re = re.compile(r"^(task)(\s+)(\w+)(\s+){")
wf_pattern_re = re.compile(r"^(workflow)(\s+)(\w+)(\s+){")
def get_wdl_metadata(filename):
    workflows = []
    tasks = []
    with open(filename, 'r') as fd:
        for line in fd:
            m = re.match(wf_pattern_re, line)
            if m is not None:
                workflows.append(m.group(3))
            m = re.match(task_pattern_re, line)
            if m is not None:
                tasks.append(m.group(3))
    if len(workflows) > 1:
        raise RuntimeError("WDL file {} has multiple workflows".format(filename))
    if len(workflows) == 1:
        return TestMetaData(name = workflows[0],
                            kind = "workflow")
    assert(len(workflows) == 0)
    if len(tasks) == 1:
        return TestMetaData(name = tasks[0],
                            kind = "applet")
    if (os.path.basename(filename).startswith("library") or
        os.path.basename(filename).endswith("_extern")):
        return
    raise RuntimeError("{} is not a valid WDL test, #tasks={}".format(filename, len(tasks)))

def get_cwl_metadata(filename, tname):
    with open(filename, 'r') as fd:
        doc = yaml.safe_load(fd)

    if doc["class"] == "CommandLineTool":
        name = doc.get("id", tname)
        return TestMetaData(name=name, kind="applet")

    raise RuntimeError("{} is not a valid CWL test".format(filename))

# Register a test name, find its inputs and expected results files.
def register_test(dir_path, tname, ext):
    global test_files
    if tname in test_suites.keys():
        raise RuntimeError("Test name {} is already used by a test-suite, it is reserved".format(tname))
    source_file = os.path.join(dir_path, tname + ext)
    if not os.path.exists(source_file):
        raise RuntimeError("Test file {} does not exist".format(source_file))
    if ext == ".wdl":
        metadata = get_wdl_metadata(source_file)
    elif ext == ".cwl":
        metadata = get_cwl_metadata(source_file, tname)
    else:
        raise RuntimeError("unsupported file type {}".format(ext))
    desc = TestDesc(name=metadata.name,
                    kind=metadata.kind,
                    source_file=source_file,
                    raw_input=[],
                    dx_input=[],
                    results=[],
                    extras=None)

    # Verify the input file, and add it (if it exists)
    test_input = os.path.join(dir_path, tname + "_input.json")
    if os.path.exists(test_input):
        verify_json_file(test_input)
        desc.raw_input.append(test_input)
        desc.dx_input.append(os.path.join(dir_path, tname + "_input.dx.json"))
        desc.results.append(os.path.join(dir_path, tname + "_results.json"))

    # check if the alternate naming scheme is used for tests with multiple inputs
    i = 1
    while True:
        test_input = os.path.join(dir_path, tname + "_input{}.json".format(i))
        if os.path.exists(test_input):
            verify_json_file(test_input)
            desc.raw_input.append(test_input)
            desc.dx_input.append(os.path.join(dir_path, tname + "_input{}.dx.json".format(i)))
            desc.results.append(os.path.join(dir_path, tname + "_results{}.json".format(i)))
            i += 1
        else:
            break

    # Add an extras file (if it exists)
    extras = os.path.join(dir_path, tname + "_extras.json")
    if os.path.exists(extras):
        desc = desc._replace(extras=extras)

    test_files[tname] = desc
    desc

######################################################################

# Same as above, however, if a file is empty, return an empty dictionary
def read_json_file_maybe_empty(path):
    if not os.path.exists(path):
        return {}
    else:
        return read_json_file(path)

def find_test_from_exec(exec_obj):
    dx_desc = exec_obj.describe()
    exec_name = dx_desc["name"].split(' ')[0]
    for tname, desc in test_files.items():
        if desc.name == exec_name:
            return tname
    raise RuntimeError("Test for {} {} not found".format(exec_obj, exec_name))

# Check that a workflow returned the expected result for
# a [key]
def validate_result(tname, exec_outputs, key, expected_val):
    desc = test_files[tname]
    # Extract the key. For example, for workflow "math" returning
    # output "count":
    #    'math.count' -> count
    exec_name = key.split('.')[0]
    field_name_parts = key.split('.')[1:]

    field_name1 = ".".join(field_name_parts)
    # convert dots to ___
    field_name2 = "___".join(field_name_parts)
    if exec_name != tname:
        raise RuntimeError("Key {} is invalid, must start with {} name".format(key, desc.kind))
    try:
        # get the actual results
        if field_name1 in exec_outputs:
            result = exec_outputs[field_name1]
        elif field_name2 in exec_outputs:
            result = exec_outputs[field_name2]
        else:
            cprint("field {} missing from executable results {}".format(field_name1, exec_outputs),
                   "red")
            return False
        if isinstance(result, list) and isinstance(expected_val, list):
            result.sort()
            expected_val.sort()
        if isinstance(result, dict) and "$dnanexus_link" in result:
            # the result is a file - download it and extract the contents
            dlpath = os.path.join(tempfile.mkdtemp(), 'result.txt')
            dxpy.download_dxfile(result["$dnanexus_link"], dlpath)
            with open(dlpath, "r") as inp:
                result = inp.read()
        if isinstance(expected_val, dict) and expected_val.get("class") == "File":
            contents = str(result).strip()
            # the result is a cwl File - match the contents, checksum, and/or size
            if "contents" in result and len(contents) != result["size"]:
                cprint("Analysis {} gave unexpected results".format(tname), "red")
                cprint("Field {} should have contents ({}), actual = ({})".format(
                    field_name1, result["contents"], contents
                ), "red")
                return False
            if "size" in result and len(contents) != result["size"]:
                cprint("Analysis {} gave unexpected results".format(tname), "red")
                cprint("Field {} should have size ({}), actual = ({})".format(
                    field_name1, result["size"], len(contents)
                ), "red")
                return False
            if "checksum" in result:
                algo, expected_digest = result["checksum"].split("$")
                actual_digest = get_checksum(contents, algo)
                if actual_digest not in (expected_digest, None):
                    cprint("Analysis {} gave unexpected results".format(tname), "red")
                    cprint("Field {} should have size ({}), actual = ({})".format(
                        field_name1, expected_digest, actual_digest
                    ), "red")
                    return False
        elif str(result).strip() != str(expected_val).strip():
            cprint("Analysis {} gave unexpected results".format(tname), "red")
            cprint("Field {} should be ({}), actual = ({})".format(field_name1, expected_val, result), "red")
            return False
        return True
    except Exception as e:
        print("exception message={}".format(e))
        return False


def get_checksum(contents, algo):
    try:
        m = hashlib.new(algo)
        m.update(contents)
        return m.digest()
    except:
        println("python does not support digest algorithm {}".format(algo))
        return None


def lookup_dataobj(tname, project, folder):
    desc = test_files[tname]
    wfgen = dxpy.bindings.search.find_data_objects(classname= desc.kind,
                                                   name= desc.name,
                                                   folder= folder,
                                                   project= project.get_id(),
                                                   limit= 1)
    objs = [item for item in wfgen]
    if len(objs) > 0:
        return objs[0]['id']
    return None

# Build a workflow.
#
# wf             workflow name
# classpath      java classpath needed for running compilation
# folder         destination folder on the platform
def build_test(tname, project, folder, version_id, compiler_flags):
    desc = test_files[tname]
    print("build {} {}".format(desc.kind, desc.name))
    print("Compiling {} to a {}".format(desc.source_file, desc.kind))
    cmdline = [ "java", "-jar",
                os.path.join(top_dir, "dxCompiler-{}.jar".format(version_id)),
                "compile",
                desc.source_file,
                "-force",
                "-folder", folder,
                "-project", project.get_id() ]
    if "manifest" in desc.source_file:
        cmdline.append("-useManifests")
    cmdline += compiler_flags
    print(" ".join(cmdline))
    oid = subprocess.check_output(cmdline).strip()
    return oid.decode("ascii")

def ensure_dir(path):
    print("making sure that {} exists".format(path))
    if not os.path.exists(path):
        os.makedirs(path)

def wait_for_completion(test_exec_objs):
    print("awaiting completion ...")
    failures = []
    for exec_obj in test_exec_objs:
        tname = find_test_from_exec(exec_obj)
        desc = test_files[tname]
        try:
            exec_obj.wait_on_done()
            print("Executable {} succeeded".format(desc.name))
        except DXJobFailureError:
            if tname in test_failing:
                print("Executable {} failed as expected".format(desc.name))
            else:
                cprint("Error: executable {} failed".format(desc.name), "red")
                failures.append(tname)
    print("tools execution completed")
    return failures

# Run [workflow] on several inputs, return the analysis ID.
def run_executable(project, test_folder, tname, oid, debug_flag, delay_workspace_destruction):
    desc = test_files[tname]

    def once(i):
        try:
            if tname in test_defaults:
                inputs = {}
            elif i < 0:
                inputs = {}
            else:
                inputs = read_json_file(desc.dx_input[i])
            project.new_folder(test_folder, parents=True)
            if desc.kind == "workflow":
                exec_obj = dxpy.DXWorkflow(project=project.get_id(), dxid=oid)
            elif desc.kind == "applet":
                exec_obj = dxpy.DXApplet(project=project.get_id(), dxid=oid)
            else:
                raise RuntimeError("Unknown kind {}".format(desc.kind))

            run_kwargs = {}
            if debug_flag:
                run_kwargs = {
                    "debug": {"debugOn": ['AppError', 'AppInternalError', 'ExecutionError'] },
                    "allow_ssh" : [ "*" ]
                }
            if delay_workspace_destruction:
                run_kwargs["delay_workspace_destruction"] = True

            return exec_obj.run(inputs,
                                project=project.get_id(),
                                folder=test_folder,
                                name="{} {}".format(desc.name, git_revision),
                                instance_type="mem1_ssd1_x4",
                                **run_kwargs)
        except Exception as e:
            print("exception message={}".format(e))
            return None

    def run(i):
        for _ in range(1,5):
            retval = once(i)
            if retval is not None:
                return retval
            print("Sleeping for 5 seconds before trying again")
            time.sleep(5)
        else:
            raise RuntimeError("running workflow")

    n = len(desc.dx_input)
    if n == 0:
        return [run(-1)]
    else:
        return [run(i) for i in range(n)]


def extract_outputs(tname, exec_obj):
    desc = test_files[tname]
    if desc.kind == "workflow":
        locked = tname not in test_unlocked
        if locked:
            return exec_obj['output']
        else:
            stages = exec_obj['stages']
            for snum in range(len(stages)):
                crnt = stages[snum]
                if crnt['id'] == 'stage-outputs':
                    return stages[snum]['execution']['output']
            raise RuntimeError("Analysis for test {} does not have stage 'outputs'".format(tname))
    elif desc.kind == "applet":
        return exec_obj['output']
    else:
        raise RuntimeError("Unknown kind {}".format(desc.kind))

def run_test_subset(project, runnable, test_folder, debug_flag, delay_workspace_destruction):
    # Run the workflows
    test_exec_objs=[]
    for tname, oid in runnable.items():
        desc = test_files[tname]
        print("Running {} {} {}".format(desc.kind, desc.name, oid))
        anl = run_executable(project, test_folder, tname, oid, debug_flag, delay_workspace_destruction)
        test_exec_objs.extend(anl)
    print("executables: " + ", ".join([a.get_id() for a in test_exec_objs]))

    # Wait for completion
    failed_execution = wait_for_completion(test_exec_objs)

    print("Verifying results")
    def verify_test(exec_obj, i):
        exec_desc = exec_obj.describe()
        tname = find_test_from_exec(exec_obj)
        if tname in test_failing:
            return None
        test_desc = test_files[tname]
        exec_outputs = extract_outputs(tname, exec_desc)
        if len(test_desc.results) > i:
            shouldbe = read_json_file_maybe_empty(test_desc.results[i])
            correct = True
            print("Checking results for workflow {} job {}".format(test_desc.name, i))
            for key, expected_val in shouldbe.items():
                correct = validate_result(tname, exec_outputs, key, expected_val)
            anl_name = "{}.{}".format(tname, i)
            if correct:
                print("Analysis {} passed".format(anl_name))
                return None
            else:
                return anl_name

    failed_verification = []
    for i, exec_obj in enumerate(test_exec_objs):
        failed_name = verify_test(exec_obj, i)
        if failed_name is not None:
            failed_verification.append(failed_name)

    if failed_execution or failed_verification:
        all_failures = failed_execution + failed_verification
        print("-----------------------------")
        if failed_execution:
            fexec = '\n'.join(failed_execution)
            print(f"Tools failed execution: {len(failed_execution)}:\n{fexec}")
        if failed_verification:
            fveri = '\n'.join(failed_verification)
            print(f"Tools failed results verification: {len(failed_verification)}:\n{fveri}")
        raise RuntimeError("Failed")

def print_test_list():
    l = [key for key in test_files.keys()]
    l.sort()
    ls = "\n  ".join(l)
    print("List of tests:\n  {}".format(ls))

# Choose set set of tests to run
def choose_tests(name):
    if name in test_suites.keys():
        return test_suites[name]
    if name == 'All':
        return test_files.keys()
    if name in test_files.keys():
        return [name]
    # Last chance: check if the name is a prefix.
    # Accept it if there is exactly a single match.
    matches = [key for key in test_files.keys() if key.startswith(name)]
    if len(matches) > 1:
        raise RuntimeError("Too many matches for test prefix {} -> {}".format(name, matches))
    if len(matches) == 0:
        raise RuntimeError("Test prefix {} is unknown".format(name))
    return matches

# Find all the WDL test files, these are located in the 'test'
# directory. A test file must have some support files.
def register_all_tests(verbose : bool) -> None :
    for root, dirs, files in os.walk(test_dir):
        for t_file in files:
            if t_file.endswith(".wdl") or t_file.endswith(".cwl"):
                base = os.path.basename(t_file)
                (fname, ext) = os.path.splitext(base)
                if fname.startswith("library_"):
                    continue
                if fname.endswith("_extern"):
                    continue
                try:
                    register_test(root, fname, ext)
                except Exception as e:
                    if verbose:
                        print("Skipping WDL file {} error={}".format(fname, e))


# Some compiler flags are test specific
def compiler_per_test_flags(tname):
    flags = []
    desc = test_files[tname]
    if tname not in test_unlocked:
        flags.append("-locked")
    if tname in test_reorg:
        flags.append("-reorg")
    if tname in test_project_wide_reuse:
        flags.append("-projectWideReuse")
    if tname in test_defaults and len(desc.raw_input) > 0:
        flags.append("-defaults")
        flags.append(desc.raw_input[0])
    if tname in test_upload_wait:
        flags.append("-waitOnUpload")
    else:
        for i in desc.raw_input:
            flags.append("-inputs")
            flags.append(i)
    if desc.extras is not None:
        flags += ["--extras", os.path.join(top_dir, desc.extras)]
    if tname in test_import_dirs:
        flags += ["--imports", os.path.join(top_dir, "test/imports/lib")]
    return flags

# Which project to use for a test
# def project_for_test(tname):

######################################################################

def native_call_dxni(project, applet_folder, version_id, verbose: bool):
    # build WDL wrapper tasks in test/dx_extern.wdl
    cmdline_common = [ "java", "-jar",
                       os.path.join(top_dir, "dxCompiler-{}.jar".format(version_id)),
                       "dxni",
                       "-force",
                       "-folder", applet_folder,
                       "-project", project.get_id()]
    if verbose:
        cmdline_common.append("--verbose")

# draft-2 is not currently supported
#     cmdline_draft2 = cmdline_common + [ "--language", "wdl_draft2",
#                                         "--output", os.path.join(top_dir, "test/draft2/dx_extern.wdl")]
#     print(" ".join(cmdline_draft2))
#     subprocess.check_output(cmdline_draft2)

    cmdline_v1 = cmdline_common + [ "-language", "wdl_v1.0",
                                    "-output", os.path.join(top_dir, "test/wdl_1_0/dx_extern.wdl")]
    print(" ".join(cmdline_v1))
    subprocess.check_output(cmdline_v1)


def dxni_call_with_path(project, path, version_id, verbose):
    # build WDL wrapper tasks in test/dx_extern.wdl
    cmdline = [
        "java",
        "-jar",
        os.path.join(top_dir, "dxCompiler-{}.jar".format(version_id)),
        "dxni",
        "-force",
        "-path",
        path,
        "-language",
        "wdl_v1.0",
        "-output",
        os.path.join(top_dir, "test/wdl_1_0/dx_extern_one.wdl")
    ]
    if project is not None:
        cmdline.extend(["-project", project.get_id()])
    if verbose:
        cmdline.append("-verbose")
    print(" ".join(cmdline))
    subprocess.check_output(cmdline)

# Set up the native calling tests
def native_call_setup(project, applet_folder, version_id, verbose):
    native_applets = ["native_concat",
                      "native_diff",
                      "native_mk_list",
                      "native_sum",
                      "native_sum_012"]

    # build the native applets, only if they do not exist
    for napl in native_applets:
        applet = list(dxpy.bindings.search.find_data_objects(classname= "applet",
                                                             name= napl,
                                                             folder= applet_folder,
                                                             project= project.get_id()))
        if len(applet) == 0:
            cmdline = [ "dx", "build",
                        os.path.join(top_dir, "test/applets/{}".format(napl)),
                        "--destination", (project.get_id() + ":" + applet_folder + "/") ]
            print(" ".join(cmdline))
            subprocess.check_output(cmdline)

    dxni_call_with_path(project, applet_folder + "/native_concat", version_id, verbose)
    native_call_dxni(project, applet_folder, version_id, verbose)

    # check if providing an applet-id in the path argument works
    first_applet = native_applets[0]
    results = dxpy.bindings.search.find_one_data_object(classname= "applet",
                                                        name= first_applet,
                                                        folder= applet_folder,
                                                        project= project.get_id())
    if results is None:
        raise RuntimeError("Could not find applet {}".format(first_applet))
    dxni_call_with_path(project, results["id"], version_id, verbose)


def native_call_app_setup(project, version_id, verbose):
    app_name = "native_hello"

    # Check if they already exist
    apps = list(dxpy.bindings.search.find_apps(name= app_name))
    if len(apps) == 0:
        # build the app
        cmdline = [ "dx", "build", "--create-app", "--publish",
                    os.path.join(top_dir, "test/apps/{}".format(app_name)) ]
        print(" ".join(cmdline))
        subprocess.check_output(cmdline)

    # build WDL wrapper tasks in test/dx_extern.wdl
    header_file = os.path.join(top_dir, "test/wdl_1_0/dx_app_extern.wdl")
    cmdline = [ "java", "-jar",
                os.path.join(top_dir, "dxCompiler-{}.jar".format(version_id)),
                "dxni",
                "-apps",
                "only",
                "-force",
                "-language", "wdl_v1.0",
                "-output", header_file]
    if verbose:
        cmdline_common.append("--verbose")
    print(" ".join(cmdline))
    subprocess.check_output(cmdline)

    # check if providing an app-id in the path argument works
    results = dxpy.bindings.search.find_one_app(name=app_name, zero_ok=True, more_ok=False)
    if results is None:
        raise RuntimeError("Could not find app {}".format(app_name))
    dxni_call_with_path(None, results["id"], version_id, verbose)

######################################################################
# Compile the WDL files to dx:workflows and dx:applets
# delay_compile_errors: whether to aggregate all compilation errors
#   and only raise an Exception after trying to compile all the tests
def compile_tests_to_project(trg_proj,
                             test_names,
                             applet_folder,
                             compiler_flags,
                             version_id,
                             lazy_flag,
                             delay_compile_errors=False):
    runnable = {}
    has_errors = False
    for tname in test_names:
        oid = None
        if lazy_flag:
            oid = lookup_dataobj(tname, trg_proj, applet_folder)
        if oid is None:
            c_flags = compiler_flags[:] + compiler_per_test_flags(tname)
            try:
                oid = build_test(tname, trg_proj, applet_folder, version_id, c_flags)
            except subprocess.CalledProcessError:
                if delay_compile_errors:
                    traceback.print_exc()
                    has_errors = True
                else:
                    raise
        runnable[tname] = oid
        print("runnable({}) = {}".format(tname, oid))
    if has_errors:
        raise RuntimeError("failed to compile one or more tests")
    return runnable


######################################################################
## Program entry point
def main():
    global test_unlocked
    argparser = argparse.ArgumentParser(description="Run WDL compiler tests on the platform")
    argparser.add_argument("--archive", help="Archive old applets",
                           action="store_true", default=False)
    argparser.add_argument("--compile-only", help="Only compile the workflows, don't run them",
                           action="store_true", default=False)
    argparser.add_argument("--compile-mode", help="Compilation mode")
    argparser.add_argument("--debug", help="Run applets with debug-hold, and allow ssh",
                           action="store_true", default=False)
    argparser.add_argument("--delay-workspace-destruction", help="Run applets with delayWorkspaceDestruction",
                           action="store_true", default=False)
    argparser.add_argument("--force", help="Remove old versions of applets and workflows",
                           action="store_true", default=False)
    argparser.add_argument("--folder", help="Use an existing folder, instead of building dxCompiler")
    argparser.add_argument("--lazy", help="Only compile workflows that are unbuilt",
                           action="store_true", default=False)
    argparser.add_argument("--list", "--test-list", help="Print a list of available tests",
                           action="store_true",
                           dest="test_list",
                           default=False)
    argparser.add_argument("--clean", help="Remove build directory in the project after running tests",
                           action="store_true", default=False)
    argparser.add_argument("--delay-compile-errors", help="Compile all tests before failing on any errors",
                           action="store_true", default=False)
    argparser.add_argument("--locked", help="Generate locked-down workflows",
                           action="store_true", default=False)
    argparser.add_argument("--project", help="DNAnexus project ID",
                           default="dxCompiler_playground")
    argparser.add_argument("--project-wide-reuse", help="look for existing applets in the entire project",
                           action="store_true", default=False)
    argparser.add_argument("--stream-all-files", help="Stream all input files with dxfs2",
                           action="store_true", default=False)
    argparser.add_argument("--runtime-debug-level",
                           help="printing verbosity of task/workflow runner, {0,1,2}")
    argparser.add_argument("--test", help="Run a test, or a subgroup of tests",
                           action="append", default=[])
    argparser.add_argument("--unlocked", help="Generate only unlocked workflows",
                           action="store_true", default=False)
    argparser.add_argument("--verbose", help="Verbose compilation",
                           action="store_true", default=False)
    argparser.add_argument("--verbose-key", help="Verbose compilation",
                           action="append", default=[])
    args = argparser.parse_args()

    print("top_dir={} test_dir={}".format(top_dir, test_dir))

    register_all_tests(args.verbose)
    if args.test_list:
        print_test_list()
        exit(0)
    test_names = []
    if len(args.test) == 0:
        args.test = 'M'
    for t in args.test:
        test_names += choose_tests(t)
    print("Running tests {}".format(test_names))
    version_id = util.get_version_id(top_dir)

    project = util.get_project(args.project)
    if project is None:
        raise RuntimeError("Could not find project {}".format(args.project))
    if args.folder is None:
        base_folder = util.create_build_dirs(project, version_id)
    else:
        # Use existing prebuilt base folder
        base_folder = args.folder
        util.create_build_subdirs(project, base_folder)
    applet_folder = base_folder + "/applets"
    test_folder = base_folder + "/test"
    print("project: {} ({})".format(project.name, project.get_id()))
    print("folder: {}".format(base_folder))

    test_dict = {
        "aws:us-east-1" :  project.name + ":" + base_folder
    }

    # build the dxCompiler jar file, only on us-east-1
    assets = util.build(project, base_folder, version_id, top_dir, test_dict)
    print("assets: {}".format(assets))

    if args.unlocked:
        # Disable all locked workflows
        args.locked = False
        test_unlocked = test_names

    compiler_flags = []
    if args.locked:
        compiler_flags.append("-locked")
        test_unlocked = []
    if args.archive:
        compiler_flags.append("-archive")
    if args.compile_mode:
        compiler_flags += ["-compileMode", args.compile_mode]
    if args.force:
        compiler_flags.append("-force")
    if args.verbose:
        compiler_flags.append("-verbose")
    if args.stream_all_files:
        compiler_flags.append("-streamAllFiles")
    if args.verbose_key:
        for key in args.verbose_key:
            compiler_flags += ["-verboseKey", key]
    if args.runtime_debug_level:
        compiler_flags += ["-runtimeDebugLevel", args.runtime_debug_level]
    if args.project_wide_reuse:
        compiler_flags.append("-projectWideReuse")

    #  is "native" included in one of the test names?
    if ("call_native" in test_names or
        "call_native_v1" in test_names):
        native_call_setup(project, applet_folder, version_id, args.verbose)
    if "call_native_app" in test_names:
        native_call_app_setup(project, version_id, args.verbose)

    try:
        # Compile the WDL files to dx:workflows and dx:applets
        runnable = compile_tests_to_project(project,
                                            test_names,
                                            applet_folder,
                                            compiler_flags,
                                            version_id,
                                            args.lazy,
                                            args.delay_compile_errors)
        if not args.compile_only:
            run_test_subset(project, runnable, test_folder, args.debug, args.delay_workspace_destruction)
    finally:
        if args.clean:
            project.remove_folder(base_folder, recurse=True, force=True)
        print("Completed running tasks in {}".format(args.project))


if __name__ == '__main__':
    main()<|MERGE_RESOLUTION|>--- conflicted
+++ resolved
@@ -142,13 +142,8 @@
     "files_with_the_same_name",
     "hello",
     "shapes",
-<<<<<<< HEAD
     # this test cannot be enabled yet, because we
     # don't yet support overriding task inputs
-=======
-    # this test cannot be enabled, because we don't
-    # yet support overriding task-level inputs
->>>>>>> 5a268920
     #"population",
 
     # multiple library imports in one WDL workflow
