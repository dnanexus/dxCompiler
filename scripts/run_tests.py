--- conflicted
+++ resolved
@@ -80,13 +80,10 @@
     "timelimit4-wf",
 }
 
-<<<<<<< HEAD
 reuse_jobs={"nested_manifest":[], "from_scatter_manifest":["*"], "scatter_file_manifest":["*"], "nested_outer2":[]}
 delete_reuse_results={"nested_outer2","nested_manifest"}
 test_compilation_failing = {"import_passwd"}
 
-=======
->>>>>>> 00ff4e83
 wdl_v1_list = [
     # calling native dx applets/apps
     "call_native_v1",
@@ -154,12 +151,9 @@
     "subworkflow_with_task",
     "apps_700",
     "apps_864",
-<<<<<<< HEAD
     "nested_manifest",
     "from_scatter_manifest",
     "scatter_file_manifest"
-=======
->>>>>>> 00ff4e83
 ]
 
 wdl_v1_1_list = [
@@ -721,21 +715,17 @@
         desc.raw_input.append(test_input)
         desc.dx_input.append(os.path.join(dir_path, tname + "_input.dx.json"))
         desc.results.append(os.path.join(dir_path, tname + "_results.json"))
-<<<<<<< HEAD
+    elif os.path.exists(os.path.join(dir_path, tname + "_input.yaml")):
+        test_yaml = os.path.join(dir_path, tname + "_input.yaml")
+        desc.raw_input.append(test_yaml)
+        desc.dx_input.append(os.path.join(dir_path, tname + "_input.dx.json"))
+        desc.results.append(os.path.join(dir_path, tname + "_results.json"))
     if tname in reuse_jobs and desc.source_file != desc.reuse_file:
         reuse_input = os.path.join(dir_path, tname + "_reuse_input.json")
         if os.path.exists(reuse_input):
             verify_json_file(reuse_input)
             desc.reuse_input.append(reuse_input)
             desc.reuse_dx_input.append(os.path.join(dir_path, tname + "_reuse_input.dx.json"))
-=======
-    elif os.path.exists(os.path.join(dir_path, tname + "_input.yaml")):
-        test_yaml = os.path.join(dir_path, tname + "_input.yaml")
-        desc.raw_input.append(test_yaml)
-        desc.dx_input.append(os.path.join(dir_path, tname + "_input.dx.json"))
-        desc.results.append(os.path.join(dir_path, tname + "_results.json"))
-
->>>>>>> 00ff4e83
     # check if the alternate naming scheme is used for tests with multiple inputs
     i = 1
     while True:
@@ -1278,7 +1268,6 @@
 
 # Build executable for test.
 #
-<<<<<<< HEAD
 # wf             workflow name
 # classpath      java classpath needed for running compilation
 # folder         destination folder on the platform
@@ -1306,6 +1295,9 @@
     if not reuse:
         print("build {} {}".format(desc.kind, desc.name))
         print("Compiling {} to a {}".format(desc.source_file, desc.kind))
+        # Both static and dynamic instance type selection should work,
+        # so we can test them at random
+        compiler_flags += ["-instanceTypeSelection", random.choice(["static", "dynamic"])]
         source_file = desc.source_file
         flags = compiler_flags
     else:
@@ -1348,31 +1340,6 @@
             reuse_oid = oid.decode("ascii")
     return oid.decode("ascii"), reuse_oid if reuse_oid else None
 
-=======
-# tname             Test name, should match workflow name
-# project           Destination project on platform
-# folder            Destination folder on platform
-# version_id        dxCompiler version
-# compiler_flags    Additional dxCompiler flags
-def build_test(tname, project, folder, version_id, compiler_flags):
-    desc = test_files[tname]
-    print("build {} {}".format(desc.kind, desc.name))
-    print("Compiling {} to a {}".format(desc.source_file, desc.kind))
-    # Both static and dynamic instance type selection should work,
-    # so we can test them at random
-    compiler_flags += ["-instanceTypeSelection", random.choice(["static", "dynamic"])]
-    if "manifest" in desc.source_file:
-        compiler_flags.append("-useManifests")
-    return util.build_executable(
-        source_file=desc.source_file,
-        project=project,
-        folder=folder,
-        top_dir=top_dir,
-        version_id=version_id,
-        compiler_flags=compiler_flags
-    )
->>>>>>> 00ff4e83
-
 def ensure_dir(path):
     print("making sure that {} exists".format(path))
     if not os.path.exists(path):
@@ -1432,7 +1399,6 @@
     return successes, failures
 
 
-<<<<<<< HEAD
 # Run [workflow] on several inputs, return the analysis ID.
 def run_executable(
         project, test_folder, tname, oid, debug_flag, delay_workspace_destruction,
@@ -1514,9 +1480,6 @@
     else:
         return [(i, run(i)) for i in range(n)]
 
-
-=======
->>>>>>> 00ff4e83
 def extract_outputs(tname, exec_obj) -> dict:
     desc = test_files[tname]
     if desc.kind == "workflow":
@@ -1539,9 +1502,6 @@
 
 
 def run_test_subset(
-<<<<<<< HEAD
-        project, runnable, test_folder, debug_flag, delay_workspace_destruction, delay_run_errors, reuse=False
-=======
     project,
     runnable,
     test_folder,
@@ -1549,7 +1509,7 @@
     delay_workspace_destruction,
     delay_run_errors,
     delay_verification_errors,
->>>>>>> 00ff4e83
+    reuse=False
 ):
     # Run the workflows
     test_exec_objs = []
@@ -1560,14 +1520,9 @@
         if tname in test_instance_type:
             instance_type = None
         else:
-<<<<<<< HEAD
-            instance_type = default_instance_type
+
+            instance_type = util.DEFAULT_INSTANCE_TYPE
         wait_and_destroy = tname in delete_reuse_results and reuse
-        try:
-            anl = run_executable(
-                project, test_folder, tname, oid, debug_flag, delay_workspace_destruction, instance_type, reuse=reuse, wait_and_destroy=wait_and_destroy
-=======
-            instance_type = util.DEFAULT_INSTANCE_TYPE
         try:
             anl = util.run_executable(
                 oid=oid,
@@ -1579,7 +1534,8 @@
                 delay_workspace_destruction=delay_workspace_destruction,
                 instance_type=instance_type,
                 expected_failures=test_run_failing,
->>>>>>> 00ff4e83
+                reuse=reuse,
+                wait_and_destroy=wait_and_destroy
             )
             test_exec_objs.extend(anl)
         except Exception as ex:
@@ -1597,18 +1553,15 @@
         write_failed(errors)
         raise RuntimeError(f"failed to run one or more tests {','.join(errors)}")
 
-<<<<<<< HEAD
-    print("executions: " + ", ".join([a[1].get_id() for a in test_exec_objs]))
+
+    print(
+        "executions: "
+        + ", ".join([a[1].get_id() for a in test_exec_objs if a[1] is not None])
+    )
     if reuse:
         # we dont care about the results when running jobs that should be reused
         return
-=======
-    print(
-        "executions: "
-        + ", ".join([a[1].get_id() for a in test_exec_objs if a[1] is not None])
-    )
-
->>>>>>> 00ff4e83
+
     # Wait for completion
     successful_executions, failed_executions = wait_for_completion(test_exec_objs)
 
@@ -1830,7 +1783,6 @@
     ]
     if verbose:
         cmdline_common.append("--verbose")
-
     # draft-2 is not currently supported
     #     cmdline_draft2 = cmdline_common + [ "--language", "wdl_draft2",
     #                                         "--output", os.path.join(top_dir, "test/draft2/dx_extern.wdl")]
@@ -1989,13 +1941,7 @@
         if oid is None:
             c_flags = compiler_flags[:] + compiler_per_test_flags(tname)
             try:
-<<<<<<< HEAD
                 oid, reuse_oid = build_test(tname, trg_proj, specific_applet_folder, version_id, c_flags)
-=======
-                oid = build_test(
-                    tname, trg_proj, specific_applet_folder, version_id, c_flags
-                )
->>>>>>> 00ff4e83
             except subprocess.CalledProcessError:
                 if tname in test_compilation_failing:
                     print("Workflow {} compilation failed as expected".format(tname))
@@ -2242,7 +2188,6 @@
             args.delay_compile_errors,
         )
         if not args.compile_only:
-<<<<<<< HEAD
             if reuse_runnables:
                 print("Running jobs that should be reused later.")
                 run_test_subset(
@@ -2252,6 +2197,7 @@
                     args.debug,
                     args.delay_workspace_destruction,
                     args.delay_run_errors,
+                    args.delay_verification_errors,
                     reuse=True
                 )
                 time.sleep(5)  # without this, jobs wouldn't be sometimes reused - they would be started too quickly
@@ -2262,18 +2208,8 @@
             args.debug,
             args.delay_workspace_destruction,
             args.delay_run_errors,
+            args.delay_verification_errors,
         )
-=======
-            run_test_subset(
-                project,
-                runnable,
-                test_folder,
-                args.debug,
-                args.delay_workspace_destruction,
-                args.delay_run_errors,
-                args.delay_verification_errors,
-            )
->>>>>>> 00ff4e83
     finally:
         if args.clean:
             project.remove_folder(base_folder, recurse=True, force=True)
