--- conflicted
+++ resolved
@@ -83,13 +83,9 @@
     "record-in-secondaryFiles-missing-wf",
     "null-expression2-tool.1",
     "timelimit-wf",
-<<<<<<< HEAD
     "timelimit4-wf",
     "count-lines11-null-step-wf",
     "count-lines11-null-step-wf-noET",
-=======
-    "timelimit4-wf"
->>>>>>> be2cce8d
 }
 
 wdl_v1_list = [
@@ -242,26 +238,8 @@
         os.path.join(test_dir, "cwl_conformance", "tools", "*.cwl.json")
     )
 ]
-<<<<<<< HEAD
 cwl_conformance_workflows = [
     os.path.basename(path)[:-9]
-=======
-cwl_conformance_ignored_tests = [
-    "count-lines8-wf-noET",
-    "count-lines8-wf",
-    "count-lines10-wf",
-    "count-lines11-null-step-wf-noET",
-    "count-lines11-null-step-wf",
-    "count-lines14-wf",
-    "count-lines17-wf",
-    "count-lines15-wf",
-    "count-lines16-wf",
-    "count-lines18-wf",
-]
-
-cwl_conformance_workflows = [ t for t in
-    [os.path.basename(path)[:-9]
->>>>>>> be2cce8d
     for path in glob.glob(
         os.path.join(test_dir, "cwl_conformance", "workflows", "*.cwl.json")
     )
