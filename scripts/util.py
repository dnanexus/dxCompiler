#!/usr/bin/env python3
from collections import namedtuple
from concurrent import futures
import dxpy
import json
import os
from pathlib import Path
import re
import shutil
import subprocess
import sys
import time
import threading
import traceback

AssetDesc = namedtuple("AssetDesc", "region asset_id project")

max_num_retries = 5
# enumeration of supported languages
# used in the following ways:
# - language_dir = lang.upper()
# - subproject = "executor{}".format(lang)
# - JAR name = "dxExecutor{}".format(lang)
# - asset name = "dx{}rt".format(lang.upper())
languages = ["Wdl", "Cwl"]

DEFAULT_INSTANCE_TYPE = "mem1_ssd1_v2_x4"
GIT_REVISION = subprocess.check_output(
    ["git", "describe", "--always", "--dirty", "--tags"]
).strip()


def info(msg, ex=None):
    print(msg, file=sys.stderr)
    if ex:
        traceback.print_exception(*ex)


# Extract version_id from configuration file
def get_version_id(top_dir):
    appl_conf_path = os.path.join(
        top_dir, "core", "src", "main", "resources", "application.conf"
    )
    pattern = re.compile(r"^(\s*)(version)(\s*)(=)(\s*)(\S+)(\s*)$")
    with open(appl_conf_path, "r") as fd:
        for line in fd:
            line_clean = line.replace('"', "").replace("'", "")
            m = re.match(pattern, line_clean)
            if m is not None:
                return m.group(6).strip()
    raise Exception("version ID not found in {}".format(appl_conf_path))


def find_asset(project, folder, language):
    # get asset_id
    asset_name = "dx{}rt".format(language.upper())
    assets = list(
        dxpy.search.find_data_objects(
            classname="record",
            project=project.get_id(),
            name=asset_name,
            folder=folder,
            return_handler=True,
        )
    )
    if len(assets) == 0:
        return None
    if len(assets) == 1:
        return assets[0]
    raise Exception(
        "More than one asset with name {} found in {}:{}".format(
            asset_name, project, folder
        )
    )


def create_build_subdirs(project, base_folder):
    """Creates subfolder in the base folder needed for running tests"""
    applet_folder = base_folder + "/applets"
    test_folder = base_folder + "/test"
    project.new_folder(test_folder, parents=True)
    project.new_folder(applet_folder, parents=True)


def create_build_dirs(project, version_id):
    username = dxpy.whoami()
    base_folder = "/builds/{}/{}".format(username, version_id)
    create_build_subdirs(project, base_folder)
    return base_folder


def get_project(project_name):
    """Try to find the project with the given name or id."""

    # First, see if the project is a project-id.
    try:
        project = dxpy.DXProject(project_name)
        return project
    except dxpy.DXError:
        pass

    project = list(
        dxpy.find_projects(name=project_name, return_handler=True, level="VIEW")
    )
    if len(project) == 0:
        info("Did not find project {0}".format(project_name))
        return None
    elif len(project) == 1:
        return project[0]
    else:
        raise Exception("Found more than 1 project matching {0}".format(project_name))


# download dxda for linux, and place it in the resources
# sub-directory.
def _download_dxda_into_resources(top_dir, dxda_version):
    # TODO: if dxda_version is None, fetch latest
    dxda_dir = os.path.join(top_dir, "applet_resources", "dxda", dxda_version)
    dxda_exe = os.path.join(dxda_dir, "dx-download-agent")

    if not os.path.exists(dxda_exe):
        os.makedirs(dxda_dir, exist_ok=True)
        os.chdir(dxda_dir)
        try:
            # download dxda release, and place it in the resources directory
            if dxda_version.startswith("v"):
                # A proper download-agent release, it starts with a "v"

                subprocess.check_call(
                    [
                        "wget",
                        "https://github.com/dnanexus/dxda/releases/download/{}/dx-download-agent-linux".format(
                            dxda_version
                        ),
                        "-O",
                        "dx-download-agent",
                    ]
                )
            else:
                # A snapshot of the download-agent development branch
                snapshot_dxda_tar = "resources/dx-download-agent-linux.tar"
                command = """sudo docker run --rm --entrypoint=\'\' dnanexus/dxda:{} cat /builds/dx-download-agent-linux.tar > {}""".format(
                    dxda_version, snapshot_dxda_tar
                )
                p = subprocess.Popen(
                    command,
                    universal_newlines=True,
                    shell=True,
                    stdout=subprocess.PIPE,
                    stderr=subprocess.STDOUT,
                )
                text = p.stdout.read()
                retcode = p.wait()
                info("downloading dxda {} {}".format(retcode, text))
                subprocess.check_call(
                    ["tar", "-C", "resources", "-xvf", snapshot_dxda_tar]
                )
                os.rename(
                    "resources/dx-download-agent-linux/dx-download-agent",
                    "dx-download-agent",
                )
                os.remove(snapshot_dxda_tar)
                shutil.rmtree("resources/dx-download-agent-linux")
        except subprocess.CalledProcessError as e:
            print(e.stdout)
            print(e.stderr)
            raise e
        # make sure the binary is executable
        os.chmod("dx-download-agent", 0o775)

    return dxda_exe


def _download_dxfuse_to_resources(top_dir, dxfuse_version):
    # TODO: if dxfuse_version is None, fetch latest
    dxfuse_dir = os.path.join(top_dir, "applet_resources", "dxfuse", dxfuse_version)
    dxfuse_exe = os.path.join(dxfuse_dir, "dxfuse")

    if not os.path.exists(dxfuse_exe):
        os.makedirs(dxfuse_dir, exist_ok=True)
        info("downloading dxfuse {} to {}".format(dxfuse_version, dxfuse_exe))
        try:
            subprocess.check_call(
                [
                    "wget",
                    "https://github.com/dnanexus/dxfuse/releases/download/{}/dxfuse-linux".format(
                        dxfuse_version
                    ),
                    "-O",
                    dxfuse_exe,
                ]
            )
        except subprocess.CalledProcessError as e:
            print(e.stdout)
            print(e.stderr)
            raise e

        os.chmod(dxfuse_exe, 0o775)

    return dxfuse_exe


def _download_awscli_to_resources(top_dir, awscli_version):
    awscli_dir = os.path.join(top_dir, "applet_resources", "awscli", awscli_version)
    awscli_zip = os.path.join(awscli_dir, "awscliv2.zip")

    if not (os.path.exists(awscli_zip)):
        os.makedirs(awscli_dir, exist_ok=True)
        info("downloading awscli {} to {}".format(awscli_version, awscli_zip))
        try:
            subprocess.check_call(
                [
                    "wget",
                    "https://awscli.amazonaws.com/awscli-exe-linux-x86_64-{}.zip".format(
                        awscli_version
                    ),
                    "-O",
                    awscli_zip,
                ]
            )
        except subprocess.CalledProcessError as e:
            print(e.stdout)
            print(e.stderr)
            raise e

    return awscli_zip


def _create_asset_spec(version_id, top_dir, language, dependencies=None):
    # TODO: update to 20.04 - just waiting for staging to catch up to prod
    exec_depends = [
        {"name": "openjdk-8-jre-headless"},
        {"name": "bzip2"},
        {"name": "jq"},
    ] + (dependencies or [])
    asset_spec = {
        "version": version_id,
        "name": "dx{}rt".format(language.upper()),
        "title": "dx{} asset".format(language.upper()),
        "release": "20.04",
        "distribution": "Ubuntu",
        "execDepends": exec_depends,
        "instanceType": "mem1_ssd1_v2_x4",
        "description": "Prerequisites for running {} workflows compiled to the platform".format(
            language.upper()
        ),
        "excludeResource": ["/dev/console"],
    }
    with open(
        os.path.join(top_dir, "applet_resources", language.upper(), "dxasset.json"), "w"
    ) as fd:
        fd.write(json.dumps(asset_spec, indent=4))


# Build a dx-asset from the runtime library.
# Go to the applet_resources directory, before running "dx"
def _build_asset(top_dir, language, destination, lock):
    crnt_work_dir = os.getcwd()
    # build the platform asset
    os.chdir(os.path.join(os.path.abspath(top_dir), "applet_resources"))
    try:
        subprocess.run(
            ["dx", "build_asset", language.upper(), "--destination", destination],
            check=True,
            universal_newlines=True,
            stdout=subprocess.PIPE,
            stderr=subprocess.PIPE,
        )
        with lock:
            print("Successfully built asset for language {}".format(language))
            # print(proc.stdout)
            # print(proc.stderr)
    except subprocess.CalledProcessError as e:
        print(e.stdout)
        print(e.stderr)
        raise e
    os.chdir(crnt_work_dir)


def _make_prerequisites(
    project,
    folder,
    version_id,
    top_dir,
    language,
    resources,
    lock,
    dependencies=None,
    env_vars=None,
):
    # Create a folder for the language-specific asset
    language_dir = os.path.join(top_dir, "applet_resources", language.upper())
    build_lang_res_dir = os.path.join(language_dir, "resources")
    build_lang_bin_dir = os.path.join(build_lang_res_dir, "usr", "bin")
    os.makedirs(build_lang_bin_dir, exist_ok=True)

    # Link in the shared resources
    for res in resources:
        os.link(res, os.path.join(build_lang_bin_dir, Path(res).name))

    # Link in executor-specific resources, if any
    source_lang_res_dir = os.path.join(
        top_dir, "executor{}".format(language), "applet_resources"
    )
    if os.path.exists(source_lang_res_dir):
        for f in os.listdir(source_lang_res_dir):
            os.link(os.path.join(source_lang_res_dir, f), os.path.join(language_dir, f))

    # Create the asset description file
    _create_asset_spec(version_id, top_dir, language, dependencies)

    # Create the .env file if necessary
    if env_vars:
        dot_env = "\n".join("{}={}".format(key, val) for key, val in env_vars.items())
        # files in home dir are not included in the final asset
        build_lang_home_dir = os.path.join(build_lang_res_dir, "home", "dnanexus")
        os.makedirs(build_lang_home_dir, exist_ok=True)
        dot_env_file = os.path.join(build_lang_home_dir, ".env")
        with open(dot_env_file, "wt") as out:
            out.write(dot_env)

    # Create an asset from the executor jar file and its dependencies,
    # this speeds up applet creation.
    destination = "{}:{}/dx{}rt".format(project.get_id(), folder, language.upper())
    for i in range(0, max_num_retries):
        try:
            with lock:
                info("Creating a runtime asset for {} (try {})".format(language, i))
            _build_asset(top_dir, language, destination, lock)
            break
        except Exception:
            with lock:
                info(
                    f"Error creating runtime asset for {language}; sleeping for 5 seconds before trying again",
                    sys.exc_info(),
                )
            time.sleep(5)
    else:
        raise Exception("Failed to build the {} runtime asset".format(language))

    # make sure the asset exists and is findable
    asset = find_asset(project, folder, language)
    if asset is None:
        raise Exception(
            "unable to discover the asset created at {}".format(destination)
        )
    return asset


# Create a dxCompiler_runtime.conf file (in typesafe-config format) in the
# compiler's resources directory. It holds a mapping from region to project
# where the runtime asset is stored.
def _gen_config_file(top_dir, project_dict):
    # Create a record for each region
    region_project_hocon = []
    all_regions = []
    for region, dx_path in project_dict.items():
        record = "\n".join(
            [
                "    {",
                '      region = "{}"'.format(region),
                '      path = "{}"'.format(dx_path),
                "    }",
            ]
        )
        region_project_hocon.append(record)
        all_regions.append(region)

    buf = "\n".join(region_project_hocon)
    conf = "\n".join(
        ["dxCompiler {", "  regionToProject = [\n{}\n  ]".format(buf), "}"]
    )

    rt_conf_path = os.path.join(
        top_dir, "compiler", "src", "main", "resources", "dxCompiler_runtime.conf"
    )
    if os.path.exists(rt_conf_path):
        os.remove(rt_conf_path)
    with open(rt_conf_path, "w") as fd:
        fd.write(conf)
    all_regions_str = ", ".join(all_regions)
    info(
        "Built configuration regions [{}] into {}".format(all_regions_str, rt_conf_path)
    )


# Build a fat jar file using sbt-assembly.
# Make sure to run with the working directory being the top dir of the project.
def _sbt_assembly(top_dir):
    os.chdir(os.path.abspath(top_dir))
    jar_paths = dict(
        (
            "dxExecutor{}".format(lang),
            os.path.join(
                top_dir,
                "applet_resources",
                lang.upper(),
                "resources",
                "dxExecutor{}.jar".format(lang),
            ),
        )
        for lang in languages
    )
    jar_paths.update(
        {"dxCompiler": os.path.join(top_dir, "applet_resources", "dxCompiler.jar")}
    )
    for jar_path in jar_paths.values():
        if os.path.exists(jar_path):
            os.remove(jar_path)
    try:
        subprocess.check_call(["sbt", "clean"])
        subprocess.check_call(["sbt", "assembly"])
    except subprocess.CalledProcessError as e:
        print(e.stdout)
        print(e.stderr)
        raise e
    for jar_path in jar_paths.values():
        if not os.path.exists(jar_path):
            raise Exception(f"sbt assembly failed: {jar_path} not found")
    return jar_paths


def build(
    project, folder, version_id, top_dir, path_dict, dependencies=None, force=False
):
    assets = dict((lang, find_asset(project, folder, lang)) for lang in languages)
    build_assets = force or not all(assets.values())

    if build_assets:
        for lang in languages:
            language_dir = os.path.join(top_dir, "applet_resources", lang.upper())
            if os.path.exists(language_dir):
                shutil.rmtree(language_dir)

        if dependencies is None:
            with open(
                os.path.join(top_dir, "scripts/bundled_dependencies.json"), "rt"
            ) as inp:
                dependencies = json.load(inp)

        # get a copy of the download agent (dxda)
        dxda_exe = _download_dxda_into_resources(top_dir, dependencies["dxda"])
        # get a copy of the dxfuse executable
        dxfuse_exe = _download_dxfuse_to_resources(top_dir, dependencies["dxfuse"])
        # get a copy of awscliv2
        awscli_zip = _download_awscli_to_resources(top_dir, dependencies["awscli"])
        resources = [dxda_exe, dxfuse_exe, awscli_zip]

        # Create a configuration file
        _gen_config_file(top_dir, path_dict)
        jar_paths = _sbt_assembly(top_dir)
        info("jar_paths: {}".format(jar_paths))

        exec_depends = dependencies.get("execDepends", {})
        env_vars = dependencies.get("env", {})
        # build assets in parallel
        lock = threading.Lock()
        with futures.ThreadPoolExecutor(max_workers=len(languages)) as executor:
            future_to_lang = dict(
                (
                    executor.submit(
                        _make_prerequisites,
                        project,
                        folder,
                        version_id,
                        top_dir,
                        lang,
                        resources,
                        lock,
                        exec_depends.get(lang.lower()),
                        env_vars.get(lang.lower()),
                    ),
                    lang,
                )
                for lang in languages
            )
            assets = dict(
                (future_to_lang[f], f.result())
                for f in futures.as_completed(future_to_lang)
            )

        for (prefix, jar_path) in jar_paths.items():
            # Move the file to the top level directory
            all_in_one_jar = os.path.join(
                top_dir, "{}-{}.jar".format(prefix, version_id)
            )
            shutil.move(jar_path, all_in_one_jar)

        # delete the language-specific dirs
        for lang in languages:
            shutil.rmtree(os.path.join(top_dir, "applet_resources", lang.upper()))

    region = dxpy.describe(project.get_id())["region"]
    asset_descs = dict(
        (lang, AssetDesc(region, asset.get_id(), project))
        for (lang, asset) in assets.items()
    )

    return asset_descs


# Read a JSON file
def read_json_file(path):
    with open(path, "r") as fd:
        data = fd.read()
        d = json.loads(data)
        return d


# Verify a JSON file
def verify_json_file(path):
    try:
        read_json_file(path)
    except Exception:
        raise RuntimeError("Error verifying JSON file {}".format(path))


# Build an executable
#
# return            Id of the compiled executable
#
# source_file       Workflow source file
# project           Destination project on platform
# folder            Destination folder on platform
# top_dir           Local folder containing dxCompiler.jar
# version_id        dxCompiler version
# compiler_flags    Additional dxCompiler flags
def build_executable(
    source_file, project, folder, top_dir, version_id, compiler_flags=None
):
    cmdline = [
        "java",
        "-jar",
        os.path.join(top_dir, "dxCompiler-{}.jar".format(version_id)),
        "compile",
        source_file,
        "-force",
        "-folder",
        folder,
        "-project",
        project.get_id(),
    ]
    cmdline += compiler_flags or []
    try:
        print(" ".join(cmdline))
        oid = subprocess.check_output(cmdline).strip()
    except subprocess.CalledProcessError as cpe:
        print(
            "Error compiling {}\nstdout: {}\nstderr: {}".format(
                source_file, cpe.stdout, cpe.stderr
            )
        )
        raise
    return oid.decode("ascii")


# Run an executable on 0-many inputs.
#
# return                        List of tuples (input #, analysis or job id)
<<<<<<< HEAD
# 
# oid                           Id of executable to run, or name for global workflow
=======
#
# oid                           Id of executable to run
>>>>>>> 449c40db
# project                       Destination project on platform
# test_folder                   Destination folder on platform
# test_name                     Test name
# test_inputs                   Inputs for running, if non-default
# debug_flag                    Keep jobs open for debugging?
# delay_workspace_destruction   Delay workspace destruction?
# instance_type                 Instance type, if non-default
def run_executable(
    oid,
    project,
    test_folder,
    test_name,
    test_inputs=None,
    debug_flag=False,
    delay_workspace_destruction=False,
    instance_type=DEFAULT_INSTANCE_TYPE,
    expected_failures=None,
):
    test_inputs = test_inputs or []
    expected_failures = expected_failures or set()

    def once(i):
        try:
            if len(test_inputs) == 0 or i < 0:
                print("Running with empty input")
                inputs = {}
            else:
                print("Running with input file: {}".format(test_inputs[i]))
                inputs = read_json_file(test_inputs[i])
            project.new_folder(test_folder, parents=True)
            if "globalworkflow-" in oid:
                global_workflow_name = oid.replace("globalworkflow-", "")
                exec_obj = dxpy.DXGlobalWorkflow(name=global_workflow_name)
                run_kwargs = {"ignore_reuse_stages": ["*"]}
            elif "workflow-" in oid:
                exec_obj = dxpy.DXWorkflow(project=project.get_id(), dxid=oid)
                run_kwargs = {"ignore_reuse_stages": ["*"]}
            elif "applet-" in oid:
                exec_obj = dxpy.DXApplet(project=project.get_id(), dxid=oid)
                run_kwargs = {"ignore_reuse": True}
            else:
                raise RuntimeError(
                    "Unable to determine executable kind for {}".format(oid)
                )

            if debug_flag:
                run_kwargs["debug"] = {
                    "debugOn": ["AppError", "AppInternalError", "ExecutionError"]
                }
                run_kwargs["allow_ssh"] = ["*"]

            if delay_workspace_destruction:
                run_kwargs["delay_workspace_destruction"] = True
            if instance_type:
                run_kwargs["instance_type"] = instance_type

            return exec_obj.run(
                inputs,
                project=project.get_id(),
                folder=test_folder,
                name="{} {}".format(test_name, GIT_REVISION),
                **run_kwargs,
            )
        except Exception as e:
            print("Exception message {}".format(e))
            return None

    def run(i):
        for _ in range(1, 5):
            retval = once(i)
            if retval is not None:
                return retval
            print("Sleeping for 5 seconds before trying again")
            time.sleep(5)
        else:
            if (
                test_name in expected_failures
                or "{}.{}".format(test_name, i) in expected_failures
            ):
                print("Analysis {}.{} failed as expected".format(test_name, i))
                return None
            else:
                raise RuntimeError("Error running workflow {}".format(oid))

    n = len(test_inputs)
    if n == 0:
        return [(0, run(-1))]
    else:
        return [(i, run(i)) for i in range(n)]<|MERGE_RESOLUTION|>--- conflicted
+++ resolved
@@ -557,13 +557,8 @@
 # Run an executable on 0-many inputs.
 #
 # return                        List of tuples (input #, analysis or job id)
-<<<<<<< HEAD
 # 
 # oid                           Id of executable to run, or name for global workflow
-=======
-#
-# oid                           Id of executable to run
->>>>>>> 449c40db
 # project                       Destination project on platform
 # test_folder                   Destination folder on platform
 # test_name                     Test name
