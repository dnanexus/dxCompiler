--- conflicted
+++ resolved
@@ -127,19 +127,11 @@
 
 lazy val dependencies =
   new {
-<<<<<<< HEAD
-    val dxCommonVersion = "0.5.0-SNAPSHOT"
-    val dxApiVersion = "0.5.0-SNAPSHOT"
-    val dxFileAccessProtocolsVersion = "0.4.1-SNAPSHOT"
-    val wdlToolsVersion = "0.14.2-SNAPSHOT"
+    val dxCommonVersion = "0.5.2"
+    val dxApiVersion = "0.5.3-SNAPSHOT"
+    val dxFileAccessProtocolsVersion = "0.4.1"
+    val wdlToolsVersion = "0.14.3"
     val cwlScalaVersion = "0.5.1-SNAPSHOT"
-=======
-    val dxCommonVersion = "0.5.2"
-    val dxApiVersion = "0.5.2"
-    val dxFileAccessProtocolsVersion = "0.4.1"
-    val wdlToolsVersion = "0.14.2"
-    val cwlScalaVersion = "0.3.4"
->>>>>>> d5026565
     val typesafeVersion = "1.3.3"
     val sprayVersion = "1.3.5"
     val scalatestVersion = "3.1.1"
