--- conflicted
+++ resolved
@@ -119,17 +119,10 @@
 
 lazy val dependencies =
   new {
-<<<<<<< HEAD
-    val dxCommonVersion = "0.2.11"
-    val dxApiVersion = "0.1.15"
-    val dxFileAccessProtocolsVersion = "0.1.4"
-    val wdlToolsVersion = "0.12.7"
-=======
     val dxCommonVersion = "0.2.12"
     val dxApiVersion = "0.1.16"
     val dxFileAccessProtocolsVersion = "0.1.5"
     val wdlToolsVersion = "0.12.9"
->>>>>>> 4f4b7e99
     val cwlScalaVersion = "0.3.4"
     val typesafeVersion = "1.3.3"
     val sprayVersion = "1.3.5"
