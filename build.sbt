import Merging.customMergeStrategy
import sbt.Keys._
import sbtassembly.AssemblyPlugin.autoImport.{assemblyMergeStrategy, _}
import com.typesafe.config._

name := "dxc"

ThisBuild / organization := "com.dnanexus"
ThisBuild / scalaVersion := "2.13.2"
ThisBuild / developers := List(
    Developer("jdidion", "jdidion", "jdidion@dnanexus.com", url("https://github.com/dnanexus")),
    Developer("commandlinegirl",
              "commandlinegirl",
              "azalcman@dnanexus.com",
              url("https://github.com/dnanexus")),
    Developer("mhrvol", "mhrvol", "mhrvol-cf@dnanexus.com", url("https://github.com/dnanexus")),
    Developer("r-i-v-a", "r-i-v-a", "rnathans-cf@dnanexus.com", url("https://github.com/dnanexus"))
)
ThisBuild / homepage := Some(url("https://github.com/dnanexus/dxCompiler"))
ThisBuild / scmInfo := Some(
    ScmInfo(url("https://github.com/dnanexus/dxCompiler"), "git@github.com:dnanexus/dxCompiler.git")
)
ThisBuild / licenses += ("Apache-2.0", url("http://www.apache.org/licenses/LICENSE-2.0"))

// PROJECTS

lazy val root = project.in(file("."))
lazy val global = root
  .settings(
      settings,
      skip in publish := true
  )
  .disablePlugins(AssemblyPlugin)
  .aggregate(
      core,
      compiler,
      executorCommon,
      executorWdl,
      executorCwl
  )

val dxCompilerVersion: String = {
  val confPath = s"core/src/main/resources/application.conf"
  val conf = ConfigFactory.parseFile(new File(confPath)).resolve()
  conf.getString(s"dxCompilerCore.version")
}

val core = project
  .in(file("core"))
  .settings(
      name := "dxCompilerCore",
      version := dxCompilerVersion,
      settings,
      libraryDependencies ++= commonDependencies ++ Seq(
          dependencies.typesafe,
          dependencies.wdlTools,
          dependencies.cwlScala
      )
  )
  .disablePlugins(AssemblyPlugin)

val compiler = project
  .in(file("compiler"))
  .settings(
      name := "dxCompiler",
      version := dxCompilerVersion,
      settings,
      assemblySettings,
      libraryDependencies ++= commonDependencies ++ Seq(
          dependencies.typesafe,
          dependencies.wdlTools,
          dependencies.cwlScala,
          dependencies.dxYaml
      ),
      assemblyJarName in assembly := "dxCompiler.jar",
      assemblyOutputPath in assembly := file("applet_resources/dxCompiler.jar")
  )
  .dependsOn(core)

val executorCommon = project
  .in(file("executorCommon"))
  .settings(
      name := "dxExecutorCommon",
      version := dxCompilerVersion,
      settings,
      libraryDependencies ++= commonDependencies ++ Seq()
  )
  .disablePlugins(AssemblyPlugin)
  .dependsOn(core)

val executorWdl = project
  .in(file("executorWdl"))
  .settings(
      name := "dxExecutorWdl",
      version := dxCompilerVersion,
      settings,
      assemblySettings,
      libraryDependencies ++= commonDependencies ++ Seq(
          dependencies.typesafe,
          dependencies.wdlTools
      ),
      assemblyJarName in assembly := "dxExecutorWdl.jar",
      assemblyOutputPath in assembly := file("applet_resources/WDL/resources/dxExecutorWdl.jar")
  )
  .dependsOn(core, executorCommon)

val executorCwl = project
  .in(file("executorCwl"))
  .settings(
      name := "dxExecutorCwl",
      version := dxCompilerVersion,
      settings,
      assemblySettings,
      libraryDependencies ++= commonDependencies ++ Seq(
          dependencies.typesafe,
          dependencies.cwlScala
      ),
      assemblyJarName in assembly := "dxExecutorCwl.jar",
      assemblyOutputPath in assembly := file("applet_resources/CWL/resources/dxExecutorCwl.jar")
  )
  .dependsOn(core, executorCommon)

// DEPENDENCIES

val githubDxScalaResolver = Resolver.githubPackages("dnanexus", "dxScala")
val githubCwlScalaResolver = Resolver.githubPackages("dnanexus", "cwlScala")
val githubWdlToolsResolver = Resolver.githubPackages("dnanexus-rnd", "wdlTools")
val githubDxCompilerResolver = Resolver.githubPackages("dnanexus", "dxCompiler")

lazy val dependencies =
  new {
    val dxCommonVersion = "0.8.0"
    val dxApiVersion = "0.10.0"
    val dxFileAccessProtocolsVersion = "0.5.0"
<<<<<<< HEAD
    val dxYamlVersion = "0.1.0"
    val wdlToolsVersion = "0.17.0"
    val cwlScalaVersion = "0.6.1-SNAPSHOT"
=======
    val wdlToolsVersion = "0.17.1-SNAPSHOT"
    val cwlScalaVersion = "0.3.4"
>>>>>>> 0da06e8d
    val typesafeVersion = "1.4.1"
    val sprayVersion = "1.3.6"
    val scalatestVersion = "3.2.9"
    val logbackVersion = "1.2.6"

    val dxCommon = "com.dnanexus" % "dxcommon" % dxCommonVersion
    val dxApi = "com.dnanexus" % "dxapi" % dxApiVersion
    val dxFileAccessProtocols = "com.dnanexus" % "dxfileaccessprotocols" % dxFileAccessProtocolsVersion
    val dxYaml = "com.dnanexus" % "dxyaml" % dxYamlVersion
    val wdlTools = "com.dnanexus" % "wdltools" % wdlToolsVersion
    val cwlScala = "com.dnanexus" % "cwlscala" % cwlScalaVersion
    val typesafe = "com.typesafe" % "config" % typesafeVersion
    val spray = "io.spray" %% "spray-json" % sprayVersion
    val logback = "ch.qos.logback" % "logback-classic" % logbackVersion
    val scalatest = "org.scalatest" % "scalatest_2.13" % scalatestVersion
  }

lazy val commonDependencies = Seq(
    dependencies.dxCommon,
    dependencies.dxApi,
    dependencies.dxFileAccessProtocols,
    dependencies.logback,
    dependencies.spray,
    dependencies.scalatest % Test
)

// SETTINGS

// exclude tests tagged 'linuxOnly' unless we're on a Linux OS
val isLinux = System.getProperty("os.name").toLowerCase.contains("linux")
val scalatestArgs = if (isLinux) {
  Seq("-oFK")
} else {
  Seq("-oFK", "-l", "linuxOnly")
}
lazy val settings = Seq(
    scalacOptions ++= compilerOptions,
    // javac
    javacOptions ++= Seq("-Xlint:deprecation"),
    // reduce the maximum number of errors shown by the Scala compiler
    maxErrors := 20,
    // scalafmt
    scalafmtConfig := root.base / ".scalafmt.conf",
    // Publishing
    // disable publish with scala version, otherwise artifact name will include scala version
    // e.g dxScala_2.11
    crossPaths := false,
    // snapshot artifact resolvers
    resolvers ++= Seq(githubDxScalaResolver,
                      githubWdlToolsResolver,
                      githubCwlScalaResolver,
                      githubDxCompilerResolver),
    // add sonatype repository settings
    // snapshot versions publish to GitHub packages repository
    // release versions publish to sonatype staging repository
    publishTo := Some(
        if (isSnapshot.value) {
          githubDxCompilerResolver
        } else {
          Opts.resolver.sonatypeStaging
        }
    ),
    githubOwner := "dnanexus",
    githubRepository := "dxCompiler",
    publishMavenStyle := true,
    // Tests
    // If an exception is thrown during tests, show the full
    // stack trace, by adding the "-oF" option to the list.
    // Ignore cancelled tests (-oK)
    Test / testOptions += Tests.Argument(scalatestArgs: _*),
    Test / parallelExecution := false
    // Coverage
    //
    // sbt clean coverage test
    // sbt coverageReport
    //coverageEnabled := true
    // To turn it off do:
    // sbt coverageOff
    // Ignore code parts that cannot be checked in the unit
    // test environment
    //coverageExcludedPackages := "dxScala.Main"
)

// Show deprecation warnings
val compilerOptions = Seq(
    "-unchecked",
    "-deprecation",
    "-feature",
    "-explaintypes",
    "-encoding",
    "UTF-8",
    "-Xlint:constant",
    "-Xlint:delayedinit-select",
    "-Xlint:doc-detached",
    "-Xlint:inaccessible",
    "-Xlint:infer-any",
    "-Xlint:nullary-override",
    "-Xlint:nullary-unit",
    "-Xlint:option-implicit",
    "-Xlint:package-object-classes",
    "-Xlint:poly-implicit-overload",
    "-Xlint:private-shadow",
    "-Xlint:stars-align",
    "-Xlint:type-parameter-shadow",
    "-Ywarn-dead-code",
    "-Ywarn-unused:implicits",
    "-Ywarn-unused:privates",
    "-Ywarn-unused:locals",
    "-Ywarn-unused:imports", // warns about every unused import on every command.
    "-Xfatal-warnings" // makes those warnings fatal.
)

// Assembly
lazy val assemblySettings = Seq(
    logLevel in assembly := Level.Info,
    // comment out this line to enable tests in assembly
    test in assembly := {},
    assemblyMergeStrategy in assembly := customMergeStrategy.value
)<|MERGE_RESOLUTION|>--- conflicted
+++ resolved
@@ -132,14 +132,9 @@
     val dxCommonVersion = "0.8.0"
     val dxApiVersion = "0.10.0"
     val dxFileAccessProtocolsVersion = "0.5.0"
-<<<<<<< HEAD
     val dxYamlVersion = "0.1.0"
-    val wdlToolsVersion = "0.17.0"
+    val wdlToolsVersion = "0.17.0-SNAPSHOT"
     val cwlScalaVersion = "0.6.1-SNAPSHOT"
-=======
-    val wdlToolsVersion = "0.17.1-SNAPSHOT"
-    val cwlScalaVersion = "0.3.4"
->>>>>>> 0da06e8d
     val typesafeVersion = "1.4.1"
     val sprayVersion = "1.3.6"
     val scalatestVersion = "3.2.9"
