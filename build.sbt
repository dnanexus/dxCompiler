import Merging.customMergeStrategy
import sbt.Keys._
import com.typesafe.config._

name := "dxc"

ThisBuild / organization := "com.dnanexus"
ThisBuild / scalaVersion := "2.13.7"
ThisBuild / developers := List(
    Developer("commandlinegirl",
              "Ola Zalcman",
              "azalcman@dnanexus.com",
              url("https://github.com/dnanexus")),
    Developer("Gvaihir", "Gvaihir", "aogrodnikov@dnanexus.com", url("https://github.com/dnanexus")),
    Developer("mhrvol", "Marek Hrvol", "mhrvol@dnanexus.com", url("https://github.com/dnanexus")),
    Developer("r-i-v-a",
              "Riva Nathans",
              "rnathans@dnanexus.com",
              url("https://github.com/dnanexus")),
    Developer("YuxinShi0423", "Yuxin Shi", "yshi@dnanexus.com", url("https://github.com/dnanexus")),
)
ThisBuild / homepage := Some(url("https://github.com/dnanexus/dxCompiler"))
ThisBuild / scmInfo := Some(
    ScmInfo(url("https://github.com/dnanexus/dxCompiler"), "git@github.com:dnanexus/dxCompiler.git")
)
ThisBuild / licenses += ("Apache-2.0", url("http://www.apache.org/licenses/LICENSE-2.0"))

// PROJECTS

lazy val root = project
  .in(file("."))
  .settings(
      settings,
      publish / skip := true
  )
  .aggregate(
      core,
      compiler,
      executorCommon,
      executorWdl,
      executorCwl
  )
  .disablePlugins(AssemblyPlugin)

val dxCompilerVersion: String = {
  val confPath = s"core/src/main/resources/application.conf"
  val conf = ConfigFactory.parseFile(new File(confPath)).resolve()
  conf.getString(s"dxCompilerCore.version")
}

val core = project
  .in(file("core"))
  .settings(
      name := "dxCompilerCore",
      version := dxCompilerVersion,
      settings,
      libraryDependencies ++= commonDependencies ++ Seq(
          dependencies.typesafe,
          dependencies.wdlTools,
          dependencies.cwlScala
      )
  )
  .disablePlugins(AssemblyPlugin)

val compiler = project
  .in(file("compiler"))
  .settings(
      name := "dxCompiler",
      version := dxCompilerVersion,
      settings,
      assemblySettings,
      libraryDependencies ++= commonDependencies ++ Seq(
          dependencies.typesafe,
          dependencies.wdlTools,
          dependencies.cwlScala,
          dependencies.dxYaml
      ),
      assembly / assemblyJarName := "dxCompiler.jar",
      assembly / assemblyOutputPath := file("applet_resources/dxCompiler.jar")
  )
  .dependsOn(core)

val executorCommon = project
  .in(file("executorCommon"))
  .settings(
      name := "dxExecutorCommon",
      version := dxCompilerVersion,
      settings,
      libraryDependencies ++= commonDependencies ++ Seq()
  )
  .disablePlugins(AssemblyPlugin)
  .dependsOn(core)

val executorWdl = project
  .in(file("executorWdl"))
  .settings(
      name := "dxExecutorWdl",
      version := dxCompilerVersion,
      settings,
      assemblySettings,
      libraryDependencies ++= commonDependencies ++ Seq(
          dependencies.typesafe,
          dependencies.wdlTools
      ),
      assembly / assemblyJarName := "dxExecutorWdl.jar",
      assembly / assemblyOutputPath := file("applet_resources/WDL/resources/dxExecutorWdl.jar")
  )
  .dependsOn(core, executorCommon)

val executorCwl = project
  .in(file("executorCwl"))
  .settings(
      name := "dxExecutorCwl",
      version := dxCompilerVersion,
      settings,
      assemblySettings,
      libraryDependencies ++= commonDependencies ++ Seq(
          dependencies.typesafe,
          dependencies.cwlScala
      ),
      assembly / assemblyJarName := "dxExecutorCwl.jar",
      assembly / assemblyOutputPath := file("applet_resources/CWL/resources/dxExecutorCwl.jar")
  )
  .dependsOn(core, executorCommon)

// DEPENDENCIES

val githubDxScalaResolver = Resolver.githubPackages("dnanexus", "dxScala")
val githubCwlScalaResolver = Resolver.githubPackages("dnanexus", "cwlScala")
val githubWdlToolsResolver = Resolver.githubPackages("dnanexus", "wdlTools")
val githubDxCompilerResolver = Resolver.githubPackages("dnanexus", "dxCompiler")

lazy val dependencies =
  new {
    val dxCommonVersion = "0.11.2"
    val dxApiVersion = "0.13.2"
    val dxFileAccessProtocolsVersion = "0.5.4"
    val dxYamlVersion = "0.1.1"
<<<<<<< HEAD
    val wdlToolsVersion = "0.17.8"
    val cwlScalaVersion = "0.8.1-SNAPSHOT"
=======
    val wdlToolsVersion = "0.17.9-SNAPSHOT"
    val cwlScalaVersion = "0.8.0"
>>>>>>> 850f4ea0
    val typesafeVersion = "1.4.1"
    val sprayVersion = "1.3.6"
    val scalatestVersion = "3.2.9"
    val logbackVersion = "1.2.10"
    val mockitoVersion = "3.2.10.0"

    val dxCommon = "com.dnanexus" % "dxcommon" % dxCommonVersion
    val dxApi = "com.dnanexus" % "dxapi" % dxApiVersion
    val dxFileAccessProtocols = "com.dnanexus" % "dxfileaccessprotocols" % dxFileAccessProtocolsVersion
    val dxYaml = "com.dnanexus" % "dxyaml" % dxYamlVersion
    val wdlTools = "com.dnanexus" % "wdltools" % wdlToolsVersion
    val cwlScala = "com.dnanexus" % "cwlscala" % cwlScalaVersion
    val typesafe = "com.typesafe" % "config" % typesafeVersion
    val spray = "io.spray" %% "spray-json" % sprayVersion
    val logback = "ch.qos.logback" % "logback-classic" % logbackVersion
    val scalatest = "org.scalatest" % "scalatest_2.13" % scalatestVersion
    val mockito = "org.scalatestplus" %% "mockito-3-4" % mockitoVersion % "test"
  }

lazy val commonDependencies = Seq(
    dependencies.dxCommon,
    dependencies.dxApi,
    dependencies.dxFileAccessProtocols,
    dependencies.logback,
    dependencies.spray,
    dependencies.scalatest % Test,
    dependencies.mockito
)

// SETTINGS

// exclude tests tagged 'linuxOnly' unless we're on a Linux OS
val isLinux = System.getProperty("os.name").toLowerCase.contains("linux")
val scalatestArgs = if (isLinux) {
  Seq("-oFK")
} else {
  Seq("-oFK", "-l", "linuxOnly")
}
lazy val settings = Seq(
    scalacOptions ++= compilerOptions,
    // javac
    javacOptions ++= Seq("-Xlint:deprecation"),
    // reduce the maximum number of errors shown by the Scala compiler
    maxErrors := 20,
    // scalafmt
    scalafmtConfig := file(".") / ".scalafmt.conf",
    // Publishing
    // disable publish with scala version, otherwise artifact name will include scala version
    // e.g dxScala_2.11
    crossPaths := false,
    // snapshot artifact resolvers
    resolvers ++= Seq(githubDxScalaResolver,
                      githubWdlToolsResolver,
                      githubCwlScalaResolver,
                      githubDxCompilerResolver),
    // add sonatype repository settings
    // snapshot versions publish to GitHub packages repository
    // release versions publish to sonatype staging repository
    publishTo := Some(
        if (isSnapshot.value) {
          githubDxCompilerResolver
        } else {
          Opts.resolver.sonatypeStaging
        }
    ),
    githubOwner := "dnanexus",
    githubRepository := "dxCompiler",
    publishMavenStyle := true,
    // Tests
    // If an exception is thrown during tests, show the full
    // stack trace, by adding the "-oF" option to the list.
    // Ignore cancelled tests (-oK)
    Test / testOptions += Tests.Argument(scalatestArgs: _*),
    Test / parallelExecution := false
    // Coverage
    //
    // sbt clean coverage test
    // sbt coverageReport
    //coverageEnabled := true
    // To turn it off do:
    // sbt coverageOff
    // Ignore code parts that cannot be checked in the unit
    // test environment
    //coverageExcludedPackages := "dxScala.Main"
)

// Show deprecation warnings
val compilerOptions = Seq(
    "-unchecked",
    "-deprecation",
    "-feature",
    "-explaintypes",
    "-encoding",
    "UTF-8",
    "-Xlint:constant",
    "-Xlint:delayedinit-select",
    "-Xlint:doc-detached",
    "-Xlint:inaccessible",
    "-Xlint:infer-any",
    "-Xlint:nullary-unit",
    "-Xlint:option-implicit",
    "-Xlint:package-object-classes",
    "-Xlint:poly-implicit-overload",
    "-Xlint:private-shadow",
    "-Xlint:stars-align",
    "-Xlint:type-parameter-shadow",
    "-Ywarn-dead-code",
    "-Ywarn-unused:implicits",
    "-Ywarn-unused:privates",
    "-Ywarn-unused:locals",
    "-Ywarn-unused:imports", // warns about every unused import on every command.
    "-Xfatal-warnings" // makes those warnings fatal.
)

// Assembly
lazy val assemblySettings = Seq(
    // comment out this line to enable tests in assembly
    assembly / test := {},
    assembly / assemblyMergeStrategy := customMergeStrategy.value
)<|MERGE_RESOLUTION|>--- conflicted
+++ resolved
@@ -136,13 +136,8 @@
     val dxApiVersion = "0.13.2"
     val dxFileAccessProtocolsVersion = "0.5.4"
     val dxYamlVersion = "0.1.1"
-<<<<<<< HEAD
-    val wdlToolsVersion = "0.17.8"
     val cwlScalaVersion = "0.8.1-SNAPSHOT"
-=======
     val wdlToolsVersion = "0.17.9-SNAPSHOT"
-    val cwlScalaVersion = "0.8.0"
->>>>>>> 850f4ea0
     val typesafeVersion = "1.4.1"
     val sprayVersion = "1.3.6"
     val scalatestVersion = "3.2.9"
