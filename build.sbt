--- conflicted
+++ resolved
@@ -133,13 +133,8 @@
     val dxApiVersion = "0.10.1-SNAPSHOT"
     val dxFileAccessProtocolsVersion = "0.5.0"
     val dxYamlVersion = "0.1.0"
-<<<<<<< HEAD
-    val wdlToolsVersion = "0.17.1-SNAPSHOT"
+    val wdlToolsVersion = "0.17.1"
     val cwlScalaVersion = "0.7.1-SNAPSHOT"
-=======
-    val wdlToolsVersion = "0.17.1"
-    val cwlScalaVersion = "0.7.0"
->>>>>>> 1507ce4e
     val typesafeVersion = "1.4.1"
     val sprayVersion = "1.3.6"
     val scalatestVersion = "3.2.9"
