--- conflicted
+++ resolved
@@ -117,19 +117,15 @@
 
 // DEPENDENCIES
 
+val githubResolver = Resolver.githubPackages("dnanexus", "dxScala")
+resolvers += githubResolver
+
 lazy val dependencies =
   new {
-<<<<<<< HEAD
-    val dxCommonVersion = "0.2.11"
-    val dxApiVersion = "0.1.17-SNAPSHOT"
-    val dxFileAccessProtocolsVersion = "0.1.4"
-    val wdlToolsVersion = "0.12.7"
-=======
-    val dxCommonVersion = "0.2.12"
+    val dxCommonVersion = "0.2.14-SNAPSHOT"
     val dxApiVersion = "0.2.0-SNAPSHOT"
-    val dxFileAccessProtocolsVersion = "0.1.5"
+    val dxFileAccessProtocolsVersion = "0.1.6-SNAPSHOT"
     val wdlToolsVersion = "0.12.9"
->>>>>>> 8b7ca244
     val cwlScalaVersion = "0.3.4"
     val typesafeVersion = "1.3.3"
     val sprayVersion = "1.3.5"
@@ -171,14 +167,16 @@
     // e.g dxScala_2.11
     crossPaths := false,
     // add sonatype repository settings
-    // snapshot versions publish to sonatype snapshot repository
-    // other versions publish to sonatype staging repository
+    // snapshot versions publish to GitHub packages repository
+    // release versions publish to sonatype staging repository
     publishTo := Some(
         if (isSnapshot.value)
-          Opts.resolver.sonatypeSnapshots
+          githubResolver
         else
           Opts.resolver.sonatypeStaging
     ),
+    githubOwner := "dnanexus",
+    githubRepository := "dxCompiler",
     publishMavenStyle := true,
     // Tests
     // If an exception is thrown during tests, show the full
