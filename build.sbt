--- conflicted
+++ resolved
@@ -123,13 +123,8 @@
 lazy val dependencies =
   new {
     val dxCommonVersion = "0.2.14-SNAPSHOT"
-<<<<<<< HEAD
     val dxApiVersion = "0.2.0-SNAPSHOT"
     val dxFileAccessProtocolsVersion = "0.1.6-SNAPSHOT"
-=======
-    val dxApiVersion = "0.1.17-SNAPSHOT"
-    val dxFileAccessProtocolsVersion = "0.1.5"
->>>>>>> 7c7453b7
     val wdlToolsVersion = "0.12.9"
     val cwlScalaVersion = "0.3.4"
     val typesafeVersion = "1.3.3"
