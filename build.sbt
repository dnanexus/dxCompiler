--- conflicted
+++ resolved
@@ -70,15 +70,11 @@
 assemblyOutputPath in assembly := file("applet_resources/resources/dxWDL.jar")
 assemblyMergeStrategy in assembly := customMergeStrategy.value
 
-<<<<<<< HEAD
 val cwlScalaVersion = "v0.2.4"
-val wdlToolsVersion = "0.8.3"
-=======
 val dxApiVersion = "0.1.3"
 val dxCommonVersion = "0.2.2"
 val dxFileAccessProtocolsVersion = "0.1.1"
 val wdlToolsVersion = "0.10.7"
->>>>>>> 19aac6e7
 val typesafeVersion = "1.3.3"
 val sprayVersion = "1.3.5"
 val jacksonVersion = "2.11.0"
@@ -88,13 +84,10 @@
 val scalatestVersion = "3.1.1"
 
 libraryDependencies ++= Seq(
-<<<<<<< HEAD
     "com.dnanexus" % "cwlscala" % cwlScalaVersion,
-=======
     "com.dnanexus" % "dxapi" % dxApiVersion,
     "com.dnanexus" % "dxcommon" % dxCommonVersion,
     "com.dnanexus" % "dxfileaccessprotocols" % dxFileAccessProtocolsVersion,
->>>>>>> 19aac6e7
     "com.dnanexus" % "wdltools" % wdlToolsVersion,
     "io.spray" %% "spray-json" % sprayVersion,
     "com.typesafe" % "config" % typesafeVersion,
