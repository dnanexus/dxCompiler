import Merging.customMergeStrategy
import sbt.Keys._
import sbtassembly.AssemblyPlugin.autoImport._

scalaVersion := "2.13.2"
name := "dxWDL"
import com.typesafe.config._
val confPath =
  Option(System.getProperty("config.file")).getOrElse("src/main/resources/application.conf")
val conf = ConfigFactory.parseFile(new File(confPath)).resolve()
version := conf.getString("dxWDL.version")
organization := "com.dnanexus"
developers := List(
    Developer("orodeh", "orodeh", "orodeh@dnanexus.com", url("https://github.com/dnanexus")),
    Developer("jdidion", "jdidion", "jdidion@dnanexus.com", url("https://github.com/dnanexus")),
    Developer("xquek", "xquek", "xquek@dnanexus.com", url("https://github.com/dnanexus")),
    Developer("commandlinegirl",
              "commandlinegirl",
              "azalcman@dnanexus.com",
              url("https://github.com/dnanexus")),
    Developer("mhrvol", "mhrvol", "mhrvol-cf@dnanexus.com", url("https://github.com/dnanexus"))
)
homepage := Some(url("https://github.com/dnanexus/dxWDL"))
scmInfo := Some(
    ScmInfo(url("https://github.com/dnanexus/dxWDL"), "git@github.com:dnanexus/dxWDL.git")
)
licenses += ("Apache-2.0", url("http://www.apache.org/licenses/LICENSE-2.0"))
publishMavenStyle := true

val root = project.in(file("."))

// reduce the maximum number of errors shown by the Scala compiler
maxErrors := 20

//coverageEnabled := true

javacOptions ++= Seq("-Xlint:deprecation")

// Show deprecation warnings
scalacOptions ++= Seq(
    "-unchecked",
    "-deprecation",
    "-feature",
    "-explaintypes",
    "-encoding",
    "UTF-8",
    "-Xlint:constant",
    "-Xlint:delayedinit-select",
    "-Xlint:doc-detached",
    "-Xlint:inaccessible",
    "-Xlint:infer-any",
    "-Xlint:nullary-override",
    "-Xlint:nullary-unit",
    "-Xlint:option-implicit",
    "-Xlint:package-object-classes",
    "-Xlint:poly-implicit-overload",
    "-Xlint:private-shadow",
    "-Xlint:stars-align",
    "-Xlint:type-parameter-shadow",
    "-Ywarn-dead-code",
    "-Ywarn-unused:implicits",
    "-Ywarn-unused:privates",
    "-Ywarn-unused:locals",
    "-Ywarn-unused:imports", // warns about every unused import on every command.
    "-Xfatal-warnings" // makes those warnings fatal.
)

assemblyJarName in assembly := "dxWDL.jar"
logLevel in assembly := Level.Info
assemblyOutputPath in assembly := file("applet_resources/resources/dxWDL.jar")
assemblyMergeStrategy in assembly := customMergeStrategy.value

<<<<<<< HEAD
val cwlScalaVersion = "0.2.5"
val dxApiVersion = "0.1.4"
=======
val dxApiVersion = "0.1.5"
>>>>>>> ebf89e96
val dxCommonVersion = "0.2.2"
val dxFileAccessProtocolsVersion = "0.1.2"
val wdlToolsVersion = "0.11.3"
val typesafeVersion = "1.3.3"
val sprayVersion = "1.3.5"
val jacksonVersion = "2.11.0"
val guavaVersion = "18.0"
val httpClientVersion = "4.5"
val logbackVersion = "1.2.3"
val scalatestVersion = "3.1.1"
val commonsCompressVersion = "1.20"

libraryDependencies ++= Seq(
    "com.dnanexus" % "cwlscala" % cwlScalaVersion,
    "com.dnanexus" % "dxapi" % dxApiVersion,
    "com.dnanexus" % "dxcommon" % dxCommonVersion,
    "com.dnanexus" % "dxfileaccessprotocols" % dxFileAccessProtocolsVersion,
    "com.dnanexus" % "wdltools" % wdlToolsVersion,
    "io.spray" %% "spray-json" % sprayVersion,
    "com.typesafe" % "config" % typesafeVersion,
    "org.apache.commons" % "commons-compress" % commonsCompressVersion,
    // libraries used in what remains of dxjava
    "com.fasterxml.jackson.core" % "jackson-databind" % jacksonVersion,
    "com.google.guava" % "guava" % guavaVersion,
    "org.apache.httpcomponents" % "httpclient" % httpClientVersion,
    // libraries needed for compatiblity
    "ch.qos.logback" % "logback-classic" % logbackVersion % Runtime,
    //---------- Test libraries -------------------//
    "org.scalatest" % "scalatest_2.13" % scalatestVersion % "test"
)

// If an exception is thrown during tests, show the full
// stack trace, by adding the "-oF" option to the list.
//

// exclude the native tests, they are slow.
// to do this from the command line:
// sbt testOnly -- -l native
//
// comment out this line in order to allow native
// tests
// Test / testOptions += Tests.Argument("-l", "native")
Test / testOptions += Tests.Argument("-oF")

Test / parallelExecution := false

// comment out this line to enable tests in assembly
test in assembly := {}

// scalafmt
scalafmtConfig := root.base / ".scalafmt.conf"
// Coverage
//
// sbt clean coverage test
// sbt coverageReport

// To turn it off do:
// sbt coverageOff

// Ignore code parts that cannot be checked in the unit
// test environment
//coverageExcludedPackages := "dxWDL.Main;dxWDL.compiler.DxNI;dxWDL.compiler.DxObjectDirectory;dxWDL.compiler.Native"<|MERGE_RESOLUTION|>--- conflicted
+++ resolved
@@ -70,12 +70,8 @@
 assemblyOutputPath in assembly := file("applet_resources/resources/dxWDL.jar")
 assemblyMergeStrategy in assembly := customMergeStrategy.value
 
-<<<<<<< HEAD
 val cwlScalaVersion = "0.2.5"
-val dxApiVersion = "0.1.4"
-=======
 val dxApiVersion = "0.1.5"
->>>>>>> ebf89e96
 val dxCommonVersion = "0.2.2"
 val dxFileAccessProtocolsVersion = "0.1.2"
 val wdlToolsVersion = "0.11.3"
