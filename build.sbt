import Merging.customMergeStrategy
import sbt.Keys._
import sbtassembly.AssemblyPlugin.autoImport.{assemblyMergeStrategy, _}
import com.typesafe.config._

name := "dxc"

ThisBuild / organization := "com.dnanexus"
ThisBuild / scalaVersion := "2.13.2"
ThisBuild / developers := List(
    Developer("jdidion", "jdidion", "jdidion@dnanexus.com", url("https://github.com/dnanexus")),
    Developer("commandlinegirl",
              "commandlinegirl",
              "azalcman@dnanexus.com",
              url("https://github.com/dnanexus")),
    Developer("mhrvol", "mhrvol", "mhrvol-cf@dnanexus.com", url("https://github.com/dnanexus")),
    Developer("r-i-v-a", "r-i-v-a", "rnathans-cf@dnanexus.com", url("https://github.com/dnanexus"))
)
ThisBuild / homepage := Some(url("https://github.com/dnanexus/dxCompiler"))
ThisBuild / scmInfo := Some(
    ScmInfo(url("https://github.com/dnanexus/dxCompiler"), "git@github.com:dnanexus/dxCompiler.git")
)
ThisBuild / licenses += ("Apache-2.0", url("http://www.apache.org/licenses/LICENSE-2.0"))

// PROJECTS

lazy val root = project.in(file("."))
lazy val global = root
  .settings(
      settings,
      skip in publish := true
  )
  .disablePlugins(AssemblyPlugin)
  .aggregate(
      core,
      compiler,
      executorCommon,
      executorWdl,
      executorCwl
  )

val dxCompilerVersion: String = {
  val confPath = s"core/src/main/resources/application.conf"
  val conf = ConfigFactory.parseFile(new File(confPath)).resolve()
  conf.getString(s"dxCompilerCore.version")
}

val core = project
  .in(file("core"))
  .settings(
      name := "dxCompilerCore",
      version := dxCompilerVersion,
      settings,
      libraryDependencies ++= commonDependencies ++ Seq(
          dependencies.typesafe,
          dependencies.wdlTools,
          dependencies.cwlScala
      )
  )
  .disablePlugins(AssemblyPlugin)

val compiler = project
  .in(file("compiler"))
  .settings(
      name := "dxCompiler",
      version := dxCompilerVersion,
      settings,
      assemblySettings,
      libraryDependencies ++= commonDependencies ++ Seq(
          dependencies.typesafe,
          dependencies.wdlTools,
          dependencies.cwlScala,
          dependencies.dxYaml
      ),
      assemblyJarName in assembly := "dxCompiler.jar",
      assemblyOutputPath in assembly := file("applet_resources/dxCompiler.jar")
  )
  .dependsOn(core)

val executorCommon = project
  .in(file("executorCommon"))
  .settings(
      name := "dxExecutorCommon",
      version := dxCompilerVersion,
      settings,
      libraryDependencies ++= commonDependencies ++ Seq()
  )
  .disablePlugins(AssemblyPlugin)
  .dependsOn(core)

val executorWdl = project
  .in(file("executorWdl"))
  .settings(
      name := "dxExecutorWdl",
      version := dxCompilerVersion,
      settings,
      assemblySettings,
      libraryDependencies ++= commonDependencies ++ Seq(
          dependencies.typesafe,
          dependencies.wdlTools
      ),
      assemblyJarName in assembly := "dxExecutorWdl.jar",
      assemblyOutputPath in assembly := file("applet_resources/WDL/resources/dxExecutorWdl.jar")
  )
  .dependsOn(core, executorCommon)

val executorCwl = project
  .in(file("executorCwl"))
  .settings(
      name := "dxExecutorCwl",
      version := dxCompilerVersion,
      settings,
      assemblySettings,
      libraryDependencies ++= commonDependencies ++ Seq(
          dependencies.typesafe,
          dependencies.cwlScala
      ),
      assemblyJarName in assembly := "dxExecutorCwl.jar",
      assemblyOutputPath in assembly := file("applet_resources/CWL/resources/dxExecutorCwl.jar")
  )
  .dependsOn(core, executorCommon)

// DEPENDENCIES

val githubDxScalaResolver = Resolver.githubPackages("dnanexus", "dxScala")
val githubCwlScalaResolver = Resolver.githubPackages("dnanexus", "cwlScala")
val githubWdlToolsResolver = Resolver.githubPackages("dnanexus-rnd", "wdlTools")
val githubDxCompilerResolver = Resolver.githubPackages("dnanexus", "dxCompiler")

lazy val dependencies =
  new {
    val dxCommonVersion = "0.8.0"
<<<<<<< HEAD
    val dxApiVersion = "0.9.0"
    val dxFileAccessProtocolsVersion = "0.5.0"
    val dxYamlVersion = "0.1.0"
    val wdlToolsVersion = "0.17.0"
    val cwlScalaVersion = "0.6.1-SNAPSHOT"
=======
    val dxApiVersion = "0.10.0"
    val dxFileAccessProtocolsVersion = "0.5.0"
    val wdlToolsVersion = "0.16.1-SNAPSHOT"
    val cwlScalaVersion = "0.3.4"
>>>>>>> a1ec7da0
    val typesafeVersion = "1.4.1"
    val sprayVersion = "1.3.6"
    val scalatestVersion = "3.2.9"
    val logbackVersion = "1.2.5"

    val dxCommon = "com.dnanexus" % "dxcommon" % dxCommonVersion
    val dxApi = "com.dnanexus" % "dxapi" % dxApiVersion
    val dxFileAccessProtocols = "com.dnanexus" % "dxfileaccessprotocols" % dxFileAccessProtocolsVersion
    val dxYaml = "com.dnanexus" % "dxyaml" % dxYamlVersion
    val wdlTools = "com.dnanexus" % "wdltools" % wdlToolsVersion
    val cwlScala = "com.dnanexus" % "cwlscala" % cwlScalaVersion
    val typesafe = "com.typesafe" % "config" % typesafeVersion
    val spray = "io.spray" %% "spray-json" % sprayVersion
    val logback = "ch.qos.logback" % "logback-classic" % logbackVersion
    val scalatest = "org.scalatest" % "scalatest_2.13" % scalatestVersion
  }

lazy val commonDependencies = Seq(
    dependencies.dxCommon,
    dependencies.dxApi,
    dependencies.dxFileAccessProtocols,
    dependencies.logback,
    dependencies.spray,
    dependencies.scalatest % Test
)

// SETTINGS

// exclude tests tagged 'linuxOnly' unless we're on a Linux OS
val isLinux = System.getProperty("os.name").toLowerCase.contains("linux")
val scalatestArgs = if (isLinux) {
  Seq("-oFK")
} else {
  Seq("-oFK", "-l", "linuxOnly")
}
lazy val settings = Seq(
    scalacOptions ++= compilerOptions,
    // javac
    javacOptions ++= Seq("-Xlint:deprecation"),
    // reduce the maximum number of errors shown by the Scala compiler
    maxErrors := 20,
    // scalafmt
    scalafmtConfig := root.base / ".scalafmt.conf",
    // Publishing
    // disable publish with scala version, otherwise artifact name will include scala version
    // e.g dxScala_2.11
    crossPaths := false,
    // snapshot artifact resolvers
    resolvers ++= Seq(githubDxScalaResolver,
                      githubWdlToolsResolver,
                      githubCwlScalaResolver,
                      githubDxCompilerResolver),
    // add sonatype repository settings
    // snapshot versions publish to GitHub packages repository
    // release versions publish to sonatype staging repository
    publishTo := Some(
        if (isSnapshot.value) {
          githubDxCompilerResolver
        } else {
          Opts.resolver.sonatypeStaging
        }
    ),
    githubOwner := "dnanexus",
    githubRepository := "dxCompiler",
    publishMavenStyle := true,
    // Tests
    // If an exception is thrown during tests, show the full
    // stack trace, by adding the "-oF" option to the list.
    // Ignore cancelled tests (-oK)
    Test / testOptions += Tests.Argument(scalatestArgs: _*),
    Test / parallelExecution := false
    // Coverage
    //
    // sbt clean coverage test
    // sbt coverageReport
    //coverageEnabled := true
    // To turn it off do:
    // sbt coverageOff
    // Ignore code parts that cannot be checked in the unit
    // test environment
    //coverageExcludedPackages := "dxScala.Main"
)

// Show deprecation warnings
val compilerOptions = Seq(
    "-unchecked",
    "-deprecation",
    "-feature",
    "-explaintypes",
    "-encoding",
    "UTF-8",
    "-Xlint:constant",
    "-Xlint:delayedinit-select",
    "-Xlint:doc-detached",
    "-Xlint:inaccessible",
    "-Xlint:infer-any",
    "-Xlint:nullary-override",
    "-Xlint:nullary-unit",
    "-Xlint:option-implicit",
    "-Xlint:package-object-classes",
    "-Xlint:poly-implicit-overload",
    "-Xlint:private-shadow",
    "-Xlint:stars-align",
    "-Xlint:type-parameter-shadow",
    "-Ywarn-dead-code",
    "-Ywarn-unused:implicits",
    "-Ywarn-unused:privates",
    "-Ywarn-unused:locals",
    "-Ywarn-unused:imports", // warns about every unused import on every command.
    "-Xfatal-warnings" // makes those warnings fatal.
)

// Assembly
lazy val assemblySettings = Seq(
    logLevel in assembly := Level.Info,
    // comment out this line to enable tests in assembly
    test in assembly := {},
    assemblyMergeStrategy in assembly := customMergeStrategy.value
)<|MERGE_RESOLUTION|>--- conflicted
+++ resolved
@@ -130,22 +130,15 @@
 lazy val dependencies =
   new {
     val dxCommonVersion = "0.8.0"
-<<<<<<< HEAD
-    val dxApiVersion = "0.9.0"
+    val dxApiVersion = "0.10.0"
     val dxFileAccessProtocolsVersion = "0.5.0"
     val dxYamlVersion = "0.1.0"
     val wdlToolsVersion = "0.17.0"
     val cwlScalaVersion = "0.6.1-SNAPSHOT"
-=======
-    val dxApiVersion = "0.10.0"
-    val dxFileAccessProtocolsVersion = "0.5.0"
-    val wdlToolsVersion = "0.16.1-SNAPSHOT"
-    val cwlScalaVersion = "0.3.4"
->>>>>>> a1ec7da0
     val typesafeVersion = "1.4.1"
     val sprayVersion = "1.3.6"
     val scalatestVersion = "3.2.9"
-    val logbackVersion = "1.2.5"
+    val logbackVersion = "1.2.6"
 
     val dxCommon = "com.dnanexus" % "dxcommon" % dxCommonVersion
     val dxApi = "com.dnanexus" % "dxapi" % dxApiVersion
