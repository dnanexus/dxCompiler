import Merging.customMergeStrategy
import sbt.Keys._
import sbtassembly.AssemblyPlugin.autoImport._

scalaVersion := "2.13.2"
name := "dxWDL"
import com.typesafe.config._
val confPath =
  Option(System.getProperty("config.file")).getOrElse("src/main/resources/application.conf")
val conf = ConfigFactory.parseFile(new File(confPath)).resolve()
version := conf.getString("dxWDL.version")
organization := "com.dnanexus"
developers := List(
    Developer("orodeh", "orodeh", "orodeh@dnanexus.com", url("https://github.com/dnanexus")),
    Developer("jdidion", "jdidion", "jdidion@dnanexus.com", url("https://github.com/dnanexus")),
    Developer("xquek", "xquek", "xquek@dnanexus.com", url("https://github.com/dnanexus")),
    Developer("commandlinegirl",
              "commandlinegirl",
              "azalcman@dnanexus.com",
              url("https://github.com/dnanexus")),
    Developer("mhrvol", "mhrvol", "mhrvol-cf@dnanexus.com", url("https://github.com/dnanexus"))
)
homepage := Some(url("https://github.com/dnanexus/dxWDL"))
scmInfo := Some(
    ScmInfo(url("https://github.com/dnanexus/dxWDL"), "git@github.com:dnanexus/dxWDL.git")
)
licenses += ("Apache-2.0", url("http://www.apache.org/licenses/LICENSE-2.0"))
publishMavenStyle := true

val root = project.in(file("."))

// reduce the maximum number of errors shown by the Scala compiler
maxErrors := 20

//coverageEnabled := true

javacOptions ++= Seq("-Xlint:deprecation")

// Show deprecation warnings
scalacOptions ++= Seq(
    "-unchecked",
    "-deprecation",
    "-feature",
    "-explaintypes",
    "-encoding",
    "UTF-8",
    "-Xlint:constant",
    "-Xlint:delayedinit-select",
    "-Xlint:doc-detached",
    "-Xlint:inaccessible",
    "-Xlint:infer-any",
    "-Xlint:nullary-override",
    "-Xlint:nullary-unit",
    "-Xlint:option-implicit",
    "-Xlint:package-object-classes",
    "-Xlint:poly-implicit-overload",
    "-Xlint:private-shadow",
    "-Xlint:stars-align",
    "-Xlint:type-parameter-shadow",
    "-Ywarn-dead-code",
    "-Ywarn-unused:implicits",
    "-Ywarn-unused:privates",
    "-Ywarn-unused:locals",
    "-Ywarn-unused:imports", // warns about every unused import on every command.
    "-Xfatal-warnings" // makes those warnings fatal.
)

assemblyJarName in assembly := "dxWDL.jar"
logLevel in assembly := Level.Info
assemblyOutputPath in assembly := file("applet_resources/resources/dxWDL.jar")
assemblyMergeStrategy in assembly := customMergeStrategy.value

val dxApiVersion = "0.1.3"
val dxCommonVersion = "0.2.2"
<<<<<<< HEAD
val dxFileAccessProtocolsVersion = "0.1.1"
val wdlToolsVersion = "0.10.6"
=======
val wdlToolsVersion = "0.10.7"
>>>>>>> a6f09165
val typesafeVersion = "1.3.3"
val sprayVersion = "1.3.5"
val jacksonVersion = "2.11.0"
val guavaVersion = "18.0"
val httpClientVersion = "4.5"
val logbackVersion = "1.2.3"
val scalatestVersion = "3.1.1"
val commonsCompressVersion = "1.20"

libraryDependencies ++= Seq(
    "com.dnanexus" % "dxapi" % dxApiVersion,
    "com.dnanexus" % "dxcommon" % dxCommonVersion,
    "com.dnanexus" % "dxfileaccessprotocols" % dxFileAccessProtocolsVersion,
    "com.dnanexus" % "wdltools" % wdlToolsVersion,
    "io.spray" %% "spray-json" % sprayVersion,
    "com.typesafe" % "config" % typesafeVersion,
    "org.apache.commons" % "commons-compress" % commonsCompressVersion,
    // libraries used in what remains of dxjava
    "com.fasterxml.jackson.core" % "jackson-databind" % jacksonVersion,
    "com.google.guava" % "guava" % guavaVersion,
    "org.apache.httpcomponents" % "httpclient" % httpClientVersion,
    // libraries needed for compatiblity
    "ch.qos.logback" % "logback-classic" % logbackVersion % Runtime,
    //---------- Test libraries -------------------//
    "org.scalatest" % "scalatest_2.13" % scalatestVersion % "test"
)

// If an exception is thrown during tests, show the full
// stack trace, by adding the "-oF" option to the list.
//

// exclude the native tests, they are slow.
// to do this from the command line:
// sbt testOnly -- -l native
//
// comment out this line in order to allow native
// tests
// Test / testOptions += Tests.Argument("-l", "native")
Test / testOptions += Tests.Argument("-oF")

Test / parallelExecution := false

// comment out this line to enable tests in assembly
test in assembly := {}

// scalafmt
scalafmtConfig := root.base / ".scalafmt.conf"
// Coverage
//
// sbt clean coverage test
// sbt coverageReport

// To turn it off do:
// sbt coverageOff

// Ignore code parts that cannot be checked in the unit
// test environment
//coverageExcludedPackages := "dxWDL.Main;dxWDL.compiler.DxNI;dxWDL.compiler.DxObjectDirectory;dxWDL.compiler.Native"<|MERGE_RESOLUTION|>--- conflicted
+++ resolved
@@ -72,12 +72,8 @@
 
 val dxApiVersion = "0.1.3"
 val dxCommonVersion = "0.2.2"
-<<<<<<< HEAD
 val dxFileAccessProtocolsVersion = "0.1.1"
-val wdlToolsVersion = "0.10.6"
-=======
 val wdlToolsVersion = "0.10.7"
->>>>>>> a6f09165
 val typesafeVersion = "1.3.3"
 val sprayVersion = "1.3.5"
 val jacksonVersion = "2.11.0"
