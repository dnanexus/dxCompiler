--- conflicted
+++ resolved
@@ -131,13 +131,8 @@
 * WDL and CWL
   * Calls with missing arguments have [limited support](doc/ExpertOptions.md#task-and-workflow-inputs).
   * All task and workflow names must be unique across the entire import tree
-<<<<<<< HEAD
-    * For example, if `A.wdl` imports `B.wdl` and `A.wdl` defines workflow `foo`, then `B.wdl` could not have a workflow or task named `foo`
-  * The `Directory` type is only supported in stand-alone tasks, not yet in workflows
+  * For example, if `A.wdl` imports `B.wdl` and `A.wdl` defines workflow `foo`, then `B.wdl` could not have a workflow or task named `foo`
   * Subworkflows built from higher-level workflows are not intented to be used on their own.
-=======
-    * For example, if `A.wdl` imports `B.wdl` and `A.wdl` defines `workflow foo`, then `B.wdl` could not have a workflow or task named `foo`
->>>>>>> 3f5588da
 * WDL only
   * Workflows with forward references (i.e. a variable referenced before it is declared) are not yet supported.
   * The [alternative workflow output syntax](https://github.com/openwdl/wdl/blob/main/versions/draft-2/SPEC.md#outputs) that has been deprecated since WDL draft2 is not supported
