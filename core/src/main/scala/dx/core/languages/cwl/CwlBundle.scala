--- conflicted
+++ resolved
@@ -156,48 +156,8 @@
                   Map.empty,
                   Map(tool.name -> Vector.empty[String]))
       case wf: Workflow =>
-<<<<<<< HEAD
-        val (tools, expressions, workflows, requirements, hints) = getProcesses(wf)
-        // check that there are no name collisions
-        val (toolsByName, allNames) =
-          tools.values.foldLeft(Map.empty[String, CommandLineTool], Set.empty[String]) {
-            case ((toolAccu, nameAccu), tool) if !nameAccu.contains(tool.name) =>
-              (toolAccu + (tool.name -> tool), nameAccu + tool.name)
-            case (_, tool) =>
-              throw new Exception(s"duplicate name ${tool.name}")
-          }
-        val (expressionsByName, allNames2) =
-          expressions.values.foldLeft(Map.empty[String, ExpressionTool], allNames) {
-            case ((exprAccu, nameAccu), expr) if !nameAccu.contains(expr.name) =>
-              (exprAccu + (expr.name -> expr), nameAccu + expr.name)
-            case (_, expr) =>
-              throw new Exception(s"duplicate name ${expr.name}")
-          }
-        val (workflowsByName, allNames3) =
-          workflows.values.foldLeft(Map.empty[String, Workflow], allNames2) {
-            case ((wfAccu, nameAccu), wf) if !nameAccu.contains(wf.name) =>
-              (wfAccu + (wf.name -> wf), nameAccu + wf.name)
-            case (_, wf) =>
-              throw new Exception(s"duplicate name ${wf.name}")
-          }
-        val requirementsByName = requirements.map {
-          case (id, reqs) => id.name -> reqs
-        }
-        val hintsByName = hints.map {
-          case (id, hints) => id.name -> hints
-        }
-        CwlBundle(version,
-                  wf,
-                  toolsByName,
-                  expressionsByName,
-                  workflowsByName,
-                  requirementsByName,
-                  hintsByName,
-                  allNames3)
-=======
         val (tools, expressions, workflows, requirements, hints, parents) = getProcesses(wf)
         CwlBundle(version, wf, tools, expressions, workflows, requirements, hints, parents)
->>>>>>> 18a2ff1e
     }
   }
 }