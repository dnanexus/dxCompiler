version 1.0

struct WordInfo {
  String word
  Int len
}

workflow runtime_vs_static_type {
<<<<<<< HEAD
    call rvs_opt_int { input: x = 14 }

    call rvs_opt_array { input: xa = [14,15,20] }

    WordStruct manitoba = object {
        word: "Manitoba",
        len: 8
    }

    call rvs_opt_struct { input : ao = [manitoba] }

    output {
        Int result = rvs_opt_int.result
        String result2 = rvs_opt_array.numbers
        String result3 = rvs_opt_struct.w
    }
}

task rvs_opt_int {
    input {
        Int? x
    }
    command {
        echo $(( ~{x} + 10 ))
    }
    output {
        Int result = read_int(stdout())
    }
=======
  call rvs_int { input: x = 14 }

  call rvs_array { input: xa = [14,15,20] }

  WordInfo manitoba = object {
    word: "Manitoba",
    len: 8
  }

  call rvs_struct { input : ao = [manitoba] }

  output {
    Int result = rvs_int.result
    String result2 = rvs_array.numbers
    String result3 = rvs_struct.w
  }
>>>>>>> 05ac75ec
}

task rvs_int {
  input {
    Int? x
  }
  command {
    echo $(( ~{x} + 10 ))
  }
  output {
    Int result = read_int(stdout())
  }
}

<<<<<<< HEAD
task rvs_opt_array {
    input {
        Array[Int?] xa
    }
    Array[Int] a = select_all(xa)
    command {
        echo ~{sep=',' a}
    }
    output {
        String numbers = read_string(stdout())
    }
}

task rvs_opt_struct {
    input {
        Array[WordStruct?]? ao
    }
    Array[WordStruct?] a = select_first([ao])
    Array[WordStruct] a2 = select_all(a)
    command{}
    output {
        String w = a2[0].word
    }
=======
task rvs_array {
  input {
    Array[Int?] xa
  }
  Array[Int] a = select_all(xa)
  command {
    echo ~{sep=',' a}
  }
  output {
    String numbers = read_string(stdout())
  }
}

task rvs_struct {
  input {
    Array[WordInfo?]? ao
  }
  Array[WordInfo?] a = select_first([ao])
  Array[WordInfo] a2 = select_all(a)
  command {}
  output {
    String w = a2[0].word
  }
>>>>>>> 05ac75ec
}<|MERGE_RESOLUTION|>--- conflicted
+++ resolved
@@ -6,7 +6,6 @@
 }
 
 workflow runtime_vs_static_type {
-<<<<<<< HEAD
     call rvs_opt_int { input: x = 14 }
 
     call rvs_opt_array { input: xa = [14,15,20] }
@@ -35,24 +34,6 @@
     output {
         Int result = read_int(stdout())
     }
-=======
-  call rvs_int { input: x = 14 }
-
-  call rvs_array { input: xa = [14,15,20] }
-
-  WordInfo manitoba = object {
-    word: "Manitoba",
-    len: 8
-  }
-
-  call rvs_struct { input : ao = [manitoba] }
-
-  output {
-    Int result = rvs_int.result
-    String result2 = rvs_array.numbers
-    String result3 = rvs_struct.w
-  }
->>>>>>> 05ac75ec
 }
 
 task rvs_int {
@@ -67,7 +48,6 @@
   }
 }
 
-<<<<<<< HEAD
 task rvs_opt_array {
     input {
         Array[Int?] xa
@@ -91,29 +71,4 @@
     output {
         String w = a2[0].word
     }
-=======
-task rvs_array {
-  input {
-    Array[Int?] xa
-  }
-  Array[Int] a = select_all(xa)
-  command {
-    echo ~{sep=',' a}
-  }
-  output {
-    String numbers = read_string(stdout())
-  }
-}
-
-task rvs_struct {
-  input {
-    Array[WordInfo?]? ao
-  }
-  Array[WordInfo?] a = select_first([ao])
-  Array[WordInfo] a2 = select_all(a)
-  command {}
-  output {
-    String w = a2[0].word
-  }
->>>>>>> 05ac75ec
 }