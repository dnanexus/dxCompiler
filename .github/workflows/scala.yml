name: Unit Tests
on:
  push:
    branches:
      - main
      - develop
  pull_request:
    branches:
      - main
      - develop
    types:
      - opened
      - synchronize
      - labeled
  workflow_dispatch:
permissions:
  contents: read
  packages: read
jobs:
  test:
    name: Scala Unit Tests (Staging)
    if: "!contains(github.event.pull_request.labels.*.name, 'minor')"
    runs-on: ubuntu-20.04
    steps:
      - name: Git Checkout
        uses: actions/checkout@v2
      # performance optimizations https://abbbi.github.io/actions/
      - uses: abbbi/github-actions-tune@v1
      - name: Install Java
        uses: actions/setup-java@v1
        with:
          java-version: 11
      - name: Clone corpora
        run: |
          cd compiler/src/test/resources
          ./clone-corpora.sh
      - name: Run unit tests
        env:
          GITHUB_TOKEN: ${{ secrets.GITHUB_TOKEN }}
<<<<<<< HEAD
          AUTH_TOKEN: ${{ secrets.DX_STAGING_TEST_ROBOT_TOKEN }}
          SBT_OPTS: "-XX:+CMSClassUnloadingEnabled -Xmx2G -Xms1G"
=======
          AUTH_TOKEN: ${{ secrets.DX_STAGING_TOKEN }}
          SBT_OPTS: "-XX:+CMSClassUnloadingEnabled -Xmx4G -Xms1G"
>>>>>>> 449c40db
        run: |
          sudo apt-get update
          sudo apt-get install -y apt-transport-https wget git openssh-server tree python3 python3-pip python3-venv
          cwltool=`jq -r '.execDepends.cwl[0].name' scripts/bundled_dependencies.json`
          pip3 install --upgrade pip setuptools pyOpenSSL
          pip3 install termcolor dxpy $cwltool
          export PATH="$PATH:$HOME/.local/bin"

          # install dxda
          sudo wget -O/usr/local/bin/dx-download-agent https://github.com/dnanexus/dxda/releases/download/v0.5.7/dx-download-agent-linux
          sudo chmod +x /usr/local/bin/dx-download-agent

          # set up DNAnexus staging environment
          dx login --noprojects --staging --token $AUTH_TOKEN
          dx select dxCompiler_playground

          # check formatting
          sbt scalafmtCheckAll
          # run unit tests
          cd ${GITHUB_WORKSPACE}
          pwd
          sbt version && sbt compile && sbt "testOnly -- -l prod"<|MERGE_RESOLUTION|>--- conflicted
+++ resolved
@@ -37,13 +37,8 @@
       - name: Run unit tests
         env:
           GITHUB_TOKEN: ${{ secrets.GITHUB_TOKEN }}
-<<<<<<< HEAD
           AUTH_TOKEN: ${{ secrets.DX_STAGING_TEST_ROBOT_TOKEN }}
-          SBT_OPTS: "-XX:+CMSClassUnloadingEnabled -Xmx2G -Xms1G"
-=======
-          AUTH_TOKEN: ${{ secrets.DX_STAGING_TOKEN }}
           SBT_OPTS: "-XX:+CMSClassUnloadingEnabled -Xmx4G -Xms1G"
->>>>>>> 449c40db
         run: |
           sudo apt-get update
           sudo apt-get install -y apt-transport-https wget git openssh-server tree python3 python3-pip python3-venv
@@ -62,6 +57,7 @@
 
           # check formatting
           sbt scalafmtCheckAll
+
           # run unit tests
           cd ${GITHUB_WORKSPACE}
           pwd
