package dx.executor

import java.nio.file.{Files, Path}
import dx.{AppException, AppInternalException}
import dx.api.{
  DxAnalysis,
  DxApi,
  DxExecutable,
  DxExecution,
  DxFile,
  DxFileDescCache,
  DxJob,
  DxJobDescribe,
  DxPath,
  DxProject,
  DxProjectDescribe,
  DxState,
  Field,
  InstanceTypeDB
}
import dx.core.Constants
import dx.core.io.DxWorkerPaths
import dx.core.ir.Value.VNull
import dx.core.ir.{
  ExecutableLink,
  Manifest,
  Parameter,
  ParameterLink,
  ParameterLinkDeserializer,
  ParameterLinkExec,
  ParameterLinkSerializer,
  Type,
  TypeSerde,
  Value,
  ValueSerde
}
import dx.core.languages.Language
import dx.util.{CodecUtils, FileSourceResolver, FileUtils, JsUtils, Logger, TraceLevel}
import dx.util.protocols.DxFileAccessProtocol
import spray.json._

import scala.annotation.tailrec

object JobMeta {
  val InputFile = "job_input.json"
  val OutputFile = "job_output.json"
  val ErrorFile = "job_error.json"
  // this file has all the information about the job that is avaiable
  // at execution time
  val JobInfoFile = "dnanexus-job.json"
  // this file has all the information about the executable
  val ExecutableInfoFile = "dnanexus-executable.json"

  /**
    * Report an error, since this is called from a bash script, we can't simply
    * raise an exception. Instead, we write the error to a standard JSON file.
    * @param rootDir the directory that contains the error file
    * @param e the exception
    */
  def writeError(rootDir: Path, e: Throwable): Unit = {
    val jobErrorPath = rootDir.resolve(ErrorFile)
    val errType = e match {
      case _: AppException         => "AppError"
      case _: AppInternalException => "AppInternalError"
      case _: Throwable            => "AppInternalError"
    }
    // We are limited in what characters can be written to json, so we
    // provide a short description for json.
    //
    // Note: we sanitize this string, to be absolutely sure that
    // it does not contain problematic JSON characters.
    val errMsg = JsObject(
        "error" -> JsObject(
            "type" -> JsString(errType),
            "message" -> JsUtils.sanitizedString(e.getMessage)
        )
    ).prettyPrint
    FileUtils.writeFileContent(jobErrorPath, errMsg)
  }
}

/**
  * Encapsulates all the metadata used by the executor, including:
  * 1. metadata files on the worker
  * 2. job details
  * 3. application details
  * @param workerPaths DxWorkerPaths
  * @param dxApi DxApi
  * @param logger Logger
  */
abstract class JobMeta(val workerPaths: DxWorkerPaths, val dxApi: DxApi, val logger: Logger) {
  def project: DxProject

  lazy val projectDesc: DxProjectDescribe = project.describe()

  def jobId: String

  lazy val manifestFolder = s"${dxApi.currentProjectId.get}:/.d/${jobId}"

  def rawJsInputs: Map[String, JsValue]

  def callName: Option[String] = {
    rawJsInputs.get(Constants.CallName) match {
      case Some(JsString(callName)) => Some(callName)
      case None                     => None
      case other =>
        throw new Exception(s"invalid callName ${other}")
    }
  }

  /**
    * If the task/workflow was compiled with -useManifests, then the job inputs
    * will be manifest files, rather than the actual inputs expected by the
    * task/workflow. The inputs will be:
    * 1. At least one manifest file and/or a manifest as a JSON hash
    * 2. A linking hash (required if there is more than one manifest)
    * 3. Zero or more workflow manifest files and/or a workflow manifest as a
    *    JSON hash
    * 4. A linking hash for the workflow manifest files (required if there is
    *    more than one workflow manifest)
    * We need to:
    * 1. Download and parse all the manifest files
    * 2. If there is no linking hash, then just return the values from the
    *    single manifest
    * 3. Otherwise, resolve all the links. A link maps a task/workflow input
    *    name to a value. The link value is one of the following:
    *    * { "value\_\_\_": <value> } - a constant value
    *    * { "<manifest_id>": "<manifest_param_name>" } - a reference to a
    *      parameter that is looked up in the manifest(s)
    *    * { "workflow\_\_\_": "<workflow_param_name>" } - a reference to a
    *      workflow input parameter that is looked up in the workflow
    *      manifest(s)
    * All missing parameters are ignored since they may be optional.
    * @param rawInputs raw job inputs
    * @return the actual task/workflow inputs extracted from the manifest
    */
  private def unpackManifests(rawInputs: Map[String, JsValue]): Map[String, JsValue] = {
    logger.trace(s"""Unpacking manifests from raw inputs:
                    |${rawInputs}""".stripMargin)

    // resolve a file input to a DxFile
    def resolveManifestFiles(key: String): Vector[DxFile] = {
      rawInputs.get(key) match {
        case Some(JsArray(files)) =>
          files.map {
            case fileObj: JsObject if DxFile.isLinkJson(fileObj) =>
              DxFile.fromJson(dxApi, fileObj)
            case JsString(uri) if uri.startsWith(DxPath.DxUriPrefix) =>
              dxApi.resolveFile(uri)
            case other =>
              throw new Exception(s"invalid manifest file value ${other}")
          }
        case None => Vector.empty
        case other =>
          throw new Exception(s"invalid value ${other} for ${key} field")
      }
    }

    val manifestHash = rawInputs.get(Constants.InputManifest) match {
      case Some(hash: JsObject) => Some(hash)
      case None                 => None
      case other =>
        throw new Exception(s"invalid manifest ${other}")
    }
    val manifestFiles = resolveManifestFiles(Constants.InputManifestFiles)
    // links have been serialized, so they actually look like:
    // { "___": { "x": { "wrapped___": { "value___": ... } } }
    // we do not want to deserialize the values (because we don't have the
    // type information here), so instead we have to manually unwrap the fields
    val manifestLinks = rawInputs.get(Constants.InputLinks) match {
      case Some(JsObject(fields)) if fields.contains(Parameter.ComplexValueKey) =>
        fields(Parameter.ComplexValueKey).asJsObject.fields
      case Some(JsObject(fields)) => fields
      case None                   => Map.empty
      case other =>
        throw new Exception(s"invalid manifest links ${other}")
    }

    if (manifestLinks.isEmpty) {
      // if there are no manifest links, then there must be at most one manifest
      // (either as a hash or a file). We can just parse it and return the values.
      val manifestJson = (manifestHash, manifestFiles) match {
        case (None, Vector())         => None
        case (Some(inputs), Vector()) => Some(inputs)
        case (None, Vector(manifestFile)) =>
          Some(new String(dxApi.downloadBytes(manifestFile)).parseJson)
        case _ =>
          throw new Exception(
              "manifest links are required when there is more than one manifest file"
          )
      }
      return manifestJson.map(Manifest.parse(_).jsValues).getOrElse(Map.empty)
    }

    def downloadAndParseManifests(files: Vector[DxFile]): Vector[Manifest] = {
      // download manifest bytes, convert to JSON, and parse into Manifest object
      val manifests = files
        .map(dxFile => Manifest.parse(new String(dxApi.downloadBytes(dxFile)).parseJson))
      // if there is more than one manifest, check that they all have IDs
      if (manifests.size > 1) {
        manifests.foreach {
          case manifest: Manifest if manifest.id.isDefined => ()
          case _ =>
            throw new Exception("when there are multiple manifests, all manifests must have ID")
        }
      }
      manifests
    }

    // parse all the manifests and combine into a single Vector
    val manifests = manifestHash.map(h => Vector(Manifest.parse(h))).getOrElse(Vector.empty) ++
      downloadAndParseManifests(manifestFiles)
    // create lookup function for manifests
    val manifestLookup: (String, String) => Option[JsValue] = if (manifests.size == 1) {
      val values = manifests.head.jsValues
      (_: String, manifestParamName: String) => values.get(manifestParamName)
    } else {
      val manifestMap = manifests.map {
        case m: Manifest if m.id.isDefined => m.id.get -> m.jsValues
        case _ =>
          throw new Exception(
              "when there are multiple manifests, all manifests must have id defined"
          )
      }.toMap
      (manifestId: String, manifestParamName: String) => {
        manifestMap.get(manifestId).flatMap(_.get(manifestParamName))
      }
    }

    // create lookup function for workflow manifests - this is lazy because the
    // manifest linkes may not contain any workflow references
    lazy val workflowManifestLookup: String => Option[JsValue] = {
      val workflowManifestHash = rawInputs.get(Constants.WorkflowInputManifest) match {
        case Some(hash: JsObject) => Some(hash)
        case None                 => None
        case other =>
          throw new Exception(s"invalid manifest ${other}")
      }
      val workflowManifestFiles = resolveManifestFiles(Constants.WorkflowInputManifestFiles)
      val workflowManifests =
        workflowManifestHash.map(h => Vector(Manifest.parse(h))).getOrElse(Vector.empty) ++
          downloadAndParseManifests(workflowManifestFiles)
      val workflowManifestLinks = rawInputs.get(Constants.WorkflowInputLinks) match {
        case Some(JsObject(fields)) if fields.contains(Parameter.ComplexValueKey) =>
          fields(Parameter.ComplexValueKey).asJsObject.fields
        case Some(JsObject(fields)) => fields
        case None                   => Map.empty[String, JsValue]
        case other =>
          throw new Exception(s"invalid workflow manifest links ${other}")
      }
      if (workflowManifests.isEmpty) {
        throw new Exception("there are no workflow manifest files")
      } else if (workflowManifestLinks.isEmpty) {
        if (workflowManifests.size == 1) {
          val values = workflowManifests.head.jsValues
          (paramName: String) => values.get(paramName)
        } else {
          throw new Exception(
              "when there are multiple workflow manifests, workflow manifest links are required"
          )
        }
      } else {
        val workflowManifestMap = workflowManifests.map {
          case m: Manifest if m.id.isDefined => m.id.get -> m.jsValues
          case _ =>
            throw new Exception(
                "when there are multiple workflow manifests, all manifests must have id defined"
            )
        }.toMap
        @tailrec
        def workflowManifestLookup(paramName: String): Option[JsValue] = {
          workflowManifestLinks.get(paramName) match {
            case Some(JsObject(fields)) if fields.keySet == Set(ValueSerde.WrappedValueKey) =>
              fields(ValueSerde.WrappedValueKey).asJsObject.fields.head match {
                case (Constants.ValueKey, value) => Some(value)
                case (Constants.WorkflowKey, JsString(workflowParamName)) =>
                  workflowManifestLookup(workflowParamName)
                case (manifestId, JsString(manifestParamName)) =>
                  workflowManifestMap.get(manifestId).flatMap(_.get(manifestParamName))
                case other =>
                  throw new Exception(s"invalid workflow manifest link entry ${other}")
              }
            case other =>
              throw new Exception(s"invalid manifest link ${other}")
          }
        }
        workflowManifestLookup
      }
    }

    // lookup all values in the manifest links
    manifestLinks.flatMap {
      case (paramName, JsObject(fields)) if fields.keySet == Set(ValueSerde.WrappedValueKey) =>
        val value = fields(ValueSerde.WrappedValueKey).asJsObject.fields.head match {
          case (Constants.ValueKey, value) => Some(value)
          case (Constants.WorkflowKey, JsString(workflowParamName)) =>
            workflowManifestLookup(workflowParamName)
          case (manifestId, JsString(manifestParamName)) =>
            manifestLookup(manifestId, manifestParamName)
          case other =>
            throw new Exception(s"invalid manifest link entry ${other}")
        }
        value.map(paramName -> _)
      case other =>
        throw new Exception(s"invalid manifest link ${other}")
    }
  }

  lazy val jsInputs: Map[String, JsValue] = {
    if (useManifests) {
      unpackManifests(rawJsInputs)
    } else {
      rawJsInputs
    }
  }

  private lazy val allFilesReferenced: Vector[DxFile] = {
    // bulk describe all files referenced in the inputs
    logger.trace("Discovering all files in the input values")
    val queryFiles = jsInputs.flatMap {
      case (_, jsElem) => DxFile.findFiles(dxApi, jsElem)
    }.toVector
    logger.trace(s"Bulk describing ${queryFiles.size} files")
    val dxFiles = dxApi.describeFilesBulk(queryFiles, searchWorkspaceFirst = true, validate = true)
    // check that all files are in the closed state
    val notClosed = dxFiles.filterNot(_.describe().state == DxState.Closed)
    if (notClosed.nonEmpty) {
      throw new Exception(
          s"input file(s) not in the 'closed' state: ${notClosed.map(_.id).mkString(",")}"
      )
    }
    dxFiles
  }

  protected lazy val dxFileDescCache: DxFileDescCache = DxFileDescCache(allFilesReferenced)

  lazy val inputDeserializer: ParameterLinkDeserializer =
    ParameterLinkDeserializer(dxFileDescCache, dxApi)

  lazy val inputSpec: Map[String, Type] = {
    getExecutableAttribute("inputSpec")
      .map {
        case JsArray(spec) => TypeSerde.fromNativeSpec(spec)
        case other         => throw new Exception(s"invalid inputSpec ${other}")
      }
      .getOrElse(Map.empty)
  }

  lazy val inputs: Map[String, Value] = {
    // If we are using manifests, then the inputSpec won't match the task inputs.
    // Otherwise, if we have access to the inputSpec, use it to guide deserialization.
    jsInputs.map {
      case (key, value) if useManifests =>
        key -> inputDeserializer.deserializeInput(value)
      case (key, value) =>
        val irValue = inputSpec.get(key) match {
          case None =>
            logger.warning(s"inputSpec is missing field ${key}")
            inputDeserializer.deserializeInput(value)
          case Some(Type.THash | Type.TOptional(Type.THash)) =>
            logger.trace(
                s"""expected type of input field ${key} is THash, which may represent an
                   |unknown schema type, so deserializing without type""".stripMargin
                  .replaceAll("\n", " ")
            )
            inputDeserializer.deserializeInput(value)
          case Some(t) =>
            inputDeserializer.deserializeInputWithType(value, t, key)
        }
        key -> irValue
    }
  }

  lazy val primaryInputs: Map[String, Value] = {
    // discard auxiliary fields
    inputs.view.filterKeys(!_.endsWith(ParameterLink.FlatFilesSuffix)).toMap
  }

  lazy val fileResolver: FileSourceResolver = {
    val dxProtocol = DxFileAccessProtocol(dxApi, dxFileDescCache)
    val fileResolver = FileSourceResolver.create(
        localDirectories = Vector(workerPaths.getWorkDir()),
        userProtocols = Vector(dxProtocol),
        logger = logger
    )
    FileSourceResolver.set(fileResolver)
    fileResolver
  }

  protected def writeRawJsOutputs(outputJs: Map[String, JsValue]): Unit

  def writeJsOutputs(outputJs: Map[String, JsValue]): Unit = {
    val rawOutputJs = if (useManifests && !outputJs.contains(Constants.OutputManifest)) {
      val manifestId = rawJsInputs.get(Constants.OutputId) match {
        case Some(JsString(id)) => id
        case other =>
          throw new Exception(s"missing or invalid outputId ${other}")
      }
      val manifestValues = callName
        .map { c =>
          val prefix = s"${c}${Parameter.ComplexValueKey}"
          outputJs.map {
            case (name, value) => s"${prefix}${name}" -> value
          }
        }
        .getOrElse(outputJs)
      val manifest = Manifest(manifestValues, id = Some(manifestId))
      val destination = s"${manifestFolder}/${jobId}_output.manifest.json"
      val manifestDxFile = dxApi.uploadString(manifest.toJson.prettyPrint, destination)
      outputSerializer
        .createFields(Constants.OutputManifest, Type.TFile, Value.VFile(manifestDxFile.asUri))
        .toMap
    } else {
      outputJs
    }
    writeRawJsOutputs(rawOutputJs)
  }

  lazy val outputSerializer: ParameterLinkSerializer = ParameterLinkSerializer(fileResolver, dxApi)

  /**
    * Prepares the inputs for a subjob. If using manifests, creates a manifest
    * with the same output ID as the current job.
    * @param inputs raw subjob inputs
    * @param executableLink the subjob executable
    * @param callName the call name to use to prefix the subjob outputs
    * @return serialized subjob inputs
    */
  def prepareSubjobInputs(inputs: Map[String, (Type, Value)],
                          executableLink: ExecutableLink,
                          callName: Option[String] = None): Map[String, JsValue] = {
    val inputsJs = outputSerializer.createFieldsFromMap(inputs)
    // Check that we have all the compulsory arguments.
    // Note that we don't have the information here to tell difference between optional and non-
    // optional parameters, so we emit warnings for missing arguments.
    executableLink.inputs.keys.filterNot(inputsJs.contains).foreach { argName =>
      logger.warning(s"Missing argument ${argName} to call ${executableLink.name}", force = true)
    }
    if (useManifests) {
      val requiredInputs = Map(
          Constants.InputManifest -> JsObject(inputsJs),
          Constants.OutputId -> rawJsInputs(Constants.OutputId)
      )
      val callNameInputs =
        callName.map(name => Map(Constants.CallName -> JsString(name))).getOrElse(Map.empty)
      requiredInputs ++ callNameInputs
    } else {
      inputsJs
    }
  }

  def fileUploader: FileUploader

  def waitOnUpload: Boolean = false

  def uploadOutputFiles(
      localFiles: Map[String, Vector[Path]],
      tagsAndProperties: Map[String, (Set[String], Map[String, String])]
  ): Map[Path, DxFile] = {
    val filesToUpload = localFiles.flatMap {
      case (name, paths) =>
        val (tags, properties) = tagsAndProperties.getOrElse(name, (Set.empty, Map.empty))
        paths.map { path =>
          // if using manifests, we need to upload the files directly to the project
          val dest = if (useManifests) {
            Some(s"${manifestFolder}/${path.getFileName.toString}")
          } else {
            None
          }
          path -> FileUpload(path, dest, tags, properties)
        }.toMap
    }
    fileUploader.upload(filesToUpload.values.toSet, wait = waitOnUpload)
  }

  @tailrec
  private def outputTypesEqual(expectedType: Type, actualType: Type): Boolean = {
    (expectedType, actualType) match {
      case (a, b) if a == b       => true
      case (a: Type.TOptional, b) =>
        // non-optional actual type is compatible with optional expected type
        outputTypesEqual(Type.unwrapOptional(a), Type.unwrapOptional(b))
      case (Type.TArray(a, false), Type.TArray(b, true)) =>
        // non-empty actual array is compatible with maybe-empty expected array
        outputTypesEqual(a, b)
      case (a, b) if !Type.isNative(b) =>
        // non-native types are represented as hashes
        outputTypesEqual(a, Type.THash)
      case _ => false
    }
  }

  lazy val outputSpec: Map[String, Type] = {
    getExecutableAttribute("outputSpec")
      .map {
        case JsArray(spec) => TypeSerde.fromNativeSpec(spec)
        case other         => throw new Exception(s"invalid outputSpec ${other}")
      }
      .getOrElse(Map.empty)
  }

  private def validateOutput(name: String, actualType: Type): Unit = {
    outputSpec.get(name) match {
      case Some(t) if outputTypesEqual(t, actualType) => ()
      case Some(Type.THash | Type.TOptional(Type.THash)) =>
        logger.trace(
            s"""expected type of output field ${name} is THash which may represent an
               |unknown schema type, so deserializing without type""".stripMargin
              .replaceAll("\n", " ")
        )
      case Some(t) =>
        throw new Exception(
            s"""output field ${name} has mismatch between actual type ${actualType}
               |and expected type ${t}""".stripMargin.replaceAll("\n", " ")
        )
      case None =>
        logger.warning(s"outputSpec is missing field ${name}")
    }
  }

  def writeOutputs(outputs: Map[String, (Type, Value)]): Unit = {
    // If we are using manifests, then the outputSpec won't match the task outputs.
    // Otherwise, if we have access to the outputSpec, use it to validate the outputs.
    if (!useManifests) {
      outputs.foreach {
        case (name, (actualType, _)) => validateOutput(name, actualType)
      }
    }
    // write outputs, ignore null values - these could occur for optional
    // values that were not specified.
    val outputJs = outputs
      .collect {
        case (name, (t, v)) if v != VNull =>
          outputSerializer.createFields(name, t, v)
      }
      .flatten
      .toMap
    writeJsOutputs(outputJs)
  }

  def createOutputLinks(outputs: Map[String, (Type, Value)],
                        validate: Boolean = true): Map[String, ParameterLink] = {
    outputs.collect {
      case (name, (actualType, value)) if value != VNull =>
        if (validate) {
          validateOutput(name, actualType)
        }
        name -> outputSerializer.createLink(actualType, value)
    }
  }

  def writeOutputLinks(outputs: Map[String, ParameterLink]): Unit = {
    val serializedLinks = outputs
      .map {
        case (name, link) => outputSerializer.createFieldsFromLink(link, name)
      }
      .flatten
      .toMap
    writeJsOutputs(serializedLinks)
  }

  def createExecutionOutputLinks(execution: DxExecution,
                                 irOutputFields: Map[String, Type],
                                 prefix: Option[String] = None,
                                 validate: Boolean = false): Map[String, ParameterLink] = {
    if (useManifests) {
      Map(
          Constants.OutputManifest -> ParameterLinkExec(execution,
                                                        Constants.OutputManifest,
                                                        Type.TFile)
      )
    } else {
      irOutputFields.map {
        case (fieldName, t) =>
          val fqn = prefix.map(p => s"${p}.${fieldName}").getOrElse(fieldName)
          if (validate) {
            validateOutput(Parameter.encodeDots(fieldName), t)
          }
          fqn -> ParameterLinkExec(execution, fieldName, t)
      }
    }
  }

  def writeExecutionOutputLinks(execution: DxExecution, irOutputFields: Map[String, Type]): Unit = {
    val serializedLinks = createExecutionOutputLinks(execution, irOutputFields)
      .flatMap {
        case (name, link) => outputSerializer.createFieldsFromLink(link, name)
      }
      .filter {
        case (_, null | JsNull) => false
        case _                  => true
      }
    writeJsOutputs(serializedLinks)
  }

  def analysis: Option[DxAnalysis]

  def parentJob: Option[DxJob]

  def instanceType: Option[String]

  def getJobDetail(name: String): Option[JsValue]

  def getExecutableAttribute(name: String): Option[JsValue]

  def getExecutableDetail(name: String): Option[JsValue]

  lazy val language: Option[Language.Language] = getExecutableDetail(Constants.Language) match {
    case Some(JsString(lang)) => Some(Language.withName(lang))
    case None =>
      logger.warning("This applet ws built with an old version of dxCompiler - please rebuild")
      // we will attempt to detect the language/version later
      None
    case other =>
      throw new Exception(s"unexpected ${Constants.Language} value ${other}")
  }

  lazy val sourceCode: String = {
    val sourceCodeEncoded = getExecutableDetail(Constants.SourceCode) match {
      case Some(JsString(s)) => s
      case None =>
        logger.warning("This applet ws built with an old version of dxCompiler - please rebuild")
        val JsString(s) =
          getExecutableDetail("wdlSourceCode")
            .orElse(getExecutableDetail("womSourceCode"))
            .getOrElse(
                throw new Exception("executable details does not contain source code")
            )
        s
      case other =>
        throw new Exception(s"unexpected ${Constants.SourceCode} value ${other}")
    }
    CodecUtils.base64DecodeAndGunzip(sourceCodeEncoded)
  }

  lazy val parserOptions: Option[JsValue] = {
    getExecutableDetail(Constants.ParseOptions)
  }

  lazy val instanceTypeDb: InstanceTypeDB = getExecutableDetail(Constants.InstanceTypeDb) match {
    case Some(JsString(s)) =>
      val js = CodecUtils.base64DecodeAndGunzip(s)
      js.parseJson.convertTo[InstanceTypeDB]
    case other =>
      throw new Exception(s"unexpected ${Constants.InstanceTypeDb} value ${other}")
  }

  lazy val defaultRuntimeAttrs: Map[String, Value] =
    getExecutableDetail(Constants.RuntimeAttributes) match {
      case Some(JsObject(fields)) => ValueSerde.deserializeMap(fields)
      case Some(JsNull) | None    => Map.empty
      case other =>
        throw new Exception(s"unexpected ${Constants.RuntimeAttributes} value ${other}")
    }

  lazy val delayWorkspaceDestruction: Option[Boolean] =
    getExecutableDetail(Constants.DelayWorkspaceDestruction) match {
      case Some(JsBoolean(flag)) => Some(flag)
      case None                  => None
    }

  lazy val blockPath: Vector[Int] = getExecutableDetail(Constants.BlockPath) match {
    case Some(JsArray(arr)) if arr.nonEmpty =>
      arr.map {
        case JsNumber(n) => n.toInt
        case _           => throw new Exception("Bad value ${arr}")
      }
    case Some(_: JsArray) | None => Vector.empty
    case other                   => throw new Exception(s"Bad value ${other}")
  }

  lazy val scatterStart: Int = getJobDetail(Constants.ContinueStart) match {
    case Some(JsNumber(s)) => s.toIntExact
    case Some(other) =>
      throw new Exception(s"Invalid value ${other} for  ${Constants.ContinueStart}")
    case _ => 0
  }

  lazy val scatterSize: Int = getExecutableDetail(Constants.ScatterChunkSize) match {
    case Some(JsNumber(n)) => n.toIntExact
    case None              => Constants.JobPerScatterDefault
    case other =>
      throw new Exception(s"Invalid value ${other} for ${Constants.ScatterChunkSize}")
  }

  lazy val useManifests: Boolean = getExecutableDetail(Constants.UseManifests) match {
    case Some(JsBoolean(b)) => b
    case None               => false
    case other =>
      throw new Exception(s"Invalid value ${other} for ${Constants.UseManifests}")
  }

  def error(e: Throwable): Unit
}

case class WorkerJobMeta(override val workerPaths: DxWorkerPaths = DxWorkerPaths.default,
                         override val fileUploader: FileUploader,
                         override val waitOnUpload: Boolean,
                         override val dxApi: DxApi = DxApi.get,
                         override val logger: Logger = Logger.get)
    extends JobMeta(workerPaths, dxApi, logger) {
<<<<<<< HEAD
  lazy val project: DxProject = dxApi.currentProject.get
=======
  lazy val project: DxProject =
    dxApi.currentProject.getOrElse(throw new Exception("no current project"))
>>>>>>> ff32a75d

  private val rootDir = workerPaths.getRootDir()
  private val inputPath = rootDir.resolve(JobMeta.InputFile)
  private val outputPath = rootDir.resolve(JobMeta.OutputFile)
  private val jobInfoPath = rootDir.resolve(JobMeta.JobInfoFile)
  private val executableInfoPath = rootDir.resolve(JobMeta.ExecutableInfoFile)

  lazy override val rawJsInputs: Map[String, JsValue] = {
    if (Files.exists(inputPath)) {
      logger.trace(s"Loading raw JSON input from ${inputPath}")
      JsUtils.getFields(JsUtils.jsFromFile(inputPath))
    } else {
      logger.warning(s"input meta-file ${inputPath} does not exist")
      Map.empty
    }
  }

  def writeRawJsOutputs(outputJs: Map[String, JsValue]): Unit = {
    JsUtils.jsToFile(JsObject(outputJs), outputPath)
  }

  private lazy val jobInfo: Map[String, JsValue] = {
    if (Files.exists(jobInfoPath)) {
      FileUtils.readFileContent(jobInfoPath).parseJson.asJsObject.fields
    } else {
      logger.warning(s"info meta-file ${jobInfoPath} does not exist")
      Map.empty
    }
  }

  def jobId: String = dxApi.currentJobId.get

  private lazy val jobDesc: DxJobDescribe = dxApi.currentJob.get.describe(
      Set(Field.Executable, Field.Details, Field.InstanceType)
  )

  private lazy val jobDetails: Map[String, JsValue] =
    jobDesc.details.map(_.asJsObject.fields).getOrElse(Map.empty)

  private lazy val executable: DxExecutable = jobInfo.get("executable") match {
    case None =>
      logger.trace(
          "executable field not found locally, performing an API call.",
          minLevel = TraceLevel.None
      )
      jobDesc.executable.get
    case Some(JsString(x)) if x.startsWith("app-") =>
      dxApi.app(x)
    case Some(JsString(x)) if x.startsWith("applet-") =>
      dxApi.applet(x)
    case Some(other) =>
      throw new Exception(s"Malformed executable field ${other} in job info")
  }

  private lazy val executableInfo: Map[String, JsValue] = {
    if (Files.exists(executableInfoPath)) {
      FileUtils.readFileContent(executableInfoPath).parseJson.asJsObject.fields
    } else {
      logger.warning(s"executable meta-file ${executableInfoPath} does not exist")
      Map.empty
    }
  }

  override def getExecutableAttribute(name: String): Option[JsValue] = {
    executableInfo.get(name)
  }

  private lazy val executableDetails: Map[String, JsValue] = {
    executable.describe(Set(Field.Details)).details.get.asJsObject.fields
  }

  def analysis: Option[DxAnalysis] = jobDesc.analysis

  def parentJob: Option[DxJob] = jobDesc.parentJob

  def instanceType: Option[String] = jobDesc.instanceType

  def getJobDetail(name: String): Option[JsValue] = jobDetails.get(name)

  def getExecutableDetail(name: String): Option[JsValue] = executableDetails.get(name)

  def error(e: Throwable): Unit = {
    JobMeta.writeError(rootDir, e)
  }
}<|MERGE_RESOLUTION|>--- conflicted
+++ resolved
@@ -699,12 +699,8 @@
                          override val dxApi: DxApi = DxApi.get,
                          override val logger: Logger = Logger.get)
     extends JobMeta(workerPaths, dxApi, logger) {
-<<<<<<< HEAD
-  lazy val project: DxProject = dxApi.currentProject.get
-=======
   lazy val project: DxProject =
     dxApi.currentProject.getOrElse(throw new Exception("no current project"))
->>>>>>> ff32a75d
 
   private val rootDir = workerPaths.getRootDir()
   private val inputPath = rootDir.resolve(JobMeta.InputFile)
