--- conflicted
+++ resolved
@@ -3,71 +3,55 @@
 import java.nio.file.Path
 import dx.api.{DxApi, DxFile}
 
-<<<<<<< HEAD
 import scala.annotation.tailrec
-=======
+
+/**
+  * A file to upload.
+  * @param source The source file.
+  * @param destination Optional destination project and/or path; defaults to the
+  *                    context project and root folder.
+  * @param tags tags to add to the uploaded file.
+  * @param properties properties to add to the uploaded file.
+  */
 case class FileUpload(source: Path,
                       destination: Option[String] = None,
                       tags: Set[String] = Set.empty,
                       properties: Map[String, String] = Map.empty)
->>>>>>> d5026565
+
+/**
+  * A directory to upload.
+  * @param source The source directory
+  * @param destination Optional destination project and/or folder; defaults to the
+  *                    context project and root folder.
+  * @param recursive Whether to search recursively in `source` for files/directories
+  *                  to upload.
+  * @param listing Set of files/folders to include in the upload; if a folder is
+  *                included, all of its files and subfolders are included regardless
+  *                of whether they appear in the Set individually
+  */
+case class DirectoryUpload(source: Path,
+                           destination: Option[String] = None,
+                           recursive: Boolean = true,
+                           listing: Option[Set[Path]] = None)
 
 trait FileUploader {
 
   /**
-    * Uploads files to the context project and folder.
-    * @param files files to upload
-    * @param wait whether to wait for upload to complete
-    * @return
+    * Uploads files.
+    * @param files Set of `FileUpload` objects, one per file.
+    * @param wait Whether to wait for uploads to complete before returning.
+    * @return mapping of sorce Path to DxFile
     */
-<<<<<<< HEAD
-  def uploadFiles(files: Set[Path], wait: Boolean = false): Map[Path, DxFile]
+  def uploadFiles(files: Set[FileUpload], wait: Boolean = false): Map[Path, DxFile]
 
   /**
     * Uploads directories to the context project and folder.
     * @param dirs directories to upload
-    * @param recursive whether to upload directories recursively
     * @param wait whether to wait for upload to complete
-    * @param listings mapping of source directory to Set of files/folders to
-    *                 include in the upload; if a folder is included, all of its
-    *                 files and subfolders are included regardless of whether
-    *                 they appear in the Set individually
     * @return mapping of source path to (projectId, folder)
     */
-  def uploadDirectories(dirs: Set[Path],
-                        recursive: Boolean = true,
-                        wait: Boolean = false,
-                        listings: Map[Path, Set[Path]] = Map.empty): Map[Path, (String, String)]
-
-  /**
-    * Uploads files/directories to specific destinations.
-    * @param files mapping of source path to destination path
-    * @param wait whether to wait for upload to complete
-    * @return
-    */
-  def uploadFilesWithDestination(files: Map[Path, String], wait: Boolean = false): Map[Path, DxFile]
-
-  /**
-    * Uploads directories to specific destinations.
-    * @param dirs mapping of directory source path to destination path
-    * @param recursive whether to upload directories recursively
-    * @param wait whether to wait for upload to complete
-    * @param listings mapping of source directory to Set of files/folders to
-    *                 include in the upload; if a folder is included, all of its
-    *                 files and subfolders are included regardless of whether
-    *                 they appear in the Set individually
-    * @return mapping of source path to (projectId, folder, files), where files
-    *         is a Vector of all the uploaded files
-    */
-  def uploadDirectoriesWithDestination(
-      dirs: Map[Path, String],
-      recursive: Boolean = true,
-      wait: Boolean = false,
-      listings: Map[Path, Set[Path]] = Map.empty
-  ): Map[Path, (String, String, Map[Path, DxFile])]
-=======
-  def upload(files: Set[FileUpload], wait: Boolean = false): Map[Path, DxFile]
->>>>>>> d5026565
+  def uploadDirectories(dirs: Set[DirectoryUpload],
+                        wait: Boolean = false): Map[Path, (String, String, Map[Path, DxFile])]
 }
 
 /**
@@ -76,9 +60,11 @@
   * @param dxApi DxApi
   */
 case class SerialFileUploader(dxApi: DxApi = DxApi.get) extends FileUploader {
-<<<<<<< HEAD
-  def uploadFiles(files: Set[Path], wait: Boolean = false): Map[Path, DxFile] = {
-    files.map(path => path -> dxApi.uploadFile(path, wait = wait)).toMap
+  def uploadFiles(files: Set[FileUpload], wait: Boolean = false): Map[Path, DxFile] = {
+    files.map {
+      case FileUpload(path, dest, tags, properties) =>
+        path -> dxApi.uploadFile(path, dest, wait = wait, tags = tags, properties = properties)
+    }.toMap
   }
 
   private def includePath(path: Path, paths: Set[Path]): Boolean = {
@@ -92,59 +78,24 @@
     paths.contains(path) || (path.toFile.isFile && containsAncestor(path))
   }
 
-  override def uploadDirectories(
-      dirs: Set[Path],
-      recursive: Boolean,
-      wait: Boolean,
-      listings: Map[Path, Set[Path]] = Map.empty
-  ): Map[Path, (String, String)] = {
-    dirs.map { path =>
-      val filter = listings
-        .get(path)
-        .map(paths => (path: Path) => includePath(path, paths))
-      val (project, folder, _) =
-        dxApi.uploadDirectory(path, recursive = recursive, wait = wait, filter = filter)
-      path -> (project.getOrElse(dxApi.currentProject.id), folder)
+  /**
+    * Uploads directories to the context project and folder.
+    *
+    * @param dirs directories to upload
+    * @param wait whether to wait for upload to complete
+    * @return mapping of source path to (projectId, folder)
+    */
+  override def uploadDirectories(dirs: Set[DirectoryUpload],
+                                 wait: Boolean): Map[Path, (String, String, Map[Path, DxFile])] = {
+    dirs.map { dir =>
+      val filter = dir.listing.map(paths => (path: Path) => includePath(path, paths))
+      val (project, folder, files) =
+        dxApi.uploadDirectory(dir.source,
+                              dir.destination,
+                              recursive = dir.recursive,
+                              wait = wait,
+                              filter)
+      dir.source -> (project.getOrElse(dxApi.currentProjectId.get), folder, files)
     }.toMap
   }
-
-  def uploadFilesWithDestination(files: Map[Path, String],
-                                 wait: Boolean = false): Map[Path, DxFile] = {
-    files.map {
-      case (path, destination) =>
-        path -> dxApi.uploadFile(path, Some(destination), wait = wait)
-    }
-  }
-
-  /**
-    * Uploads directories to specific destinations.
-    *
-    * @param dirs      mapping of directory source path to destination path
-    * @param recursive whether to upload directories recursively
-    * @param wait      whether to wait for upload to complete
-    * @return mapping of source path to (projectId, folder)
-    */
-  override def uploadDirectoriesWithDestination(
-      dirs: Map[Path, String],
-      recursive: Boolean,
-      wait: Boolean,
-      listings: Map[Path, Set[Path]] = Map.empty
-  ): Map[Path, (String, String, Map[Path, DxFile])] = {
-    dirs.map {
-      case (path, destination) =>
-        val filter = listings
-          .get(path)
-          .map(paths => (path: Path) => includePath(path, paths))
-        val (project, folder, files) =
-          dxApi.uploadDirectory(path, Some(destination), recursive = recursive, wait = wait, filter)
-        path -> (project.getOrElse(dxApi.currentProject.id), folder, files)
-    }
-=======
-  def upload(files: Set[FileUpload], wait: Boolean = false): Map[Path, DxFile] = {
-    files.map {
-      case FileUpload(path, dest, tags, properties) =>
-        path -> dxApi.uploadFile(path, dest, wait = wait, tags = tags, properties = properties)
-    }.toMap
->>>>>>> d5026565
-  }
 }