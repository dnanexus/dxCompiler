--- conflicted
+++ resolved
@@ -9,11 +9,7 @@
   /**
     * Upload files to the context project and folder.
     * @param files files to upload
-<<<<<<< HEAD
-    * @param wait wait for upload to finish?
-=======
     * @param wait whether to wait for upload to complete
->>>>>>> 8b7ca244
     * @return
     */
   def upload(files: Set[Path], wait: Boolean = false): Map[Path, DxFile]
@@ -21,11 +17,7 @@
   /**
     * Upload files to specific destinations.
     * @param files mapping of source file to destination path
-<<<<<<< HEAD
-    * @param wait wait for upload to finish?
-=======
     * @param wait whether to wait for upload to complete
->>>>>>> 8b7ca244
     * @return
     */
   def uploadWithDestination(files: Map[Path, String], wait: Boolean = false): Map[Path, DxFile]
@@ -44,7 +36,7 @@
   def uploadWithDestination(files: Map[Path, String], wait: Boolean = false): Map[Path, DxFile] = {
     files.map {
       case (path, destination) =>
-        (path, dxApi.uploadFile(path, Some(destination), wait))
+        (path, dxApi.uploadFile(path, Some(destination), wait = wait))
     }
   }
 }