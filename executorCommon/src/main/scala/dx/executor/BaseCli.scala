package dx.executor

import java.nio.file.{InvalidPathException, Paths}

import dx.core.CliUtils._
import dx.core.io.{DxWorkerPaths, StreamFiles}
import dx.util.Enum

abstract class BaseCli {
  val jarName: String

  def createTaskExecutor(meta: JobMeta,
                         fileUploader: FileUploader,
                         streamFiles: StreamFiles.StreamFiles,
                         waitOnUpload: Boolean): TaskExecutor

  def createWorkflowExecutor(meta: JobMeta, separateOutputs: Boolean): WorkflowExecutor[_]

  private object StreamFilesOptionSpec
      extends SingleValueOptionSpec[StreamFiles.StreamFiles](choices = StreamFiles.values.toVector) {
    override def parseValue(value: String): StreamFiles.StreamFiles =
      StreamFiles.withNameIgnoreCase(value)
  }

  private val CommonOptions: Map[String, OptionSpec] = Map(
      "streamFiles" -> StreamFilesOptionSpec,
      "streamAllFiles" -> FlagOptionSpec.default,
      "separateOutputs" -> FlagOptionSpec.default,
      "waitOnUpload" -> FlagOptionSpec.default
  )

  object ExecutorKind extends Enum {
    type ExecutorKind = Value
    val Task, Workflow = Value
  }

  private[executor] def dispatchCommand(args: Vector[String]): Termination = {
    if (args.size < 3) {
      return BadUsageTermination()
    }
    val kind = ExecutorKind.withNameIgnoreCase(args(0))
    val action = args(1).replaceAll("_", "")
    val rootDir =
      try {
        Paths.get(args(2))
      } catch {
        case _: InvalidPathException =>
          return BadUsageTermination(s"${args(1)} is not a valid root directory")
      }
    val options =
      try {
        parseCommandLine(args.drop(3), CommonOptions)
      } catch {
        case e: OptionParseException =>
          return BadUsageTermination("Error parsing command line options", Some(e))
      }
    val logger = initLogger(options)
    try {
      val jobMeta = WorkerJobMeta(DxWorkerPaths(rootDir))
      kind match {
        case ExecutorKind.Task =>
          val taskAction = {
            try {
              TaskAction.withNameIgnoreCase(action)
            } catch {
              case _: NoSuchElementException =>
                return BadUsageTermination(s"Unknown action ${action}")
            }
          }
          val fileUploader = SerialFileUploader()
          val streamFiles = options.getValue[StreamFiles.StreamFiles]("streamFiles") match {
            case Some(value)                               => value
            case None if options.getFlag("streamAllFiles") => StreamFiles.All
            case None                                      => StreamFiles.PerFile
          }
          val waitOnUpload = options.getFlag("waitOnUpload")
<<<<<<< HEAD

          // TODO REVERT LOGGING
          logger.info(
              s"--> Creating TaskExecutor: streamFiles ${streamFiles}, waitOnUpload ${waitOnUpload}"
=======
          logger.traceLimited(
              s"Creating TaskExecutor: streamFiles ${streamFiles}, waitOnUpload ${waitOnUpload}"
>>>>>>> 8b7ca244
          )
          val taskExecutor = createTaskExecutor(jobMeta, fileUploader, streamFiles, waitOnUpload)
          val successMessage = taskExecutor.apply(taskAction)
          Success(successMessage)
        case ExecutorKind.Workflow =>
          val separateOutputs = options.getFlag("separateOutputs")
          val workflowAction =
            try {
              WorkflowAction.withNameIgnoreCase(action)
            } catch {
              case _: NoSuchElementException =>
                return BadUsageTermination(s"Unknown action ${args(0)}")
            }
          val executor = createWorkflowExecutor(jobMeta, separateOutputs)
          val (_, successMessage) = executor.apply(workflowAction)
          Success(successMessage)
        case _ =>
          BadUsageTermination()
      }
    } catch {
      case e: Throwable =>
        Failure(s"failure executing action '${action}'", Some(e))
    }
  }

  private val usageMessage =
    s"""|java -jar ${jarName}.jar <task|workflow> <action> <rootdir> [options]
        |
        |Options:
        |    -streamFiles [all,none,perfile] 
        |                           Whether to mount all files with dxfuse (do not use the 
        |                           download agent), to mount no files with dxfuse (only use 
        |                           download agent), or to allow streaming to be set on a
        |                           per-file basis (the default).
        |    -separateOutputs       Whether to put output files in a separate folder based on
        |                           the job name. If not specified, then all outputs go to the
        |                           parent job's output folder.
        |    -traceLevel [0,1,2]    How much debug information to write to the
        |                           job log at runtime. Zero means write the minimum,
        |                           one is the default, and two is for internal debugging.
        |    -quiet                 Do not print warnings or informational outputs
        |    -verbose               Print detailed progress reports
        |    -verboseKey <module>   Detailed information for a specific module
        |    -logFile <path>        File to use for logging output; defaults to stderr
        |    -waitOnUpload          Whether to wait for each file upload to complete.
        |""".stripMargin

  def main(args: Vector[String]): Unit = {
    terminate(dispatchCommand(args), usageMessage)
  }
}<|MERGE_RESOLUTION|>--- conflicted
+++ resolved
@@ -74,15 +74,8 @@
             case None                                      => StreamFiles.PerFile
           }
           val waitOnUpload = options.getFlag("waitOnUpload")
-<<<<<<< HEAD
-
-          // TODO REVERT LOGGING
-          logger.info(
-              s"--> Creating TaskExecutor: streamFiles ${streamFiles}, waitOnUpload ${waitOnUpload}"
-=======
           logger.traceLimited(
               s"Creating TaskExecutor: streamFiles ${streamFiles}, waitOnUpload ${waitOnUpload}"
->>>>>>> 8b7ca244
           )
           val taskExecutor = createTaskExecutor(jobMeta, fileUploader, streamFiles, waitOnUpload)
           val successMessage = taskExecutor.apply(taskAction)
