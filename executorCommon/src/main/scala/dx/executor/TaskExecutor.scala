package dx.executor

import java.nio.file.{Files, Path, Paths}
import dx.api.{DxJob, InstanceTypeRequest}
import dx.core.getVersion
import dx.core.io.{
  DxdaManifest,
  DxdaManifestBuilder,
  DxfuseManifest,
  DxfuseManifestBuilder,
  StreamFiles
}
import dx.core.ir.{Type, TypeSerde, Value, ValueSerde}
import dx.core.ir.Type._
import dx.core.ir.Value._
import dx.util.protocols.{DxArchiveFolderSource, DxFileSource, DxFolderSource}
import spray.json._
import dx.util.{
  AddressableFileNode,
  AddressableFileSource,
  Enum,
  FileUtils,
  LocalFileSource,
  SafeLocalizationDisambiguator,
  SysUtils,
  TraceLevel
}

object TaskAction extends Enum {
  type TaskAction = Value
  val CheckInstanceType, Prolog, InstantiateCommand, Epilog, Relaunch = Value
}

object TaskExecutor {
  val MaxDisambiguationDirs: Int = 5000
}

abstract class TaskExecutor(jobMeta: JobMeta,
                            fileUploader: FileUploader = SerialFileUploader(),
                            streamFiles: StreamFiles.StreamFiles = StreamFiles.PerFile,
                            waitOnUpload: Boolean = false,
                            traceLengthLimit: Int = 10000) {

  private val fileResolver = jobMeta.fileResolver
  private val dxApi = jobMeta.dxApi
  private val logger = jobMeta.logger

  protected def trace(msg: String, minLevel: Int = TraceLevel.Verbose): Unit = {
    logger.traceLimited(msg, traceLengthLimit, minLevel)
  }

  private def printDirTree(): Unit = {
    if (logger.traceLevel >= TraceLevel.VVerbose) {
      trace("Directory structure:", TraceLevel.VVerbose)
      val (_, stdout, _) = SysUtils.execCommand("ls -lR", None)
      trace(stdout + "\n", TraceLevel.VVerbose)
    }
  }

  def executorName: String

  /**
    * Returns the minimal (i.e. cheapest) instance type that is
    * sufficient to the task's resource requirements.
    */
  protected def getInstanceTypeRequest: InstanceTypeRequest

  private def getRequestedInstanceType: String = {
    val instanceTypeRequest: InstanceTypeRequest = getInstanceTypeRequest
    logger.traceLimited(s"calcInstanceType $instanceTypeRequest")
    jobMeta.instanceTypeDb.apply(instanceTypeRequest).name
  }

  /**
    * Checks if we are already on the correct instance type. We only
    * relaunch if the current instance type is not sufficient for the
    * task requirements.
    */
  protected def checkInstanceType: Boolean = {
    // calculate the required instance type
    val requestedInstanceType = getRequestedInstanceType
    trace(s"requested instance type: ${requestedInstanceType}")
    val currentInstanceType = jobMeta.instanceType.getOrElse(
        throw new Exception(s"Cannot get instance type for job ${jobMeta.jobId}")
    )
    trace(s"current instance type: ${currentInstanceType}")
    val isSufficient =
      try {
        jobMeta.instanceTypeDb.matchesOrExceedes(currentInstanceType, requestedInstanceType)
      } catch {
        case ex: Throwable =>
          logger.warning("error comparing current and requested instance types",
                         exception = Some(ex))
          false
      }
    trace(s"isSufficient? ${isSufficient}")
    isSufficient
  }

  // These functions write/read the inputs and mappings between file
  // inputs and their local paths on disk. This is used to preserve
  // state between different phases of task execution, so we don't
  // have to re-evaluate expressions every time.

  private def writeEnv(schemas: Map[String, Type],
                       inputs: Map[String, (Type, Value)],
                       fileSourceToPath: Map[AddressableFileNode, Path],
                       archiveSourceToPath: Map[AddressableFileNode, Path],
                       folderSourceToPath: Map[AddressableFileSource, Path]): Unit = {
    val schemasJs = schemas.values.foldLeft(Map.empty[String, JsValue]) {
      case (accu, schema) => TypeSerde.serialize(schema, accu)._2
    }
    val (inputsJs, newSchemasJs) =
      inputs
        .foldLeft((Map.empty[String, JsValue], schemasJs)) {
          case ((paramAccu, schemaAccu), (k, (t, v))) =>
            val (jsType, newSchemasJs) = TypeSerde.serialize(t, schemaAccu)
            val jsValue = ValueSerde.serialize(v, pathsAsObjects = jobMeta.pathsAsObjects)
            (paramAccu + (k -> JsObject("type" -> jsType, "value" -> jsValue)), newSchemasJs)
        }
    val fileUriToPath: Map[String, JsValue] = fileSourceToPath.map {
      case (fileSource: AddressableFileSource, path) =>
        fileSource.address -> JsString(path.toString)
      case (other, _) =>
        throw new RuntimeException(s"Can only serialize an AddressableFileSource, not ${other}")
    }
    val archiveUriToPath: Map[String, JsValue] = archiveSourceToPath.map {
      case (archiveSource: AddressableFileSource, path) =>
        archiveSource.address -> JsString(path.toString)
    }
    val folderUriToPath: Map[String, JsValue] = folderSourceToPath.map {
      case (folderSource: AddressableFileSource, path) =>
        folderSource.address -> JsString(path.toString)
    }
    val json = JsObject(
        "schemas" -> JsObject(newSchemasJs),
        "localizedInputs" -> JsObject(inputsJs),
        "fileDxUrlToPath" -> JsObject(fileUriToPath),
        "archiveDxUrlToPath" -> JsObject(archiveUriToPath),
        "folderDxUrlToPath" -> JsObject(folderUriToPath)
    )
    FileUtils.writeFileContent(jobMeta.workerPaths.getTaskEnvFile(), json.prettyPrint)
  }

  private def readEnv(): (Map[String, Type],
                          Map[String, (Type, Value)],
                          Map[AddressableFileNode, Path],
                          Map[AddressableFileNode, Path],
                          Map[AddressableFileSource, Path]) = {
    val (schemasJs, inputsJs, filesJs, archivesJs, foldersJs) =
      FileUtils.readFileContent(jobMeta.workerPaths.getTaskEnvFile()).parseJson match {
        case env: JsObject =>
          env.getFields("schemas",
                        "localizedInputs",
                        "fileDxUrlToPath",
                        "archiveDxUrlToPath",
                        "folderDxUrlToPath") match {
            case Seq(JsObject(schemas),
                     JsObject(inputs),
                     JsObject(filePaths),
                     JsObject(archivePaths),
                     JsObject(folderPaths)) =>
              (schemas, inputs, filePaths, archivePaths, folderPaths)
            case _ =>
              throw new Exception("Malformed environment serialized to disk")
          }
        case _ => throw new Exception("Malformed environment serialized to disk")
      }
    val schemas = TypeSerde.deserializeSchemas(schemasJs)
    val (newSchemas, inputs) = inputsJs
      .foldLeft((schemas, Map.empty[String, (Type, Value)])) {
        case ((schemaAccu, paramAccu), (key, obj: JsObject)) =>
          obj.getFields("type", "value") match {
            case Seq(typeJs, valueJs) =>
              val (irType, newSchemas) = TypeSerde.deserialize(typeJs, schemaAccu)
              val irValue = ValueSerde.deserializeWithType(valueJs, irType)
              (newSchemas, paramAccu + (key -> (irType, irValue)))
            case _ =>
              throw new Exception("invalid env file")
          }
        case _ =>
          throw new Exception("invalid env file")
      }
    val fileSourceToPath = filesJs.map {
      case (uri, JsString(path)) => jobMeta.fileResolver.resolve(uri) -> Paths.get(path)
      case other                 => throw new Exception(s"unexpected path ${other}")
    }
    val archiveSourceToPath = archivesJs.map {
      case (uri, JsString(path)) => jobMeta.fileResolver.resolve(uri) -> Paths.get(path)
      case other                 => throw new Exception(s"unexpected path ${other}")
    }
    val folderSourceToPath = foldersJs.map {
      case (uri, JsString(path)) => jobMeta.fileResolver.resolveDirectory(uri) -> Paths.get(path)
      case other                 => throw new Exception(s"unexpected path ${other}")
    }
    (newSchemas, inputs, fileSourceToPath, archiveSourceToPath, folderSourceToPath)
  }

  /**
    * Returns the IR type and value for each task input, including default values
    * for any missing optional parameters.
    */
  protected def getInputsWithDefaults: Map[String, (Type, Value)]

  /**
    * Should we try to stream the file(s) associated with the given input parameter?
    */
  protected def streamFileForInput(parameterName: String): Boolean

  case class FileSource(virutalFiles: Vector[VFile] = Vector.empty,
                        realFiles: Vector[AddressableFileNode] = Vector.empty,
                        archives: Vector[AddressableFileNode] = Vector.empty,
                        folders: Vector[AddressableFileSource] = Vector.empty)

  // TODO: it would be nice to extract dx:// links from VString values - this will
  //  happen in the case where the container is a dx file and being passed in as
  //  an input parameter - so that they could be downloaded using dxda. However,
  //  this would also require some way for the downloaded image tarball to be
  //  discovered and loaded. For now, we rely on DockerUtils to download the image
  //  (via DxFileSource, which uses the dx API to download the file).
  private def extractPaths(v: Value): FileSource = {
    def extractArray(values: Vector[Value]): FileSource = {
      values.map(extractPaths).foldLeft(FileSource()) {
        case (pathsAccu, paths) =>
          FileSource(pathsAccu.virutalFiles ++ paths.virutalFiles,
                     pathsAccu.realFiles ++ paths.realFiles,
                     pathsAccu.archives ++ paths.archives,
                     pathsAccu.folders ++ paths.folders)
      }
    }
    v match {
      case f: VFile if f.contents.nonEmpty =>
        FileSource(virutalFiles = Vector(f))
      case f: VFile =>
        val primaryFile = fileResolver.resolve(f.uri)
        val secondaryPaths = extractArray(f.secondaryFiles)
        secondaryPaths.copy(realFiles = secondaryPaths.realFiles :+ primaryFile)
      case f: VFolder =>
        FileSource(folders = Vector(fileResolver.resolveDirectory(f.uri)))
      case a: VArchive =>
        FileSource(archives = Vector(fileResolver.resolve(a.uri)))
      case l: VListing   => extractArray(l.listing)
      case VArray(items) => extractArray(items)
      case VHash(m)      => extractArray(m.values.toVector)
      case _             => FileSource()
    }
  }

  /**
    * For all input files/directories, determines the local path, whether they need
    * to be streamed or downloaded, and generates the dxda and dxfuse manifests.
    * @return
    * TODO: handle file/archive/folder with basename
    * TODO: handle file with contents
    * TODO: basedir for paths in listing
    * TODO: ensure secondary files are in the same dir as the parent file
    */
  def localizeInputFiles: (Map[String, (Type, Value)],
                           Map[AddressableFileNode, Path],
                           Map[AddressableFileNode, Path],
                           Map[AddressableFileSource, Path],
                           Option[DxdaManifest],
                           Option[DxfuseManifest]) = {

    assert(jobMeta.workerPaths.getInputFilesDir() != jobMeta.workerPaths.getDxfuseMountDir())

    val inputs = getInputsWithDefaults

    case class PathsToLocalize(virtualFiles: Vector[VFile] = Vector.empty,
                               localFilesToPath: Map[AddressableFileNode, Path] = Map.empty,
                               filesToStream: Set[AddressableFileNode] = Set.empty,
                               filesToDownload: Set[AddressableFileNode] = Set.empty,
                               localArchivesToPath: Map[AddressableFileNode, Path] = Map.empty,
                               archivesToStream: Set[AddressableFileNode] = Set.empty,
                               archivesToDownload: Set[AddressableFileNode] = Set.empty,
                               localFoldersToPath: Map[AddressableFileSource, Path] = Map.empty,
                               foldersToStream: Set[AddressableFileSource] = Set.empty) {
      lazy val localPaths: Set[Path] =
        (localFilesToPath.values ++ localArchivesToPath.values ++ localFoldersToPath.values).toSet
    }

    def splitFiles(
        name: String,
        files: Vector[AddressableFileNode]
    ): (Map[AddressableFileNode, Path], Set[AddressableFileNode], Set[AddressableFileNode]) = {
      val (local, remote) = files.foldLeft(
          (Map.empty[AddressableFileNode, Path], Set.empty[AddressableFileNode])
      ) {
        case ((local, remote), fs: LocalFileSource) =>
          // The file is already on the local disk, there is no need to download it.
          // TODO: make sure this file is NOT in the applet input/output directories.
          (local + (fs -> fs.canonicalPath), remote)
        case ((local, remote), other) =>
          (local, remote + other)
      }
      if (streamFiles == StreamFiles.All ||
          (streamFiles == StreamFiles.PerFile && streamFileForInput(name))) {
        (local, remote, Set.empty)
      } else {
        (local, Set.empty, remote)
      }
    }

    val paths = inputs.foldLeft(PathsToLocalize()) {
      case (paths, (name, (_, irValue))) =>
        val fileSources = extractPaths(irValue)
        val (localFilesToPath, filesToStream, filesToDownload) =
          splitFiles(name, fileSources.realFiles)
        val (localArchivesToPath, archivesToStream, archivesToDownload) =
          splitFiles(name, fileSources.archives)
        val (localFolders, remoteFolders) =
          fileSources.folders.foldLeft(Map.empty[AddressableFileSource, Path],
                                       Set.empty[AddressableFileSource]) {
            case ((local, remote), fs: LocalFileSource) if fs.isDirectory =>
              (local + (fs -> fs.canonicalPath), remote)
            case ((local, remote), other) =>
              (local, remote + other)
          }
        PathsToLocalize(
            fileSources.virutalFiles,
            paths.localFilesToPath ++ localFilesToPath,
            paths.filesToStream ++ filesToStream,
            paths.filesToDownload ++ filesToDownload,
            paths.localArchivesToPath ++ localArchivesToPath,
            paths.archivesToStream ++ archivesToStream,
            paths.archivesToDownload ++ archivesToDownload,
            paths.localFoldersToPath ++ localFolders,
            paths.foldersToStream ++ remoteFolders
        )
    }

    // localize any virtual files
    logger.traceLimited(s"virtual files = ${paths.virtualFiles}")
    val virtualFileLocalizer =
      SafeLocalizationDisambiguator(
          jobMeta.workerPaths.getInputFilesDir(),
          existingPaths = paths.localPaths,
          separateDirsBySource = true,
          createDirs = true,
          disambiguationDirLimit = TaskExecutor.MaxDisambiguationDirs
      )
    val (virtualFilePaths, virtualUriToFileVec) = paths.virtualFiles.map { f =>
      val localPath = virtualFileLocalizer.getLocalPath(f.uri, "<virtual>")
      FileUtils.writeFileContent(localPath, f.contents.get)
      (localPath, f.uri -> f.copy(uri = localPath.toString))
    }.unzip
    val virtualUriToFile = virtualUriToFileVec.toMap

    // build dxda and/or dxfuse manifests
    // We use a SafeLocalizationDisambiguator to determine the local path and deal
    // with file name collisions in the manner specified by the WDL spec. We set
    // separateDirsBySource = true because, when creating archives, we append one
    // directory at a time to the archive and then delete the source files, so the
    // smaller each append operation is, the less disk overhead is required.

    logger.traceLimited(s"downloading files = ${paths.filesToDownload ++ paths.archivesToDownload}")
    val downloadLocalizer =
      SafeLocalizationDisambiguator(
          jobMeta.workerPaths.getInputFilesDir(),
          existingPaths = paths.localPaths ++ virtualFilePaths,
          separateDirsBySource = true,
          createDirs = true,
          disambiguationDirLimit = TaskExecutor.MaxDisambiguationDirs,
          logger = logger
      )
<<<<<<< HEAD
    val downloadFileSourceToPath =
      paths.filesToDownload.map(fs => fs -> downloadLocalizer.getLocalPath(fs)).toMap
    val downloadArchiveSourceToPath =
      paths.archivesToDownload.map(fs => fs -> downloadLocalizer.getLocalPath(fs)).toMap
=======
    val downloadFileSourceToPath: Map[AddressableFileNode, Path] =
      downloadLocalizer.getLocalPaths(filesToDownload)
>>>>>>> 3eb08466
    // write the manifest for dxda, if there are files to download
    val dxdaManifest = DxdaManifestBuilder(dxApi)
      .apply((downloadFileSourceToPath ++ downloadArchiveSourceToPath).collect {
        case (dxFs: DxFileSource, localPath)          => dxFs.dxFile -> localPath
        case (dxFs: DxArchiveFolderSource, localPath) => dxFs.dxFileSource.dxFile -> localPath
      })

    logger.traceLimited(s"streaming files = ${paths.filesToStream ++ paths.filesToDownload}")
    val streamingLocalizer =
      SafeLocalizationDisambiguator(
          jobMeta.workerPaths.getDxfuseMountDir(),
          existingPaths = paths.localPaths,
          separateDirsBySource = true,
          createDirs = false,
          disambiguationDirLimit = TaskExecutor.MaxDisambiguationDirs,
          logger = logger
      )
<<<<<<< HEAD
    val streamFileSourceToPath =
      paths.filesToStream.map(fs => fs -> streamingLocalizer.getLocalPath(fs)).toMap
    val streamArchiveSourceToPath =
      paths.archivesToStream.map(fs => fs -> streamingLocalizer.getLocalPath(fs)).toMap
    val dxFilesToPaths = (streamFileSourceToPath ++ streamArchiveSourceToPath).collect {
      case (dxFs: DxFileSource, localPath)          => dxFs.dxFile -> localPath
      case (dxFs: DxArchiveFolderSource, localPath) => dxFs.dxFileSource.dxFile -> localPath
    }
    val streamFolderSourceToPath: Map[AddressableFileSource, Path] =
      paths.foldersToStream.map(fs => fs -> streamingLocalizer.getLocalPath(fs)).toMap
    val dxFoldersToPath = streamFolderSourceToPath.collect {
      case (dxFs: DxFolderSource, localPath) => (dxFs.dxProject.id, dxFs.folder) -> localPath
    }
=======
    val streamFileSourceToPath: Map[AddressableFileNode, Path] =
      streamingLocalizer.getLocalPaths(filesToStream)
>>>>>>> 3eb08466
    // write the manifest for dxfuse, if there are files to stream
    val dxfuseManifest = DxfuseManifestBuilder(dxApi)
      .apply(dxFilesToPaths, dxFoldersToPath, jobMeta.workerPaths)

    val fileSourceToPath = paths.localFilesToPath ++ downloadFileSourceToPath ++ streamFileSourceToPath
    val archiveSourceToPath = paths.localArchivesToPath ++ downloadArchiveSourceToPath ++ streamArchiveSourceToPath
    val folderSourceToPath = paths.localFoldersToPath ++ streamFileSourceToPath

    val uriToPath: Map[String, String] =
      (fileSourceToPath ++ archiveSourceToPath ++ folderSourceToPath).map {
        case (dxFs: DxFileSource, path)          => dxFs.address -> path.toString
        case (dxFs: DxFolderSource, path)        => dxFs.address -> path.toString
        case (dxFs: DxArchiveFolderSource, path) => dxFs.address -> path.toString
        case (localFs: LocalFileSource, p2)      => localFs.originalPath.toString -> p2.toString
        case other                               => throw new RuntimeException(s"unsupported file source ${other}")
      }.toMap

    // Replace the URIs with local file paths
    def pathTranslator(v: Value, t: Option[Type], optional: Boolean): Option[PathValue] = {
      def translateUri(uri: String): Option[String] = {
        uriToPath.get(uri) match {
          case Some(localPath)  => Some(localPath)
          case None if optional => None
          case _                => throw new Exception(s"Did not localize file ${uri}")
        }
      }
      (t, v) match {
        case (_, f: VFile) if f.contents.nonEmpty =>
          Some(virtualUriToFile(f.uri))
        case (_, f: VFile) =>
          translateUri(f.uri).map { newUri =>
            val newSecondaryFiles =
              f.secondaryFiles.flatMap(pathTranslator(_, None, optional = false))
            f.copy(uri = newUri, secondaryFiles = newSecondaryFiles)
          }
        case (Some(TFile), VString(uri)) => translateUri(uri).map(VFile(_))
        case (_, f: VFolder)             => translateUri(f.uri).map(newUri => f.copy(uri = newUri))
        case (_, a: VArchive)            => translateUri(a.uri).map(newUri => a.copy(uri = newUri))
        case (_, l: VListing) =>
          val newListing = l.listing.map(pathTranslator(_, None, optional = optional))
          if (newListing.forall(_.isEmpty)) {
            None
          } else if (newListing.exists(_.isEmpty)) {
            val notLocalized = l.listing.zip(newListing).collect {
              case (old, None) => old
            }
            throw new Exception(
                s"some listing entries were not localized: ${notLocalized.mkString(",")}"
            )
          } else {
            Some(l.copy(listing = newListing.flatten))
          }
        case _ => None
      }
    }

    val localizedInputs = inputs.view.mapValues {
      case (t, v) => (t, Value.transform(v, Some(t), pathTranslator))
    }.toMap

    (localizedInputs,
     fileSourceToPath,
     archiveSourceToPath,
     folderSourceToPath,
     dxdaManifest,
     dxfuseManifest)
  }

  protected def getSchemas: Map[String, TSchema]

  /**
    * For any File- and Directory-typed inputs for which a value is provided, materialize
    * those files on the local file system. This could be via direct download, or by producing
    * dxda and/or dxfuse manifests.
    *
    * Input files are represented as dx URLs (dx://proj-xxxx:file-yyyy::/A/B/C.txt) instead of
    * local files (/home/C.txt). Files may be referenced any number of times but are only
    * downloaded once.
    */
  def prolog(): Unit = {
    if (logger.isVerbose) {
      trace(s"Prolog debugLevel=${logger.traceLevel}")
      trace(s"dxCompiler version: ${getVersion}")
      printDirTree()
      trace(s"Task source code:\n${jobMeta.sourceCode}", traceLengthLimit)
    }

    val (localizedInputs,
         fileSourceToPath,
         archiveSourceToPath,
         folderSourceToPath,
         dxdaManifest,
         dxfuseManifest) = localizeInputFiles

    dxdaManifest.foreach {
      case DxdaManifest(manifestJs) =>
        FileUtils.writeFileContent(jobMeta.workerPaths.getDxdaManifestFile(),
                                   manifestJs.prettyPrint)
    }

    dxfuseManifest.foreach {
      case DxfuseManifest(manifestJs) =>
        FileUtils.writeFileContent(jobMeta.workerPaths.getDxfuseManifestFile(),
                                   manifestJs.prettyPrint)
    }

    writeEnv(getSchemas, localizedInputs, fileSourceToPath, archiveSourceToPath, folderSourceToPath)
  }

  /**
    * Generates and writes command script(s) to disk.
    * @param localizedInputs task inputs with localized files
    * @return localizedInputs updated with any additional (non-input) variables that
    *         may be required to evaluate the outputs.
    */
  protected def writeCommandScript(
      localizedInputs: Map[String, (Type, Value)]
  ): Map[String, (Type, Value)]

  def instantiateCommand(): Unit = {
    val (schemas, localizedInputs, fileSourceToPath, archiveSourceToPath, folderSourceToPath) =
      readEnv()
    logger.traceLimited(s"InstantiateCommand, env = ${localizedInputs}")
    // unpack any archives and update the paths
    val archiveSourceToUnpackedPath = archiveSourceToPath.map {
      case (fs, path) =>
        // TODO: use the basename here - for now just using the filename without the extension
        val folder = FileUtils.changeFirstFileExt(fs.name, Vector(".tgz", ".tar.gz", ".tar"))
        val tarOpts = if (fs.name.endsWith("gz")) "-xz" else "-x"
        try {
          SysUtils.execCommand(
              s"mkdir ${folder} && tar ${tarOpts} -f ${path} -C ${folder}"
          )
        } finally {
          path.toFile.delete()
        }
        fs -> path.getParent.resolve(folder)
    }
    // evaluate the command block and write the command script
    val updatedInputs = writeCommandScript(localizedInputs)
    // write the updated env to disk
    writeEnv(schemas,
             updatedInputs,
             fileSourceToPath,
             archiveSourceToUnpackedPath,
             folderSourceToPath)
  }

  /**
    * Evaluates the outputs of the task, uploads and de-localizes output files,
    * and write outputs to the meta file.
    * @param localizedInputs the job inputs, with files localized to the worker
    */
  protected def evaluateOutputs(
      localizedInputs: Map[String, (Type, Value)]
  ): Map[String, (Type, Value)]

  // TODO: handle secondary files - put files in same output folder as the primary
  // TODO: listing basedir
  // TODO: handle basename
  // TODO: handle file with contents
  private def extractOutputFiles(name: String, v: Value, t: Type): Vector[AddressableFileSource] = {
    def getFileNode(varName: String,
                    fs: AddressableFileSource,
                    optional: Boolean): Vector[AddressableFileSource] = {
      fs match {
        case localFs: LocalFileSource if optional && !Files.exists(localFs.canonicalPath) =>
          // ignore optional, non-existent files
          Vector.empty
        case localFs: LocalFileSource if !Files.exists(localFs.canonicalPath) =>
          throw new Exception(
              s"required output file ${varName} does not exist at ${localFs.canonicalPath}"
          )
        case localFs: LocalFileSource =>
          Vector(localFs)
        case other =>
          throw new RuntimeException(s"${varName} specifies non-local file ${other}")
      }
    }

    def inner(innerName: String,
              innerValue: Value,
              innerType: Type,
              optional: Boolean): Vector[AddressableFileSource] = {
      (innerType, innerValue) match {
        case (TOptional(_), VNull) =>
          Vector.empty
        case (TOptional(optType), _) =>
          inner(innerName, innerValue, optType, optional = true)
        case (TFile, f: VFile) =>
          getFileNode(innerName, fileResolver.resolve(f.uri), optional)
        case (TFile, VString(path)) =>
          getFileNode(innerName, fileResolver.resolve(path), optional)
        case (TDirectory, f: VFolder) =>
          getFileNode(innerName, fileResolver.resolveDirectory(f.uri), optional)
        case (TDirectory, f: VListing) =>
          f.listing.zipWithIndex.flatMap {
            case (p: PathValue, index) =>
              inner(s"${innerName}/${index}", p, TDirectory, optional)
          }
        case (TArray(_, nonEmpty), VArray(array)) if nonEmpty && array.isEmpty =>
          throw new Exception(s"Non-empty array ${name} has empty value")
        case (TArray(elementType, _), VArray(array)) =>
          array.zipWithIndex.flatMap {
            case (element, index) =>
              inner(s"${innerName}[${index}]", element, elementType, optional = false)
          }
        case (TSchema(name, memberTypes), VHash(members)) =>
          memberTypes.flatMap {
            case (key, t) =>
              (t, members.get(key)) match {
                case (TOptional(_), None) =>
                  Vector.empty
                case (_, None) =>
                  throw new Exception(s"missing non-optional member ${key} of struct ${name}")
                case (_, Some(v)) =>
                  inner(s"${name}.${key}", v, t, optional = false)
              }
          }.toVector
        case (THash, VHash(members)) =>
          members.flatMap {
            case (key, value) =>
              val fileSources = extractPaths(value)
              (fileSources.realFiles ++ fileSources.folders).flatMap(fs =>
                getFileNode(s"${innerName}.${key}", fs, optional = true)
              )
          }.toVector
        case _ =>
          Vector.empty
      }
    }

    inner(name, v, t, optional = false)
  }

  def epilog(): Unit = {
    if (logger.isVerbose) {
      trace(s"Epilog debugLevel=${logger.traceLevel}")
      printDirTree()
    }
    val (_, localizedInputs, fileSourceToPath, _, _) = readEnv()
    val localizedOutputs = evaluateOutputs(localizedInputs)

    // extract files from the outputs
    val localOutputFileSources = localizedOutputs.flatMap {
      case (name, (irType, irValue)) => extractOutputFiles(name, irValue, irType)
    }.toVector

    // Build a map of all the string values in the output values that might
    // map to the same (absolute) local path. Some of the outputs may be files
    // that were inputs (in `fileSourceToPath`) - these do not need to be
    // re-uploaded. The `localPath`s will be the same but the `originalPath`s
    // may be different.
    val inputAddresses: Set[String] = fileSourceToPath.keySet.map(_.address)
    val inputPaths = fileSourceToPath.values.toSet
    val delocalizingValueToPath: Map[String, Path] = localOutputFileSources.collect {
      case local: LocalFileSource
          if !(
              inputAddresses.contains(local.address) || inputPaths.contains(local.canonicalPath)
          ) =>
        local.address -> local.canonicalPath
    }.toMap

    // TODO: also do this for archives and folders

    // upload the files, and map their local paths to their remote URIs
    val delocalizedPathToUri: Map[Path, String] = {
      val dxFiles = if (jobMeta.useManifests) {
        // if using manifests, we need to upload the files directly to the project
        fileUploader.uploadWithDestination(delocalizingValueToPath.values.map { path =>
          path -> s"${jobMeta.manifestFolder}/${path.getFileName.toString}"
        }.toMap, wait = waitOnUpload)
      } else {
        fileUploader.upload(delocalizingValueToPath.values.toSet, wait = waitOnUpload)
      }
      dxFiles.map {
        case (path, dxFile) => path -> dxFile.asUri
      }
    }

    // Replace the local paths in the output values with URIs. For files that
    // were inputs, we can resolve them using a mapping of input values to URIs;
    // for files that were generated on the worker, this requires two look-ups:
    // first to get the absoulte Path associated with the file value (which may
    // be relative or absolute), and second to get the URI associated with the
    // Path. Returns an Optional[String] because optional outputs may be null.
    val inputValueToUri = fileSourceToPath
      .collect {
        case (fs: AddressableFileNode, path) =>
          Map(fs.address -> fs.address, path.toString -> fs.address)
      }
      .flatten
      .toMap
    def resolveFileValue(value: String): Option[String] = {
      inputValueToUri
        .get(value)
        .orElse(delocalizingValueToPath.get(value) match {
          case Some(path) => delocalizedPathToUri.get(path)
          case _          => None
        })
    }

    // Replace the URIs with remote file paths
    def pathTranslator(v: Value, t: Option[Type], optional: Boolean): Option[PathValue] = {
      def translateUri(uri: String): Option[String] = {
        resolveFileValue(uri) match {
          case Some(localPath)  => Some(localPath)
          case None if optional => None
          case _                => throw new Exception(s"Did not localize file ${uri}")
        }
      }
      (t, v) match {
        case (_, f: VFile) =>
          translateUri(f.uri).map { newUri =>
            val newSecondaryFiles =
              f.secondaryFiles.flatMap(pathTranslator(_, None, optional = false))
            f.copy(uri = newUri, secondaryFiles = newSecondaryFiles)
          }
        case (Some(TFile), VString(uri)) => translateUri(uri).map(VFile(_))
        case (_, f: VFolder)             => translateUri(f.uri).map(newUri => f.copy(uri = newUri))
        case (_, a: VArchive)            => translateUri(a.uri).map(newUri => a.copy(uri = newUri))
        case (_, l: VListing) =>
          val newListing = l.listing.map(pathTranslator(_, None, optional = optional))
          if (newListing.forall(_.isEmpty)) {
            None
          } else if (newListing.exists(_.isEmpty)) {
            val notLocalized = l.listing.zip(newListing).collect {
              case (old, None) => old
            }
            throw new Exception(
                s"some listing entries were not localized: ${notLocalized.mkString(",")}"
            )
          } else {
            Some(l.copy(listing = newListing.flatten))
          }
        case _ => None
      }
    }

    val delocalizedOutputs = localizedOutputs.view.mapValues {
      case (t, v) => (t, Value.transform(v, Some(t), pathTranslator))
    }.toMap

    // serialize the outputs to the job output file
    jobMeta.writeOutputs(delocalizedOutputs)
  }

  /**
    * Returns a mapping of output field names IR types.
    */
  protected def outputTypes: Map[String, Type]

  /**
    * Launches a sub-job with the same inputs and the dynamically calculated
    * instance type.
    */
  def relaunch(): Unit = {
    // Run a sub-job with the "body" entry point, and the required instance type
    val dxSubJob: DxJob =
      jobMeta.dxApi.runSubJob("body",
                              Some(getRequestedInstanceType),
                              JsObject(jobMeta.rawJsInputs),
                              Vector.empty,
                              jobMeta.delayWorkspaceDestruction)
    jobMeta.writeExecutionOutputLinks(dxSubJob, outputTypes)
  }

  def apply(action: TaskAction.TaskAction): String = {
    try {
      // setup the utility directories that the task-runner employs
      jobMeta.workerPaths.createCleanDirs()

      if (action == TaskAction.CheckInstanceType) {
        // special operation to check if this task is on the right instance type
        checkInstanceType.toString
      } else {
        action match {
          case TaskAction.Prolog             => prolog()
          case TaskAction.InstantiateCommand => instantiateCommand()
          case TaskAction.Epilog             => epilog()
          case TaskAction.Relaunch           => relaunch()
          case _ =>
            throw new Exception(s"Invalid executor action ${action}")
        }
        s"success ${action}"
      }
    } catch {
      case e: Throwable =>
        jobMeta.error(e)
        throw e
    }
  }
}<|MERGE_RESOLUTION|>--- conflicted
+++ resolved
@@ -363,15 +363,10 @@
           disambiguationDirLimit = TaskExecutor.MaxDisambiguationDirs,
           logger = logger
       )
-<<<<<<< HEAD
-    val downloadFileSourceToPath =
-      paths.filesToDownload.map(fs => fs -> downloadLocalizer.getLocalPath(fs)).toMap
+    val downloadFileSourceToPath: Map[AddressableFileNode, Path] =
+      downloadLocalizer.getLocalPaths(paths.filesToDownload)
     val downloadArchiveSourceToPath =
-      paths.archivesToDownload.map(fs => fs -> downloadLocalizer.getLocalPath(fs)).toMap
-=======
-    val downloadFileSourceToPath: Map[AddressableFileNode, Path] =
-      downloadLocalizer.getLocalPaths(filesToDownload)
->>>>>>> 3eb08466
+      downloadLocalizer.getLocalPaths(paths.archivesToDownload)
     // write the manifest for dxda, if there are files to download
     val dxdaManifest = DxdaManifestBuilder(dxApi)
       .apply((downloadFileSourceToPath ++ downloadArchiveSourceToPath).collect {
@@ -389,11 +384,9 @@
           disambiguationDirLimit = TaskExecutor.MaxDisambiguationDirs,
           logger = logger
       )
-<<<<<<< HEAD
-    val streamFileSourceToPath =
-      paths.filesToStream.map(fs => fs -> streamingLocalizer.getLocalPath(fs)).toMap
-    val streamArchiveSourceToPath =
-      paths.archivesToStream.map(fs => fs -> streamingLocalizer.getLocalPath(fs)).toMap
+
+    val streamFileSourceToPath = streamingLocalizer.getLocalPaths(paths.filesToStream)
+    val streamArchiveSourceToPath = streamingLocalizer.getLocalPaths(paths.archivesToStream)
     val dxFilesToPaths = (streamFileSourceToPath ++ streamArchiveSourceToPath).collect {
       case (dxFs: DxFileSource, localPath)          => dxFs.dxFile -> localPath
       case (dxFs: DxArchiveFolderSource, localPath) => dxFs.dxFileSource.dxFile -> localPath
@@ -403,10 +396,6 @@
     val dxFoldersToPath = streamFolderSourceToPath.collect {
       case (dxFs: DxFolderSource, localPath) => (dxFs.dxProject.id, dxFs.folder) -> localPath
     }
-=======
-    val streamFileSourceToPath: Map[AddressableFileNode, Path] =
-      streamingLocalizer.getLocalPaths(filesToStream)
->>>>>>> 3eb08466
     // write the manifest for dxfuse, if there are files to stream
     val dxfuseManifest = DxfuseManifestBuilder(dxApi)
       .apply(dxFilesToPaths, dxFoldersToPath, jobMeta.workerPaths)
