--- conflicted
+++ resolved
@@ -8,23 +8,16 @@
 import dx.core.io.StreamFiles
 import dx.core.ir.{DxName, Type, Value}
 import dx.core.languages.Language
-<<<<<<< HEAD
 import dx.core.languages.cwl.{CwlDxName, CwlUtils, DxHintSchema, RequirementEvaluator, Target}
 import dx.executor.{JobMeta, TaskExecutor}
 import dx.util.protocols.{DxFileSource, DxFolderSource}
 import dx.util.{DockerUtils, FileUtils, JsUtils, LocalFileSource, TraceLevel}
-=======
-import dx.core.languages.cwl.{CwlUtils, DxHintSchema, RequirementEvaluator}
-import dx.executor.{JobMeta, TaskExecutor}
-import dx.util.{DockerUtils, FileUtils, JsUtils, TraceLevel}
->>>>>>> 4b839b0c
 import spray.json._
 
 import java.net.URI
 import java.nio.file.Files
 
 object CwlTaskExecutor {
-<<<<<<< HEAD
   val DefaultFrag = "___"
 
   def parseString(cwl: String): ParserResult = {
@@ -35,12 +28,6 @@
       case Some((version, "CommandLineTool" | "ExpressionTool" | "Workflow"))
           if Language.parse(version) == Language.CwlV1_2 =>
         ()
-=======
-  def create(jobMeta: JobMeta, streamFiles: StreamFiles = StreamFiles.PerFile): CwlTaskExecutor = {
-    val parser = Parser.create(hintSchemas = Vector(DxHintSchema))
-    parser.detectVersionAndClass(jobMeta.sourceCode) match {
-      case Some((version, "CommandLineTool")) if Language.parse(version) == Language.CwlV1_2 => ()
->>>>>>> 4b839b0c
       case _ =>
         throw new Exception(
             s"""source code does not appear to be a CWL CommandLineTool, ExpressionTool,
@@ -64,7 +51,6 @@
       case Some(JsString(name)) => name
       case _                    => throw new Exception("missing executable name")
     }
-<<<<<<< HEAD
     jobMeta.logger.trace(s"toolName: ${toolName}")
     val tool = parseString(jobMeta.sourceCode) match {
       case ParserResult(tool: CommandLineTool, _, _, _) if tool.frag == DefaultFrag =>
@@ -86,15 +72,6 @@
         }
     }
     CwlTaskExecutor(tool, jobMeta, streamFiles, checkInstanceType)
-=======
-    val tool =
-      parser.parseString(jobMeta.sourceCode, name = Some(toolName)) match {
-        case tool: CommandLineTool => tool
-        case other =>
-          throw new Exception(s"expected CWL document to contain a CommandLineTool, not ${other}")
-      }
-    CwlTaskExecutor(tool, jobMeta, streamFiles)
->>>>>>> 4b839b0c
   }
 }
 
@@ -102,16 +79,11 @@
 // TODO: SHA1 checksums are computed for all outputs - we need to add these as
 //  properties on the uploaded files so they can be propagated to downstream
 //  CWL inputs
-<<<<<<< HEAD
 case class CwlTaskExecutor(tool: Process,
                            jobMeta: JobMeta,
                            streamFiles: StreamFiles.StreamFiles,
                            checkInstanceType: Boolean)
     extends TaskExecutor(jobMeta, streamFiles, checkInstanceType) {
-=======
-case class CwlTaskExecutor(tool: CommandLineTool, jobMeta: JobMeta, streamFiles: StreamFiles)
-    extends TaskExecutor(jobMeta, streamFiles) {
->>>>>>> 4b839b0c
 
   private val dxApi = jobMeta.dxApi
   private val logger = jobMeta.logger
@@ -466,28 +438,18 @@
   }
 
   override protected def evaluateOutputs(
-<<<<<<< HEAD
       localizedInputs: Map[DxName, (Type, Value)]
   ): (Map[DxName, (Type, Value)], Map[DxName, (Set[String], Map[String, String])]) = {
     // the outputs were written to stdout
     val stdoutFile = workerPaths.getStdoutFile()
     val localizedOutputs = if (Files.exists(stdoutFile)) {
       val allOutputs: Map[DxName, JsValue] = JsUtils.jsFromFile(stdoutFile) match {
-=======
-      localizedInputs: Map[String, (Type, Value)]
-  ): (Map[String, (Type, Value)], Map[String, (Set[String], Map[String, String])]) = {
-    // the outputs were written to stdout
-    val stdoutFile = workerPaths.getStdoutFile()
-    val localizedOutputs = if (Files.exists(stdoutFile)) {
-      CwlUtils.toIR(JsUtils.jsFromFile(stdoutFile) match {
->>>>>>> 4b839b0c
         case JsObject(outputs) =>
           outputs.map {
             case (name, jsv) => CwlDxName.fromDecodedName(name) -> jsv
           }
         case JsNull => Map.empty[DxName, JsValue]
         case other  => throw new Exception(s"unexpected cwltool outputs ${other}")
-<<<<<<< HEAD
       }
       if (logger.isVerbose) {
         trace(s"cwltool outputs:\n${JsObject(allOutputs.map {
@@ -575,11 +537,6 @@
       CwlUtils.toIR(cwlOutputs)
     } else {
       Map.empty[DxName, (Type, Value)]
-=======
-      })
-    } else {
-      Map.empty[String, (Type, Value)]
->>>>>>> 4b839b0c
     }
     (localizedOutputs, Map.empty)
   }
