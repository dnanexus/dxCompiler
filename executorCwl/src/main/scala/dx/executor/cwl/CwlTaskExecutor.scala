package dx.executor.cwl

import dx.api.{DxFile, InstanceTypeRequest}
import dx.core.Constants
import dx.core.io.StreamFiles
import dx.cwl._
import dx.cwl.Document.Document
import dx.core.io.StreamFiles.StreamFiles
import dx.core.ir.Value.VString
import dx.core.ir.{Parameter, Type, Value}
import dx.core.languages.Language
<<<<<<< HEAD
import dx.core.languages.cwl.{CwlUtils, DxHintSchema, RequirementEvaluator, Target}
import dx.executor.{FileUploader, JobMeta, SerialFileUploader, TaskExecutor}
=======
import dx.core.languages.cwl.{CwlUtils, DxHintSchema, RequirementEvaluator}
import dx.executor.{JobMeta, TaskExecutor}
>>>>>>> 54b67c50
import dx.util.{DockerUtils, FileUtils, JsUtils, TraceLevel}
import spray.json._

import java.net.URI
import java.nio.file.Files

object CwlTaskExecutor {
<<<<<<< HEAD
  def create(jobMeta: JobMeta,
             fileUploader: FileUploader = SerialFileUploader(),
             streamFiles: StreamFiles = StreamFiles.PerFile,
             waitOnUpload: Boolean = false): CwlTaskExecutor = {
    // when parsing a packed workflow as a String, we need to use a baseuri -
    // it doesn't matter what it is
    val parser = Parser.create(Some(URI.create("file:/null")), hintSchemas = Vector(DxHintSchema))
=======
  def create(jobMeta: JobMeta, streamFiles: StreamFiles = StreamFiles.PerFile): CwlTaskExecutor = {
    val parser = Parser.create(hintSchemas = Vector(DxHintSchema))
>>>>>>> 54b67c50
    parser.detectVersionAndClass(jobMeta.sourceCode) match {
      case Some((version, "CommandLineTool" | "ExpressionTool" | "Workflow"))
          if Language.parse(version) == Language.CwlV1_2 =>
        ()
      case _ =>
        throw new Exception(
            s"""source code does not appear to be a CWL CommandLineTool, ExpressionTool,
               |or Workflow of a supported version:
               |${jobMeta.sourceCode}""".stripMargin
        )
    }
    val toolName = jobMeta.getExecutableAttribute("name") match {
      case Some(JsString(name)) => name
      case _                    => throw new Exception("missing executable name")
    }
<<<<<<< HEAD
    jobMeta.logger.trace(s"toolName: ${toolName}")
    // The main process may or may not have an ID. In the case it does not,
    // we supply a default ID fragment that is unlikely to be taken by the
    // user. Then, if the main process is a CommandLineTool or ExpressionTool,
    // we update the ID to use the tool name as the fragment; otherwise it is
    // a workflow and we look up the tool by name in the Map of processes nested
    // within the workflow.
    val defaultFrag = "___"
    val tool = parser.parseString(jobMeta.sourceCode, Some(defaultFrag)) match {
      case (tool: CommandLineTool, _) if tool.frag == defaultFrag =>
        tool.copy(id = Some(Identifier(namespace = None, frag = Some(toolName))))
      case (tool: CommandLineTool, _) => tool
      case (tool: ExpressionTool, _) if tool.frag == defaultFrag =>
        tool.copy(id = Some(Identifier(namespace = None, frag = Some(toolName))))
      case (tool: ExpressionTool, _) => tool
      case (_, doc: Document) =>
        doc.values.toVector.collect {
          case tool: CommandLineTool if tool.name == toolName => tool
          case tool: ExpressionTool if tool.name == toolName  => tool
        } match {
          case Vector(tool) => tool
          case Vector() =>
            throw new Exception(s"workflow does not contain a tool named ${toolName}")
          case v =>
            throw new Exception(s"more than one tool with name ${toolName}: ${v.mkString("\n")}")
        }
    }
    CwlTaskExecutor(tool, jobMeta, fileUploader, streamFiles, waitOnUpload = waitOnUpload)
=======
    val tool =
      parser.parseString(jobMeta.sourceCode, name = Some(toolName)) match {
        case tool: CommandLineTool => tool
        case other =>
          throw new Exception(s"expected CWL document to contain a CommandLineTool, not ${other}")
      }
    CwlTaskExecutor(tool, jobMeta, streamFiles)
>>>>>>> 54b67c50
  }
}

// TODO: add compile-time option to enable passing an overrides file to the
//  top-level workflow, and have the tool-specific overrides dispatched to
//  each task
// TODO: add compile-time option for --non-strict
// TODO: SHA1 checksums are computed for all outputs - we need to add these as
//  properties on the uploaded files so they can be propagated to downstream
//  CWL inputs
<<<<<<< HEAD
case class CwlTaskExecutor(tool: Process,
                           jobMeta: JobMeta,
                           fileUploader: FileUploader,
                           streamFiles: StreamFiles,
                           waitOnUpload: Boolean)
    extends TaskExecutor(jobMeta, fileUploader, streamFiles, waitOnUpload = waitOnUpload) {
=======
case class CwlTaskExecutor(tool: CommandLineTool, jobMeta: JobMeta, streamFiles: StreamFiles)
    extends TaskExecutor(jobMeta, streamFiles) {
>>>>>>> 54b67c50

  private val dxApi = jobMeta.dxApi
  private val logger = jobMeta.logger
  private val workerPaths = jobMeta.workerPaths

  override def executorName: String = "dxExecutorCwl"

  private lazy val inputParams: Map[String, InputParameter] = {
    tool.inputs.collect {
      case param if param.id.forall(_.name.isDefined) =>
        param.id.flatMap(_.name).get -> param
    }.toMap
  }

  private lazy val runtime: Runtime = CwlUtils.createRuntime(workerPaths)

  private lazy val (cwlInputs: Map[String, (CwlType, CwlValue)], target: Option[String]) = {
    // CWL parameters can have '.' in their name
    val (irInputs, target) =
      jobMeta.primaryInputs.foldLeft(Map.empty[String, Value], Option.empty[String]) {
        case ((accu, None), (Target, VString(targetName))) =>
          (accu, Some(targetName))
        case ((accu, target), (name, value)) =>
          (accu + (Parameter.decodeName(name) -> value), target)
      }
    val missingTypes = irInputs.keySet.diff(inputParams.keySet)
    if (missingTypes.nonEmpty) {
      throw new Exception(s"no type information given for input(s) ${missingTypes.mkString(",")}")
    }
    // convert IR to CWL values; discard auxiliary fields
    val evaluator = Evaluator.create(tool.requirements, tool.hints)
    val cwlInputs = inputParams.foldLeft(Map.empty[String, (CwlType, CwlValue)]) {
      case (env, (name, param)) =>
        val (cwlType: CwlType, cwlValue: CwlValue) = irInputs.get(name) match {
          case Some(irValue) =>
            CwlUtils.fromIRValue(irValue, param.cwlType, name, isInput = true)
          case None if param.default.isDefined =>
            val ctx = CwlUtils.createEvaluatorContext(runtime, env)
            evaluator.evaluate(param.default.get, param.cwlType, ctx)
          case None if CwlOptional.isOptional(param.cwlType) =>
            (param.cwlType, NullValue)
          case _ =>
            throw new Exception(s"Missing required input ${name} to tool ${tool.id}")
        }
        env + (name -> (cwlType, cwlValue))
    }
    (cwlInputs, target)
  }

  private def printInputs(inputs: Map[String, (CwlType, CwlValue)]): Unit = {
    if (logger.isVerbose) {
      val inputStr = tool.inputs
        .flatMap {
          case param if param.id.forall(_.name.forall(inputs.contains)) =>
            val name = param.id.flatMap(_.name).get
            val (inputType, inputValue) = inputs(name)
            Some(
                s"${name}: paramType=${param.cwlType}; inputType=${inputType}; inputValue=${inputValue}"
            )
          case other =>
            logger.trace(s"no input for parameter ${other}")
            None
        }
        .mkString("\n  ")
      logger.traceLimited(s"inputs:\n  ${inputStr}")
    }
  }

  private lazy val defaultRuntimeAttrs: Map[String, (CwlType, CwlValue)] = {
    CwlUtils.fromIRValues(jobMeta.defaultRuntimeAttrs, isInput = true)
  }

  private def getInstanceTypeRequest(
      inputs: Map[String, (CwlType, CwlValue)] = cwlInputs
  ): InstanceTypeRequest = {
    logger.traceLimited("calcInstanceType", minLevel = TraceLevel.VVerbose)
    printInputs(inputs)
    val cwlEvaluator = Evaluator.create(tool.requirements, tool.hints)
    val ctx = CwlUtils.createEvaluatorContext(runtime)
    val env = cwlEvaluator.evaluateMap(inputs, ctx)
    val reqEvaluator = RequirementEvaluator(
        tool.requirements,
        tool.hints,
        env,
        workerPaths,
        tool.inputs.map(i => i.name -> i).toMap,
        defaultRuntimeAttrs
    )
    reqEvaluator.parseInstanceType
  }

  override protected lazy val getInstanceTypeRequest: InstanceTypeRequest = {
    getInstanceTypeRequest()
  }

  override protected def getInputsWithDefaults: Map[String, (Type, Value)] = {
    val inputs = cwlInputs
    printInputs(inputs)
    CwlUtils.toIR(inputs)
  }

  override protected def streamFileForInput(parameterName: String): Boolean = {
    inputParams(parameterName).streamable.getOrElse(false)
  }

  private lazy val typeAliases: Map[String, CwlSchema] = {
    HintUtils.getSchemaDefs(tool.requirements)
  }

  override protected def getSchemas: Map[String, Type.TSchema] = {
    typeAliases.collect {
      case (name, record: CwlRecord) => name -> CwlUtils.toIRSchema(record)
    }
  }

  override protected def writeCommandScript(
      localizedInputs: Map[String, (Type, Value)]
  ): Map[String, (Type, Value)] = {
    val inputs = CwlUtils.fromIR(localizedInputs, typeAliases, isInput = true)
    printInputs(inputs)
    val metaDir = workerPaths.getMetaDir(ensureExists = true)
    // write the CWL and input files
    val cwlPath = metaDir.resolve(s"tool.cwl")
    FileUtils.writeFileContent(cwlPath, jobMeta.sourceCode)
    val inputPath = metaDir.resolve(s"tool_input.json")
    val inputJson = CwlUtils.toJson(inputs)
    if (logger.isVerbose) {
      logger.trace(s"input JSON ${inputPath}:\n${inputJson.prettyPrint}")
    }
    JsUtils.jsToFile(inputJson, inputPath)
    // if a target is specified (a specific workflow step), add the
    // --single-process option
    val targetOpt = target.map(t => s"--single-process ${t}").getOrElse("")
    // if a dx:// URI is specified for the Docker container, download it
    // and create an overrides file to override the value in the CWL file
    val overridesOpt = jobMeta
      .getExecutableDetail(Constants.DockerImage)
      .map { dockerImageJs =>
        val dockerImageDxFile = DxFile.fromJson(dxApi, dockerImageJs)
        val dockerUtils = DockerUtils(jobMeta.fileResolver, jobMeta.logger)
        val imageName = dockerUtils.getImage(dockerImageDxFile.asUri)
        val overridesJs = JsObject(
            "cwltool:overrides" -> JsObject(
                cwlPath.toString -> JsObject(
                    "requirements" -> JsObject(
                        "DockerRequirement" -> JsObject(
                            "dockerImageId" -> JsString(imageName)
                        )
                    )
                )
            )
        )
        val overridesPath = metaDir.resolve("overrides.json")
        if (logger.isVerbose) {
          logger.trace(s"overrides JSON ${overridesPath}:\n${overridesJs.prettyPrint}")
        }
        JsUtils.jsToFile(overridesJs, overridesPath)
        s"--overrides ${overridesPath.toString}"
      }
      .getOrElse("")
    // TODO: remove --skip-schemas once we support them
    val command =
      s"""#!/bin/bash
         |(
         |  cwltool \\
         |    --basedir ${workerPaths.getRootDir(ensureExists = true)} \\
         |    --outdir ${workerPaths.getOutputFilesDir(ensureExists = true)} \\
         |    --tmpdir-prefix ${workerPaths.getTempDir(ensureExists = true)} \\
         |    --enable-pull \\
         |    --move-outputs \\
         |    --rm-container \\
         |    --rm-tmpdir \\
         |    --skip-schemas \\
         |    ${targetOpt} ${overridesOpt} ${cwlPath.toString} ${inputPath.toString}
         |) \\
         |> >( tee ${workerPaths.getStdoutFile(ensureParentExists = true)} ) \\
         |2> >( tee ${workerPaths.getStderrFile(ensureParentExists = true)} >&2 )
         |
         |echo $$? > ${workerPaths.getReturnCodeFile(ensureParentExists = true)}
         |
         |# make sure the files are on stable storage
         |# before leaving. This helps with stdin and stdout
         |# characters that may be in the fifo queues.
         |sync
         |""".stripMargin
    FileUtils.writeFileContent(
        workerPaths.getCommandFile(ensureParentExists = true),
        command,
        makeExecutable = true
    )
    localizedInputs
  }

  private lazy val outputParams: Map[String, OutputParameter] = {
    val outputParams = tool.outputs.map {
      case param if param.id.forall(_.name.isDefined) =>
        param.id.flatMap(_.name).get -> param
    }.toMap
    if (logger.isVerbose) {
      logger.traceLimited(s"outputParams=${outputParams}")
    }
    outputParams
  }

  override protected def evaluateOutputs(
      localizedInputs: Map[String, (Type, Value)]
  ): (Map[String, (Type, Value)], Map[String, (Set[String], Map[String, String])]) = {
    // the outputs were written to stdout
    val stdoutFile = workerPaths.getStdoutFile()
<<<<<<< HEAD
    if (Files.exists(stdoutFile)) {
      val allOutputs = JsUtils.jsFromFile(stdoutFile) match {
        case JsObject(outputs) => outputs
        case JsNull            => Map.empty[String, JsValue]
        case other             => throw new Exception(s"unexpected cwltool outputs ${other}")
      }
      val cwlOutputs = outputParams.map {
        case (name, param: WorkflowOutputParameter) if param.sources.nonEmpty =>
          val sources = param.sources.map(id => allOutputs.getOrElse(id.name.get, JsNull))
          val isArray = param.cwlType match {
            case _: CwlArray => true
            case CwlMulti(types) =>
              types.exists {
                case _: CwlArray => true
                case _           => false
              }
            case _ => false
          }
          val pickedAndMerged = if (sources.size == 1) {
            sources.head
          } else {
            val mergedValues = if (isArray) {
              param.linkMerge.getOrElse(LinkMergeMethod.MergeNested) match {
                case LinkMergeMethod.MergeNested => sources
                case LinkMergeMethod.MergeFlattened =>
                  sources.flatMap {
                    case JsArray(items) => items
                    case value          => Vector(value)
                  }
              }
            } else if (param.linkMerge.nonEmpty) {
              throw new Exception(s"param ${param} is not of array type but specifies linkMerge")
            } else {
              sources
            }
            val pickedValues: Vector[JsValue] = if (param.pickValue.nonEmpty) {
              val nonNull = mergedValues.filterNot(_ == JsNull)
              param.pickValue.get match {
                case PickValueMethod.FirstNonNull =>
                  Vector(
                      nonNull.headOption
                        .getOrElse(
                            throw new Exception(
                                s"all source values are null for parameter ${param}"
                            )
                        )
                  )
                case PickValueMethod.TheOnlyNonNull =>
                  if (nonNull.size == 1) {
                    Vector(nonNull.head)
                  } else {
                    throw new Exception(
                        s"there is not exactly one non-null value for parameter ${param}"
                    )
                  }
                case PickValueMethod.AllNonNull => nonNull
              }
            } else {
              mergedValues
            }
            if (isArray) {
              JsArray(pickedValues)
            } else if (pickedValues.size == 1) {
              pickedValues.head
            } else if (pickedValues.size > 1) {
              throw new Exception(
                  s"multiple output sources for non-array parameter ${param} that does not specify pickValue"
              )
            } else {
              JsNull
            }
          }
          name -> CwlValue.deserialize(pickedAndMerged, param.cwlType, typeAliases)
        case (name, param) if allOutputs.contains(name) =>
          name -> CwlValue.deserialize(allOutputs(name), param.cwlType, typeAliases)
        case (name, param) if CwlOptional.isOptional(param.cwlType) =>
          name -> (param.cwlType, NullValue)
        case (_, param) =>
          throw new Exception(s"missing value for output parameter ${param}")
      }
      CwlUtils.toIR(cwlOutputs).map {
        case (name, (irType, irValue)) =>
          name -> (irType, irValue, Set.empty[String], Map.empty[String, String])
      }
=======
    val localizedOutputs = if (Files.exists(stdoutFile)) {
      CwlUtils.toIR(JsUtils.jsFromFile(stdoutFile) match {
        case JsObject(outputs) =>
          outputs.map {
            case (name, jsValue) =>
              val cwlTypes = outputParams(name).types
              name -> CwlValue.deserialize(jsValue, cwlTypes, typeAliases)
          }
        case JsNull => Map.empty
        case other  => throw new Exception(s"unexpected cwltool outputs ${other}")
      })
>>>>>>> 54b67c50
    } else {
      Map.empty[String, (Type, Value)]
    }
    (localizedOutputs, Map.empty)
  }

  override protected def outputTypes: Map[String, Type] = {
    outputParams.map {
      case (name, param) => name -> CwlUtils.toIRType(param.cwlType)
    }
  }
}<|MERGE_RESOLUTION|>--- conflicted
+++ resolved
@@ -2,20 +2,13 @@
 
 import dx.api.{DxFile, InstanceTypeRequest}
 import dx.core.Constants
-import dx.core.io.StreamFiles
 import dx.cwl._
 import dx.cwl.Document.Document
-import dx.core.io.StreamFiles.StreamFiles
-import dx.core.ir.Value.VString
+import dx.core.io.StreamFiles
 import dx.core.ir.{Parameter, Type, Value}
 import dx.core.languages.Language
-<<<<<<< HEAD
 import dx.core.languages.cwl.{CwlUtils, DxHintSchema, RequirementEvaluator, Target}
-import dx.executor.{FileUploader, JobMeta, SerialFileUploader, TaskExecutor}
-=======
-import dx.core.languages.cwl.{CwlUtils, DxHintSchema, RequirementEvaluator}
 import dx.executor.{JobMeta, TaskExecutor}
->>>>>>> 54b67c50
 import dx.util.{DockerUtils, FileUtils, JsUtils, TraceLevel}
 import spray.json._
 
@@ -23,18 +16,11 @@
 import java.nio.file.Files
 
 object CwlTaskExecutor {
-<<<<<<< HEAD
   def create(jobMeta: JobMeta,
-             fileUploader: FileUploader = SerialFileUploader(),
-             streamFiles: StreamFiles = StreamFiles.PerFile,
-             waitOnUpload: Boolean = false): CwlTaskExecutor = {
+             streamFiles: StreamFiles.StreamFiles = StreamFiles.PerFile): CwlTaskExecutor = {
     // when parsing a packed workflow as a String, we need to use a baseuri -
     // it doesn't matter what it is
     val parser = Parser.create(Some(URI.create("file:/null")), hintSchemas = Vector(DxHintSchema))
-=======
-  def create(jobMeta: JobMeta, streamFiles: StreamFiles = StreamFiles.PerFile): CwlTaskExecutor = {
-    val parser = Parser.create(hintSchemas = Vector(DxHintSchema))
->>>>>>> 54b67c50
     parser.detectVersionAndClass(jobMeta.sourceCode) match {
       case Some((version, "CommandLineTool" | "ExpressionTool" | "Workflow"))
           if Language.parse(version) == Language.CwlV1_2 =>
@@ -50,7 +36,6 @@
       case Some(JsString(name)) => name
       case _                    => throw new Exception("missing executable name")
     }
-<<<<<<< HEAD
     jobMeta.logger.trace(s"toolName: ${toolName}")
     // The main process may or may not have an ID. In the case it does not,
     // we supply a default ID fragment that is unlikely to be taken by the
@@ -78,16 +63,7 @@
             throw new Exception(s"more than one tool with name ${toolName}: ${v.mkString("\n")}")
         }
     }
-    CwlTaskExecutor(tool, jobMeta, fileUploader, streamFiles, waitOnUpload = waitOnUpload)
-=======
-    val tool =
-      parser.parseString(jobMeta.sourceCode, name = Some(toolName)) match {
-        case tool: CommandLineTool => tool
-        case other =>
-          throw new Exception(s"expected CWL document to contain a CommandLineTool, not ${other}")
-      }
     CwlTaskExecutor(tool, jobMeta, streamFiles)
->>>>>>> 54b67c50
   }
 }
 
@@ -98,17 +74,8 @@
 // TODO: SHA1 checksums are computed for all outputs - we need to add these as
 //  properties on the uploaded files so they can be propagated to downstream
 //  CWL inputs
-<<<<<<< HEAD
-case class CwlTaskExecutor(tool: Process,
-                           jobMeta: JobMeta,
-                           fileUploader: FileUploader,
-                           streamFiles: StreamFiles,
-                           waitOnUpload: Boolean)
-    extends TaskExecutor(jobMeta, fileUploader, streamFiles, waitOnUpload = waitOnUpload) {
-=======
-case class CwlTaskExecutor(tool: CommandLineTool, jobMeta: JobMeta, streamFiles: StreamFiles)
+case class CwlTaskExecutor(tool: Process, jobMeta: JobMeta, streamFiles: StreamFiles.StreamFiles)
     extends TaskExecutor(jobMeta, streamFiles) {
->>>>>>> 54b67c50
 
   private val dxApi = jobMeta.dxApi
   private val logger = jobMeta.logger
@@ -129,7 +96,7 @@
     // CWL parameters can have '.' in their name
     val (irInputs, target) =
       jobMeta.primaryInputs.foldLeft(Map.empty[String, Value], Option.empty[String]) {
-        case ((accu, None), (Target, VString(targetName))) =>
+        case ((accu, None), (Target, Value.VString(targetName))) =>
           (accu, Some(targetName))
         case ((accu, target), (name, value)) =>
           (accu + (Parameter.decodeName(name) -> value), target)
@@ -318,8 +285,7 @@
   ): (Map[String, (Type, Value)], Map[String, (Set[String], Map[String, String])]) = {
     // the outputs were written to stdout
     val stdoutFile = workerPaths.getStdoutFile()
-<<<<<<< HEAD
-    if (Files.exists(stdoutFile)) {
+    val localizedOutputs = if (Files.exists(stdoutFile)) {
       val allOutputs = JsUtils.jsFromFile(stdoutFile) match {
         case JsObject(outputs) => outputs
         case JsNull            => Map.empty[String, JsValue]
@@ -399,23 +365,7 @@
         case (_, param) =>
           throw new Exception(s"missing value for output parameter ${param}")
       }
-      CwlUtils.toIR(cwlOutputs).map {
-        case (name, (irType, irValue)) =>
-          name -> (irType, irValue, Set.empty[String], Map.empty[String, String])
-      }
-=======
-    val localizedOutputs = if (Files.exists(stdoutFile)) {
-      CwlUtils.toIR(JsUtils.jsFromFile(stdoutFile) match {
-        case JsObject(outputs) =>
-          outputs.map {
-            case (name, jsValue) =>
-              val cwlTypes = outputParams(name).types
-              name -> CwlValue.deserialize(jsValue, cwlTypes, typeAliases)
-          }
-        case JsNull => Map.empty
-        case other  => throw new Exception(s"unexpected cwltool outputs ${other}")
-      })
->>>>>>> 54b67c50
+      CwlUtils.toIR(cwlOutputs)
     } else {
       Map.empty[String, (Type, Value)]
     }
