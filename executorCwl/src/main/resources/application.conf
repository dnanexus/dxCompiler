--- conflicted
+++ resolved
@@ -1,9 +1,5 @@
 dxExecutorCwl {
-<<<<<<< HEAD
-    version = "2.8.0"
-=======
     version = "2.8.1-SNAPSHOT"
->>>>>>> a437fffe
 }
 
 #
