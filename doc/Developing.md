--- conflicted
+++ resolved
@@ -122,16 +122,11 @@
 
 Follow the "Cleaning up artifacts & building" instructions above.
 
-Finally, run the integration tests. From the root dxCompiler directory, run `./scripts/run_tests.py`.
+Finally, run the integration tests. From the root dxCompiler directory, run `./scripts/run_tests.py`. You can run a specific test/suite by adding the `--test <name>` option.
 
 Note that the test script does a lot of things for you. If for some reason you want to run them manually, here is what happens:
 
-* TODO: fill out this list
-<<<<<<< HEAD
-* The dxCompiler and dxExecutor* JAR files are built and staged in the root dxCompiler directory. To do this manually, run `sbt assembly`, then move the JAR files from the `applet_resources` folder to the root dxCompiler folder, e.g. `mv applet_resources/dxCompiler.jar ./dxCompiler-2.0.0.jar`.
-=======
-* The dxCompiler and dxExecutor* JAR files are built and staged in the root dxCompiler directory. To do this manually, run `sbt assembly`, then move the JAR files from the `applet_resources` folder to the root dxCompiler folder, e.g. `mv applet_resources/dxCompiler.jar ./dxCompiler-X.Y.Z.jar`.
->>>>>>> 2d32d31b
+The dxCompiler and dxExecutor* JAR files are built and staged in the root dxCompiler directory. To do this manually, run `sbt assembly`, then move the JAR files from the `applet_resources` folder to the root dxCompiler folder, e.g. `mv applet_resources/dxCompiler.jar ./dxCompiler-X.Y.Z.jar`.
 
 ### Running a subset of tests locally
 
